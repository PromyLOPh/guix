;;; GNU Guix --- Functional package management for GNU
;;; Copyright © 2013, 2014, 2015, 2016, 2017, 2020, 2021 Ludovic Courtès <ludo@gnu.org>
;;; Copyright © 2015, 2016, 2017, 2018 Mark H Weaver <mhw@netris.org>
;;; Copyright © 2016, 2017, 2018. 2019, 2020, 2021 Efraim Flashner <efraim@flashner.co.il>
;;; Copyright © 2016, 2017 Ricardo Wurmus <rekado@elephly.net>
;;; Copyright © 2017 Alex Vong <alexvong1995@gmail.com>
;;; Copyright © 2017 Andy Patterson <ajpatter@uwaterloo.ca>
;;; Copyright © 2017, 2018, 2019 Rutger Helling <rhelling@mykolab.com>
;;; Copyright © 2017–2021 Tobias Geerinckx-Rice <me@tobias.gr>
;;; Copyright © 2018 Danny Milosavljevic <dannym@scratchpost.org>
;;; Copyright © 2018 Sou Bunnbu <iyzsong@member.fsf.org>
;;; Copyright © 2018 Julien Lepiller <julien@lepiller.eu>
;;; Copyright © 2019 Guy Fleury Iteriteka <hoonandon@gmail.com>
;;; Copyright © 2020 Jakub Kądziołka <kuba@kadziolka.net>
;;; Copyright © 2020, 2021 Brice Waegeneire <brice@waegenei.re>
;;; Copyright © 2020 Mathieu Othacehe <m.othacehe@gmail.com>
;;; Copyright © 2020, 2021 Marius Bakke <mbakke@fastmail.com>
;;; Copyright © 2020, 2021 Maxim Cournoyer <maxim.cournoyer@gmail.com>
;;; Copyright © 2020 Brett Gilio <brettg@gnu.org>
;;; Copyright © 2021 Leo Famulari <leo@famulari.name>
;;; Copyright © 2021 Pierre Langlois <pierre.langlois@gmx.com>
;;; Copyright © 2021 Dion Mendel <guix@dm9.info>
;;; Copyright © 2021 Andrew Whatson <whatson@gmail.com>
;;; Copyright © 2021 Vincent Legoll <vincent.legoll@gmail.com>
;;; Copyright © 2021 Petr Hodina <phodina@protonmail.com>
;;; Copyright © 2021 Raghav Gururajan <rg@raghavgururajan.name>
;;;
;;; This file is part of GNU Guix.
;;;
;;; GNU Guix is free software; you can redistribute it and/or modify it
;;; under the terms of the GNU General Public License as published by
;;; the Free Software Foundation; either version 3 of the License, or (at
;;; your option) any later version.
;;;
;;; GNU Guix is distributed in the hope that it will be useful, but
;;; WITHOUT ANY WARRANTY; without even the implied warranty of
;;; MERCHANTABILITY or FITNESS FOR A PARTICULAR PURPOSE.  See the
;;; GNU General Public License for more details.
;;;
;;; You should have received a copy of the GNU General Public License
;;; along with GNU Guix.  If not, see <http://www.gnu.org/licenses/>.

(define-module (gnu packages virtualization)
  #:use-module (gnu packages)
  #:use-module (gnu packages acl)
  #:use-module (gnu packages admin)
  #:use-module (gnu packages assembly)
  #:use-module (gnu packages attr)
  #:use-module (gnu packages autotools)
  #:use-module (gnu packages backup)
  #:use-module (gnu packages base)
  #:use-module (gnu packages bash)
  #:use-module (gnu packages bison)
  #:use-module (gnu packages build-tools)
  #:use-module (gnu packages check)
  #:use-module (gnu packages cluster)
  #:use-module (gnu packages cmake)
  #:use-module (gnu packages compression)
  #:use-module (gnu packages cross-base)
  #:use-module (gnu packages curl)
  #:use-module (gnu packages cyrus-sasl)
  #:use-module (gnu packages debian)
  #:use-module (gnu packages disk)
  #:use-module (gnu packages dns)
  #:use-module (gnu packages docbook)
  #:use-module (gnu packages documentation)
  #:use-module (gnu packages figlet)
  #:use-module (gnu packages firmware)
  #:use-module (gnu packages flex)
  #:use-module (gnu packages fontutils)
  #:use-module (gnu packages freedesktop)
  #:use-module (gnu packages gettext)
  #:use-module (gnu packages gl)
  #:use-module (gnu packages glib)
  #:use-module (gnu packages gnome)
  #:use-module (gnu packages gnupg)
  #:use-module (gnu packages golang)
  #:use-module (gnu packages graphviz)
  #:use-module (gnu packages gtk)
  #:use-module (gnu packages haskell)
  #:use-module (gnu packages haskell-apps)
  #:use-module (gnu packages haskell-check)
  #:use-module (gnu packages haskell-crypto)
  #:use-module (gnu packages haskell-web)
  #:use-module (gnu packages haskell-xyz)
  #:use-module (gnu packages image)
  #:use-module (gnu packages libbsd)
  #:use-module (gnu packages libusb)
  #:use-module (gnu packages linux)
  #:use-module (gnu packages m4)
  #:use-module (gnu packages ncurses)
  #:use-module (gnu packages nettle)
  #:use-module (gnu packages networking)
  #:use-module (gnu packages ninja)
  #:use-module (gnu packages onc-rpc)
  #:use-module (gnu packages package-management)
  #:use-module (gnu packages perl)
  #:use-module (gnu packages pcre)
  #:use-module (gnu packages pkg-config)
  #:use-module (gnu packages polkit)
  #:use-module (gnu packages protobuf)
  #:use-module (gnu packages python)
  #:use-module (gnu packages python-build)
  #:use-module (gnu packages python-check)
  #:use-module (gnu packages python-crypto)
  #:use-module (gnu packages python-web)
  #:use-module (gnu packages python-xyz)
  #:use-module (gnu packages pulseaudio)
  #:use-module (gnu packages readline)
  #:use-module (gnu packages rsync)
  #:use-module (gnu packages selinux)
  #:use-module (gnu packages sdl)
  #:use-module (gnu packages sphinx)
  #:use-module (gnu packages spice)
  #:use-module (gnu packages ssh)
  #:use-module (gnu packages texinfo)
  #:use-module (gnu packages textutils)
  #:use-module (gnu packages tls)
  #:use-module (gnu packages web)
  #:use-module (gnu packages wget)
  #:use-module (gnu packages xdisorg)
  #:use-module (gnu packages xml)
  #:use-module (gnu packages xorg)
  #:use-module (guix build-system cmake)
  #:use-module (guix build-system gnu)
  #:use-module (guix build-system go)
  #:use-module (guix build-system meson)
  #:use-module (guix build-system python)
  #:use-module (guix build-system trivial)
  #:use-module (guix download)
  #:use-module (guix git-download)
  #:use-module ((guix licenses) #:prefix license:)
  #:use-module (guix packages)
  #:use-module (guix utils)
  #:use-module (srfi srfi-1)
  #:use-module (srfi srfi-26)
  #:use-module (ice-9 match))

(define (qemu-patch commit file-name sha256-bv)
  "Return an origin for COMMIT."
  (origin
    (method url-fetch)
    (uri (string-append
          "http://git.qemu.org/?p=qemu.git;a=commitdiff_plain;h="
          commit))
    (hash (content-hash sha256-bv sha256))
    (file-name file-name)))

(define-public qemu
  (package
    (name "qemu")
    (version "6.1.0")
    (source
     (origin
       (method url-fetch)
       (uri (string-append "https://download.qemu.org/qemu-"
                           version ".tar.xz"))
       (sha256
        (base32
         "15iw7982g6vc4jy1l9kk1z9sl5bm1bdbwr74y7nvwjs1nffhig7f"))
       (patches (search-patches "qemu-CVE-2021-20203.patch"
                                "qemu-build-info-manual.patch"
                                "qemu-fix-agent-paths.patch"))
       (modules '((guix build utils)))
       (snippet
        '(begin
           ;; Delete the bundled meson copy.
           (delete-file-recursively "meson")))))
    (outputs '("out" "static" "doc"))   ;5.3 MiB of HTML docs
    (build-system gnu-build-system)
    (arguments
     ;; FIXME: Disable tests on i686 to work around
     ;; <https://bugs.gnu.org/40527>.
     `(#:tests? ,(or (%current-target-system)
                     (not (string=? "i686-linux" (%current-system))))
       #:configure-flags
       (let ((gcc (search-input-file %build-inputs "/bin/gcc"))
             (out (assoc-ref %outputs "out")))
         (list (string-append "--cc=" gcc)
               ;; Some architectures insist on using HOST_CC.
               (string-append "--host-cc=" gcc)
               (string-append "--prefix=" out)
               "--sysconfdir=/etc"
               (string-append "--smbd=" out "/libexec/samba-wrapper")
               "--disable-debug-info"   ;for space considerations
               ;; The binaries need to be linked against -lrt.
               (string-append "--extra-ldflags=-lrt")))
       ;; Make build and test output verbose to facilitate investigation upon failure.
       #:make-flags '("V=1")
       #:modules ((srfi srfi-1)
                  (srfi srfi-26)
                  (ice-9 ftw)
                  (ice-9 match)
                  ,@%gnu-build-system-modules)
       #:phases
       (modify-phases %standard-phases
         (add-after 'unpack 'extend-test-time-outs
           (lambda _
             ;; These tests can time out on heavily-loaded and/or slow storage.
             (substitute* (cons* "tests/qemu-iotests/common.qemu"
                                 (find-files "tests/qemu-iotests" "^[0-9]+$"))
               (("QEMU_COMM_TIMEOUT=[0-9]+" match)
                (string-append match "9")))))
         (add-after 'unpack 'disable-unusable-tests
           (lambda _
             (substitute* "tests/unit/meson.build"
               ;; Comment out the test-qga test, which needs /sys and
               ;; fails within the build environment.
               (("tests.*test-qga.*$" all)
                (string-append "# " all))
               ;; Comment out the test-char test, which needs networking and
               ;; fails within the build environment.
               ((".*'test-char':.*" all)
                (string-append "# " all)))))
         (add-after 'patch-source-shebangs 'patch-embedded-shebangs
           (lambda _
             ;; Ensure the executables created by these source files reference
             ;; /bin/sh from the store so they work inside the build container.
             (substitute* '("block/cloop.c" "migration/exec.c"
                            "net/tap.c" "tests/qtest/libqtest.c"
                            "tests/qtest/vhost-user-blk-test.c")
               (("/bin/sh") (which "sh")))
             (substitute* "tests/qemu-iotests/testenv.py"
               (("#!/usr/bin/env python3")
                (string-append "#!" (which "python3"))))))
         (add-before 'configure 'fix-optionrom-makefile
           (lambda _
             ;; Work around the inability of the rules defined in this
             ;; Makefile to locate the firmware files (e.g.: No rule to make
             ;; target 'multiboot.bin') by extending the VPATH.
             (substitute* "pc-bios/optionrom/Makefile"
               (("^VPATH = \\$\\(SRC_DIR\\)")
                "VPATH = $(SRC_DIR):$(TOPSRC_DIR)/pc-bios"))))
         ;; XXX ./configure is being re-run at beginning of build phase...
         (replace 'configure
           (lambda* (#:key inputs outputs configure-flags #:allow-other-keys)
             ;; The `configure' script doesn't understand some of the
             ;; GNU options.  Thus, add a new phase that's compatible.
             (let ((out (assoc-ref outputs "out")))
               (setenv "SHELL" (which "bash"))
               ;; Ensure config.status gets the correct shebang off the bat.
               ;; The build system gets confused if we change it later and
               ;; attempts to re-run the whole configuration, and fails.
               (substitute* "configure"
                 (("#!/bin/sh")
                  (string-append "#!" (which "sh"))))
               (mkdir-p "b/qemu")
               (chdir "b/qemu")
               (apply invoke "../../configure" configure-flags))))
         ;; Configure, build and install QEMU user-emulation static binaries.
         (add-after 'configure 'configure-user-static
           (lambda* (#:key inputs outputs #:allow-other-keys)
             (let* ((gcc (search-input-file inputs "/bin/gcc"))
                    (static (assoc-ref outputs "static"))
                    ;; This is the common set of configure flags; it is
                    ;; duplicated here to isolate this phase from manipulations
                    ;; to the #:configure-flags build argument, as done in
                    ;; derived packages such as qemu-minimal.
                    (configure-flags (list (string-append "--cc=" gcc)
                                           (string-append "--host-cc=" gcc)
                                           "--sysconfdir=/etc"
                                           "--disable-debug-info")))
               (mkdir-p "../user-static")
               (with-directory-excursion "../user-static"
                 (apply invoke "../../configure"
                        "--static"
                        "--disable-docs" ;already built
                        "--disable-system"
                        "--enable-linux-user"
                        (string-append "--prefix=" static)
                        configure-flags)))))
         (add-after 'build 'build-user-static
           (lambda args
             (with-directory-excursion "../user-static"
               (apply (assoc-ref %standard-phases 'build) args))))
         (add-after 'install 'install-user-static
           (lambda* (#:key outputs #:allow-other-keys)
             (let* ((static (assoc-ref outputs "static"))
                    (bin (string-append static "/bin")))
               (with-directory-excursion "../user-static"
                 (for-each (cut install-file <> bin)
                           (append-map (cut find-files <> "^qemu-" #:stat stat)
                                       (scandir "."
                                                (cut string-suffix?
                                                     "-linux-user" <>))))))))
         ;; Create a wrapper for Samba. This allows QEMU to use Samba without
         ;; pulling it in as an input. Note that you need to explicitly install
         ;; Samba in your Guix profile for Samba support.
         (add-after 'install 'create-samba-wrapper
           (lambda* (#:key inputs outputs #:allow-other-keys)
             (let* ((out    (assoc-ref outputs "out"))
                    (libexec (string-append out "/libexec")))
               (call-with-output-file "samba-wrapper"
                 (lambda (port)
                   (format port "#!/bin/sh
exec smbd $@")))
               (chmod "samba-wrapper" #o755)
               (install-file "samba-wrapper" libexec))))
         (add-after 'install 'move-html-doc
           (lambda* (#:key inputs outputs #:allow-other-keys)
             (let* ((out (assoc-ref outputs "out"))
                    (doc (assoc-ref outputs "doc"))
                    (qemu-doc (string-append doc "/share/doc/qemu-" ,version)))
               (mkdir-p qemu-doc)
               (rename-file (string-append out "/share/doc/qemu")
                            (string-append qemu-doc "/html"))))))))
    (inputs                             ; TODO: Add optional inputs.
     `(("alsa-lib" ,alsa-lib)
       ("attr" ,attr)
       ("glib" ,glib)
       ("gtk+" ,gtk+)
       ("libaio" ,libaio)
       ("libattr" ,attr)
       ("libcacard" ,libcacard)  ; smartcard support
       ("libcap-ng" ,libcap-ng)  ; virtfs support requires libcap-ng & libattr
       ("libdrm" ,libdrm)
       ("libepoxy" ,libepoxy)
       ("libjpeg" ,libjpeg-turbo)
       ("libpng" ,libpng)
       ("libseccomp" ,libseccomp)
       ("libusb" ,libusb)               ;USB pass-through support
       ("mesa" ,mesa)
       ("ncurses" ,ncurses)
       ;; ("pciutils" ,pciutils)
       ("pixman" ,pixman)
       ("pulseaudio" ,pulseaudio)
       ("sdl2" ,sdl2)
       ("spice" ,spice)
       ("usbredir" ,usbredir)
       ("util-linux" ,util-linux)
       ("vde2" ,vde2)
       ("virglrenderer" ,virglrenderer)
       ("zlib" ,zlib)))
    (native-inputs `(("gettext" ,gettext-minimal)
                     ("glib:bin" ,glib "bin") ; gtester, etc.
                     ("perl" ,perl)
                     ("flex" ,flex)
                     ("bison" ,bison)
                     ("meson" ,meson)
                     ("ninja" ,ninja)
                     ("pkg-config" ,pkg-config)
                     ("python-wrapper" ,python-wrapper)
                     ("python-sphinx" ,python-sphinx)
                     ("python-sphinx-rtd-theme" ,python-sphinx-rtd-theme)
                     ("texinfo" ,texinfo)
                     ;; The following static libraries are required to build
                     ;; the static output of QEMU.
                     ("glib:static" ,glib "static")
                     ("pcre:static" ,pcre "static")
                     ("zlib:static" ,zlib "static")))
    (home-page "https://www.qemu.org")
    (synopsis "Machine emulator and virtualizer")
    (description
     "QEMU is a generic machine emulator and virtualizer.

When used as a machine emulator, QEMU can run OSes and programs made for one
machine (e.g. an ARM board) on a different machine---e.g., your own PC.  By
using dynamic translation, it achieves very good performance.

When used as a virtualizer, QEMU achieves near native performances by
executing the guest code directly on the host CPU.  QEMU supports
virtualization when executing under the Xen hypervisor or using
the KVM kernel module in Linux.  When using KVM, QEMU can virtualize x86,
server and embedded PowerPC, and S390 guests.")

    ;; Many files are GPLv2+, but some are GPLv2-only---e.g., `memory.c'.
    (license license:gpl2)

    ;; Several tests fail on MIPS; see <http://hydra.gnu.org/build/117914>.
    (supported-systems (fold delete %supported-systems
                             '("mips64el-linux" "i586-gnu")))))

(define-public qemu-minimal
  ;; QEMU without GUI support, only supporting the host's architecture
  (package
    (inherit qemu)
    (name "qemu-minimal")
    (outputs '("out" "doc"))
    (synopsis
     "Machine emulator and virtualizer (without GUI) for the host architecture")
    (arguments
     (substitute-keyword-arguments (package-arguments qemu)
       ((#:configure-flags configure-flags '(list))
        ;; Restrict to the host's architecture.
        (let* ((system (or (%current-target-system)
                           (%current-system)))
               (target-list-arg
                (match system
                  ((? (cut string-prefix? "i686" <>))
                   "--target-list=i386-softmmu")
                  ((? (cut string-prefix? "x86_64" <>))
                   "--target-list=i386-softmmu,x86_64-softmmu")
                  ((? (cut string-prefix? "mips64" <>))
                   (string-append "--target-list=mips-softmmu,mipsel-softmmu,"
                                  "mips64-softmmu,mips64el-softmmu"))
                  ((? (cut string-prefix? "mips" <>))
                   "--target-list=mips-softmmu,mipsel-softmmu")
                  ((? (cut string-prefix? "aarch64" <>))
                   "--target-list=arm-softmmu,aarch64-softmmu")
                  ((? (cut string-prefix? "arm" <>))
                   "--target-list=arm-softmmu")
                  ((? (cut string-prefix? "alpha" <>))
                   "--target-list=alpha-softmmu")
                  ((? (cut string-prefix? "powerpc64" <>))
                   "--target-list=ppc-softmmu,ppc64-softmmu")
                  ((? (cut string-prefix? "powerpc" <>))
                   "--target-list=ppc-softmmu")
                  ((? (cut string-prefix? "s390" <>))
                   "--target-list=s390x-softmmu")
                  ((? (cut string-prefix? "riscv" <>))
                   "--target-list=riscv32-softmmu,riscv64-softmmu")
                  (else       ; An empty list actually builds all the targets.
                   '()))))
          `(cons ,target-list-arg ,configure-flags)))
       ((#:phases phases)
        `(modify-phases ,phases
           (delete 'configure-user-static)
           (delete 'build-user-static)
           (delete 'install-user-static)))))

    ;; Remove dependencies on optional libraries, notably GUI libraries.
    (native-inputs (fold alist-delete (package-native-inputs qemu)
                         '("gettext" "glib:static" "pcre:static" "zlib:static")))
    (inputs (fold alist-delete (package-inputs qemu)
                  '("libusb" "mesa" "sdl2" "spice" "virglrenderer" "gtk+"
                    "usbredir" "libdrm" "libepoxy" "pulseaudio" "vde2"
                    "libcacard")))))

(define (system->qemu-target system)
  (cond
   ((string-prefix? "i686" system)
    "qemu-system-i386")
   ((string-prefix? "arm" system)
    "qemu-system-arm")
   (else
    (string-append "qemu-system-" (match (string-split system #\-)
                                    ((arch kernel) arch)
                                    (_ system))))))

(define-public libx86emu
  (package
    (name "libx86emu")
    (version "3.1")
    (home-page "https://github.com/wfeldt/libx86emu")
    (source
     (origin
       (method git-fetch)
       (uri
        (git-reference
         (url home-page)
         (commit version)))
       (file-name (git-file-name name version))
       (modules
        '((guix build utils)))
       (snippet
        `(begin
           ;; Remove git2log program file.
           (delete-file "git2log")
           ;; Remove variables that depends on git2log.
           (substitute* "Makefile"
             (("GIT2LOG.*=.*$") "")
             (("GITDEPS.*=.*$") "")
             (("BRANCH.*=.*$") ""))
           #t))
       (sha256
        (base32 "104xqc6nj9rpi7knl3dfqvasf087hlz2n5yndb1iycw35a6j509b"))))
    (build-system gnu-build-system)
    (arguments
     `(#:test-target "test"
       #:phases
       (modify-phases %standard-phases
         (add-after 'unpack 'patch
           (lambda* (#:key outputs #:allow-other-keys)
             (let* ((out (assoc-ref outputs "out"))
                    (include (string-append out "/include"))
                    (lib (string-append out "/lib")))
               ;; Correct the values of version and install directories.
               (substitute* "Makefile"
                 (("VERSION.*=.*$")
                  (string-append "VERSION := "
                                 ,version "\n"))
                 (("PREFIX.*=.*$")
                  (string-append "PREFIX := " out "\n"))
                 (("MAJOR_VERSION.*=.*$")
                  (string-append "MAJOR_VERSION := "
                                 ,(version-major version) "\n"))
                 (("LIBDIR.*=.*$")
                  (string-append "LIBDIR = " lib "\n"))
                 (("/usr/include") include)))))
         (delete 'configure))))         ; no configure script
    (native-inputs
     `(("nasm" ,nasm)
       ("perl" ,perl)))
    (synopsis "Library for x86 emulation")
    (description "Libx86emu is a small library to emulate x86 instructions.  The
focus here is not a complete emulation but to cover enough for typical
firmware blobs.  You can
@enumerate
@item intercept any memory access or directly map real memory ranges
@item intercept any i/o access, map real i/o ports, or block any real i/o
@item intercept any interrupt
@item add a hook to run after each instruction
@item recognize a special x86 instruction that can trigger logging
@item use integrated logging
@end enumerate")
    (license (license:x11-style "file://LICENSE"))))

(define-public ganeti
  (package
    (name "ganeti")
    (version "3.0.1")
    (source (origin
              (method git-fetch)
              (uri (git-reference
                    (url "https://github.com/ganeti/ganeti")
                    (commit (string-append "v" version))))
              (sha256
               (base32 "1i7gx0sdx9316fnldbv738s0ihym1370nhc1chk0biandkl8vvq0"))
              (file-name (git-file-name name version))
              (patches (search-patches "ganeti-shepherd-support.patch"
                                       "ganeti-shepherd-master-failover.patch"
                                       "ganeti-sphinx-compat.patch"
                                       "ganeti-haskell-compat.patch"
                                       "ganeti-haskell-pythondir.patch"
                                       "ganeti-disable-version-symlinks.patch"))))
    (build-system gnu-build-system)
    (arguments
     `(#:imported-modules (,@%gnu-build-system-modules
                           (guix build haskell-build-system)
                           (guix build python-build-system))
       #:modules (,@%gnu-build-system-modules
                  ((guix build haskell-build-system) #:prefix haskell:)
                  (srfi srfi-1)
                  (srfi srfi-26)
                  (ice-9 match)
                  (ice-9 rdelim))

       ;; The default test target includes a lot of checks that are only really
       ;; relevant for developers such as NEWS file checking, line lengths, etc.
       ;; We are only interested in the "py-tests" and "hs-tests" targets: this
       ;; is the closest we've got even though it includes a little more.
       #:test-target "check-TESTS"

       #:configure-flags
       (list "--localstatedir=/var"
             "--sharedstatedir=/var"
             "--sysconfdir=/etc"
             "--enable-haskell-tests"

             ;; By default, the build system installs everything to versioned
             ;; directories such as $libdir/3.0 and relies on a $libdir/default
             ;; symlink pointed from /etc/ganeti/{lib,share} to actually function.
             ;; This is done to accommodate installing multiple versions in
             ;; parallel, but is of little use to us as Guix users can just
             ;; roll back and forth.  Thus, disable it for simplicity.
             "--disable-version-links"

             ;; Ganeti can optionally take control over SSH host keys and
             ;; distribute them to nodes as they are added, and also rotate keys
             ;; with 'gnt-cluster renew-crypto --new-ssh-keys'.  Thus it needs to
             ;; know how to restart the SSH daemon.
             "--with-sshd-restart-command='herd restart ssh-daemon'"

             ;; Look for OS definitions in this directory by default.  It can
             ;; be changed in the cluster configuration.
             "--with-os-search-path=/run/current-system/profile/share/ganeti/os"

             ;; The default QEMU executable to use.  We don't use the package
             ;; here because this entry is stored in the cluster configuration.
             (string-append "--with-kvm-path=/run/current-system/profile/bin/"
                            ,(system->qemu-target (%current-system))))
       #:phases
       (modify-phases %standard-phases
         (add-after 'unpack 'patch-version-constraints
           (lambda _
             ;; Loosen version constraints for compatibility with Stackage 18.10.
             (substitute* "cabal/ganeti.template.cabal"
               (("(.*base64-bytestring.*) < 1\\.1" _ match)
                (string-append match " < 1.2"))
               (("(.*QuickCheck.*) < 2\\.14" _ match)
                (string-append match " < 2.15")))))
         (add-after 'unpack 'create-vcs-version
           (lambda _
             ;; If we are building from a git checkout, we need to create a
             ;; 'vcs-version' file manually because the build system does
             ;; not have access to the git repository information.
             (unless (file-exists? "vcs-version")
               (call-with-output-file "vcs-version"
                 (lambda (port)
                   (format port "v~a~%" ,version))))))
         (add-after 'unpack 'patch-absolute-file-names
           (lambda _
             (substitute* '("lib/utils/process.py"
                            "lib/utils/text.py"
                            "src/Ganeti/Constants.hs"
                            "src/Ganeti/HTools/CLI.hs"
                            "test/py/ganeti.config_unittest.py"
                            "test/py/ganeti.hooks_unittest.py"
                            "test/py/ganeti.utils.process_unittest.py"
                            "test/py/ganeti.utils.text_unittest.py"
                            "test/py/ganeti.utils.wrapper_unittest.py")
               (("/bin/sh") (which "sh"))
               (("/bin/bash") (which "bash"))
               (("/usr/bin/env") (which "env"))
               (("/bin/true") (which "true")))

             ;; This script is called by the node daemon at startup to perform
             ;; sanity checks on the cluster IP addresses, and it is also used
             ;; in a master-failover scenario.  Add absolute references to
             ;; avoid propagating these executables.
             (substitute* "tools/master-ip-setup"
               (("arping") (which "arping"))
               (("ndisc6") (which "ndisc6"))
               (("fping") (which "fping"))
               (("grep") (which "grep"))
               (("ip addr") (string-append (which "ip") " addr")))))
         (add-after 'unpack 'override-builtin-PATH
           (lambda _
             ;; Ganeti runs OS install scripts and similar with a built-in
             ;; hard coded PATH.  Patch so it works on Guix System.
             (substitute* "src/Ganeti/Constants.hs"
               (("/sbin:/bin:/usr/sbin:/usr/bin")
                "/run/setuid-programs:/run/current-system/profile/sbin:\
/run/current-system/profile/bin"))))
         (add-after 'bootstrap 'patch-sphinx-version-detection
           (lambda _
             ;; The build system runs 'sphinx-build --version' to verify that
             ;; the Sphinx is recent enough, but does not expect the
             ;; .sphinx-build-real executable name created by the Sphinx wrapper.
             (substitute* "configure"
               (("\\$SPHINX --version 2>&1")
                "$SPHINX --version 2>&1 \
| sed 's/.sphinx-build-real/sphinx-build/g'"))))

         ;; The build system invokes Cabal and GHC, which do not work with
         ;; GHC_PACKAGE_PATH: <https://github.com/haskell/cabal/issues/3728>.
         ;; Tweak the build system to do roughly what haskell-build-system does.
         (add-before 'configure 'configure-haskell
           (assoc-ref haskell:%standard-phases 'setup-compiler))
         (add-after 'configure 'do-not-use-GHC_PACKAGE_PATH
           (lambda _
             (unsetenv "GHC_PACKAGE_PATH")
             (substitute* "Makefile"
               (("\\$\\(CABAL\\)")
                "$(CABAL) --package-db=../package.conf.d")
               (("\\$\\(GHC\\)")
                "$(GHC) -package-db=../package.conf.d"))))
         (add-after 'configure 'make-ghc-use-shared-libraries
           (lambda _
             (substitute* "Makefile"
               (("HFLAGS =") "HFLAGS = -dynamic -fPIC"))))
         (add-after 'configure 'fix-installation-directories
           (lambda _
             (substitute* "Makefile"
               ;; Do not attempt to create /var during install.
               (("\\$\\(DESTDIR\\)\\$\\{localstatedir\\}")
                "$(DESTDIR)${prefix}${localstatedir}")
               ;; Similarly, do not attempt to install the sample ifup scripts
               ;; to /etc/ganeti.
               (("\\$\\(DESTDIR\\)\\$\\(ifupdir\\)")
                "$(DESTDIR)${prefix}$(ifupdir)"))))
         (add-before 'build 'adjust-tests
           (lambda _
             ;; Disable tests that can not run.  Do it early to prevent
             ;; touching the Makefile later and triggering a needless rebuild.
             (substitute* "Makefile"
               ;; These tests expect the presence of a 'root' user (via
               ;; ganeti/runtime.py), which fails in the build environment.
               (("test/py/ganeti\\.asyncnotifier_unittest\\.py") "")
               (("test/py/ganeti\\.backend_unittest\\.py") "")
               (("test/py/ganeti\\.daemon_unittest\\.py") "")
               (("test/py/ganeti\\.tools\\.ensure_dirs_unittest\\.py") "")
               (("test/py/ganeti\\.utils\\.io_unittest-runasroot\\.py") "")
               ;; Disable the bash_completion test, as it requires the full
               ;; bash instead of bash-minimal.
               (("test/py/bash_completion\\.bash")
                "")
               ;; This test requires networking.
               (("test/py/import-export_unittest\\.bash")
                ""))))
         (add-after 'build 'build-bash-completions
           (lambda _
             (setenv "PYTHONPATH" ".")
             (invoke "./autotools/build-bash-completion")
             (unsetenv "PYTHONPATH")))
         (add-before 'check 'pre-check
           (lambda* (#:key inputs #:allow-other-keys)
             ;; Set TZDIR so that time zones are found.
             (setenv "TZDIR" (search-input-directory inputs "share/zoneinfo"))

             (substitute* "test/py/ganeti.utils.process_unittest.py"
               ;; This test attempts to run an executable with
               ;; RunCmd(..., reset_env=True), which fails because the default
               ;; PATH from Constants.hs does not exist in the build container.
               ((".*def testResetEnv.*" all)
                (string-append "  @unittest.skipIf(True, "
                               "\"cannot reset env in the build container\")\n"
                               all))

               ;; XXX: Somehow this test fails in the build container, but
               ;; works in 'guix environment -C', even without /bin/sh?
               ((".*def testPidFile.*" all)
                (string-append "  @unittest.skipIf(True, "
                               "\"testPidFile fails in the build container\")\n"
                               all)))

             ;; XXX: Why are these links not added automatically.
             (with-directory-excursion "test/hs"
               (for-each (lambda (file)
                           (symlink "../../src/htools" file))
                         '("hspace" "hscan" "hinfo" "hbal" "hroller"
                           "hcheck" "hail" "hsqueeze")))))
         (add-after 'install 'install-bash-completions
           (lambda* (#:key outputs #:allow-other-keys)
             (let* ((out (assoc-ref outputs "out"))
                    (compdir (string-append out "/etc/bash_completion.d")))
               (mkdir-p compdir)
               (copy-file "doc/examples/bash_completion"
                          (string-append compdir "/ganeti"))
               ;; The one file contains completions for many different
               ;; executables.  Create symlinks for found completions.
               (with-directory-excursion compdir
                 (for-each
                  (lambda (prog) (symlink "ganeti" prog))
                  (call-with-input-file "ganeti"
                    (lambda (port)
                      (let loop ((line (read-line port))
                                 (progs '()))
                        (if (eof-object? line)
                            progs
                            (if (string-prefix? "complete" line)
                                (loop (read-line port)
                                      ;; Extract "prog" from lines of the form:
                                      ;; "complete -F _prog -o filenames prog".
                                      ;; Note that 'burnin' is listed with the
                                      ;; absolute file name, which is why we
                                      ;; run everything through 'basename'.
                                      (match (string-split line #\ )
                                        ((commands ... prog)
                                         (cons (basename prog) progs))))
                                (loop (read-line port) progs)))))))))))
         ;; Wrap all executables with GUIX_PYTHONPATH.  We can't borrow
         ;; the phase from python-build-system because we also need to wrap
         ;; the scripts in $out/lib/ganeti such as "node-daemon-setup".
         (add-after 'install 'wrap
           (lambda* (#:key outputs #:allow-other-keys)
             (let* ((out (assoc-ref outputs "out"))
                    (sbin (string-append out "/sbin"))
                    (lib (string-append out "/lib")))
               (define (shell-script? file)
                 (call-with-ascii-input-file file
                   (lambda (port)
                     (let ((shebang (false-if-exception (read-line port))))
                       (and shebang
                            (string-prefix? "#!" shebang)
                            (or (string-contains shebang "/bin/bash")
                                (string-contains shebang "/bin/sh")))))))

               (define* (wrap? file #:rest _)
                 ;; Do not wrap shell scripts because some are meant to be
                 ;; sourced, which breaks if they are wrapped.  We do wrap
                 ;; the Haskell executables because some call out to Python
                 ;; directly.
                 (and (executable-file? file)
                      (not (symbolic-link? file))
                      (not (shell-script? file))))

               (for-each (lambda (file)
                           (wrap-program file
                             `("GUIX_PYTHONPATH" ":" prefix
                               (,(getenv "GUIX_PYTHONPATH")))))
                         (append-map (cut find-files <> wrap?)
                                     (list (string-append lib "/ganeti")
                                           sbin)))))))))
    (native-inputs
     `(("haskell" ,ghc)
       ("cabal" ,cabal-install)
       ("m4" ,m4)

       ;; These inputs are necessary to bootstrap the package, because we
       ;; have patched the build system.
       ("autoconf" ,autoconf)
       ("automake" ,automake)

       ;; For the documentation.
       ("python-docutils" ,python-docutils)
       ("sphinx" ,python-sphinx)
       ("pandoc" ,pandoc)
       ("dot" ,graphviz)

       ;; Test dependencies.
       ("fakeroot" ,fakeroot)
       ("ghc-temporary" ,ghc-temporary)
       ("ghc-test-framework" ,ghc-test-framework)
       ("ghc-test-framework-hunit" ,ghc-test-framework-hunit)
       ("ghc-test-framework-quickcheck2" ,ghc-test-framework-quickcheck2)
       ("python-mock" ,python-mock)
       ("python-pyyaml" ,python-pyyaml)
       ("openssh" ,openssh)
       ("procps" ,procps)
       ("shelltestrunner" ,shelltestrunner)
       ("tzdata" ,tzdata-for-tests)))
    (inputs
     `(("arping" ,iputils)              ;must be the iputils version
       ("curl" ,curl)
       ("fping" ,fping)
       ("iproute2" ,iproute)
       ("ndisc6" ,ndisc6)
       ("socat" ,socat)
       ("qemu" ,qemu-minimal)           ;for qemu-img
       ("ghc-attoparsec" ,ghc-attoparsec)
       ("ghc-base64-bytestring" ,ghc-base64-bytestring)
       ("ghc-cryptonite" ,ghc-cryptonite)
       ("ghc-curl" ,ghc-curl)
       ("ghc-hinotify" ,ghc-hinotify)
       ("ghc-hslogger" ,ghc-hslogger)
       ("ghc-json" ,ghc-json)
       ("ghc-lens" ,ghc-lens)
       ("ghc-lifted-base" ,ghc-lifted-base)
       ("ghc-network" ,ghc-network)
       ("ghc-old-time" ,ghc-old-time)
       ("ghc-psqueue" ,ghc-psqueue)
       ("ghc-regex-pcre" ,ghc-regex-pcre)
       ("ghc-utf8-string" ,ghc-utf8-string)
       ("ghc-zlib" ,ghc-zlib)

       ;; For the optional metadata daemon.
       ("ghc-snap-core" ,ghc-snap-core)
       ("ghc-snap-server" ,ghc-snap-server)

       ("python" ,python)
       ("python-pyopenssl" ,python-pyopenssl)
       ("python-simplejson" ,python-simplejson)
       ("python-pyparsing" ,python-pyparsing)
       ("python-pyinotify" ,python-pyinotify)
       ("python-pycurl" ,python-pycurl)
       ("python-bitarray" ,python-bitarray)
       ("python-paramiko" ,python-paramiko)
       ("python-psutil" ,python-psutil)))
    (home-page "https://www.ganeti.org/")
    (synopsis "Cluster-based virtual machine management system")
    (description
     "Ganeti is a virtual machine management tool built on top of existing
virtualization technologies such as Xen or KVM.  Ganeti controls:

@itemize @bullet
@item Disk creation management;
@item Operating system installation for instances (in co-operation with
OS-specific install scripts); and
@item Startup, shutdown, and failover between physical systems.
@end itemize

Ganeti is designed to facilitate cluster management of virtual servers and
to provide fast and simple recovery after physical failures, using
commodity hardware.")
    (license license:bsd-2)))

(define-public ganeti-instance-guix
  (package
    (name "ganeti-instance-guix")
    (version "0.6")
    (home-page "https://github.com/mbakke/ganeti-instance-guix")
    (source (origin
              (method git-fetch)
              (uri (git-reference (url home-page) (commit version)))
              (file-name (git-file-name name version))
              (sha256
               (base32
                "0aa08irpcpns6mhjgsplc5f0p8ab1qcr9ah1gj5z66kxgqyflzrp"))))
    (build-system gnu-build-system)
    (arguments
     '(#:configure-flags '("--sysconfdir=/etc" "--localstatedir=/var")))
    (native-inputs
     `(("autoconf" ,autoconf)
       ("automake" ,automake)))
    (inputs
     `(("util-linux" ,util-linux)
       ("qemu-img" ,qemu-minimal)))
    (synopsis "Guix OS integration for Ganeti")
    (description
     "This package provides a guest OS definition for Ganeti that uses
Guix to build virtual machines.")
    (license license:gpl3+)))

(define-public ganeti-instance-debootstrap
  (package
    (name "ganeti-instance-debootstrap")
    ;; We need two commits on top of the latest release for compatibility
    ;; with newer sfdisk, as well as gnt-network integration.
    (version "0.16-2-ge145396")
    (home-page "https://github.com/ganeti/instance-debootstrap")
    (source (origin
              (method git-fetch)
              (uri (git-reference (url home-page) (commit version)))
              (file-name (git-file-name name version))
              (sha256
               (base32
                "0f2isw9d8lawzj21rrq1q9xhq8xfa65rqbhqmrn59z201x9q1336"))))
    (build-system gnu-build-system)
    (arguments
     '(#:configure-flags '("--sysconfdir=/etc" "--localstatedir=/var")
       #:phases (modify-phases %standard-phases
                  (add-after 'unpack 'add-absolute-references
                    (lambda _
                      (substitute* "common.sh.in"
                        (("/sbin/blkid") (which "blkid"))
                        (("kpartx -")
                         (string-append (which "kpartx") " -")))
                      (substitute* "import"
                        (("restore -r")
                         (string-append (which "restore") " -r")))
                      (substitute* "export"
                        (("dump -0")
                         (string-append (which "dump") " -0")))
                      (substitute* "create"
                        (("debootstrap") (which "debootstrap"))
                        (("`which run-parts`") (which "run-parts"))
                        ;; Here we actually need to hard code /bin/passwd
                        ;; because it's called via chroot, which fails if
                        ;; "/bin" is not in PATH.
                        (("passwd") "/bin/passwd"))
                      #t))
                  (add-after 'unpack 'set-dpkg-arch
                    (lambda* (#:key system #:allow-other-keys)
                      ;; The create script passes --arch to debootstrap,
                      ;; and defaults to `dpkg --print-architecture` when
                      ;; ARCH is not set in variant.conf.  Hard code the
                      ;; build-time architecture to avoid the dpkg dependency.
                      (let ((dpkg-arch
                             (cond ((string-prefix? "x86_64" system)
                                    "amd64")
                                   ((string-prefix? "i686" system)
                                    "i386")
                                   ((string-prefix? "aarch64" system)
                                    "arm64")
                                   (else (car (string-split system #\-))))))
                        (substitute* "create"
                          (("`dpkg --print-architecture`")
                           dpkg-arch))
                        #t)))
                  (add-after 'configure 'adjust-Makefile
                    (lambda _
                      ;; Do not attempt to create /etc/ganeti/instance-debootstrap
                      ;; and /etc/default/ganeti-instance-debootstrap during install.
                      ;; They are created by the Ganeti service.
                      (substitute* "Makefile"
                        (("\\$\\(variantsdir\\)")
                         "$(prefix)/etc/ganeti/instance-debootstrap/variants")
                        (("\\$\\(defaultsdir\\)")
                         "$(prefix)/etc/default/ganeti-instance-debootstrap"))
                      #t))
                  (add-after 'install 'make-variants.list-symlink
                    (lambda* (#:key outputs #:allow-other-keys)
                      ;; The Ganeti OS API mandates a variants.list file that
                      ;; describes all supported "variants" of this OS.
                      ;; Guix generates this file, so make the original file
                      ;; a symlink to it.
                      (with-directory-excursion (string-append
                                                 (assoc-ref outputs "out")
                                                 "/share/ganeti/os/debootstrap")
                        (delete-file "variants.list")
                        (symlink "/etc/ganeti/instance-debootstrap/variants/variants.list"
                                 "variants.list"))
                      #t)))))
    (native-inputs
     `(("autoconf" ,autoconf)
       ("automake" ,automake)))
    (inputs
     `(("debianutils" ,debianutils)
       ("debootstrap" ,debootstrap)
       ("dump" ,dump)
       ("kpartx" ,multipath-tools)
       ("util-linux" ,util-linux)))
    (synopsis "Debian OS integration for Ganeti")
    (description
     "This package provides a guest OS definition for Ganeti.  It installs
Debian or a derivative using @command{debootstrap}.")
    (license license:gpl2+)))

(define-public libosinfo
  (package
    (name "libosinfo")
    (version "1.7.1")
    (source
     (origin
       (method url-fetch)
       (uri (string-append "https://releases.pagure.org/libosinfo/libosinfo-"
                           version ".tar.xz"))
       (sha256
        (base32
         "1s97sv24bybggjx6hgqba2qdqz3ivfpd4cmkh4zm5y59sim109mv"))))
    (build-system meson-build-system)
    (arguments
     `(#:configure-flags
       (list (string-append "-Dwith-usb-ids-path="
                            (assoc-ref %build-inputs "usb.ids"))
             (string-append "-Dwith-pci-ids-path="
                            (assoc-ref %build-inputs "pci.ids")))
       #:phases
       (modify-phases %standard-phases
         (add-after 'unpack 'patch-osinfo-path
           (lambda* (#:key inputs #:allow-other-keys)
             (substitute* "osinfo/osinfo_loader.c"
               (("path = DATA_DIR.*")
                (string-append "path = \"" (assoc-ref inputs "osinfo-db")
                               "/share/osinfo\";")))
             #t)))))
    (inputs
     `(("libsoup" ,libsoup)
       ("libxml2" ,libxml2)
       ("libxslt" ,libxslt)
       ("osinfo-db" ,osinfo-db)))
    (native-inputs
     `(("glib" ,glib "bin")  ; glib-mkenums, etc.
       ("gobject-introspection" ,gobject-introspection)
       ("gtk-doc" ,gtk-doc/stable)
       ("vala" ,vala)
       ("intltool" ,intltool)
       ("pkg-config" ,pkg-config)
       ("pci.ids"
        ,(origin
           (method url-fetch)
           (uri "https://github.com/pciutils/pciids/raw/ad02084f0bc143e3c15e31a6152a3dfb1d7a3156/pci.ids")
           (sha256
            (base32
             "0kfhpj5rnh24hz2714qhfmxk281vwc2w50sm73ggw5d15af7zfsw"))))
       ("usb.ids"
        ,(origin
           (method url-fetch)
           (uri "https://svn.code.sf.net/p/linux-usb/repo/trunk/htdocs/usb.ids?r=2681")
           (file-name "usb.ids")
           (sha256
            (base32
             "1m6yhvz5k8aqzxgk7xj3jkk8frl1hbv0h3vgj4wbnvnx79qnvz3r"))))))
    (home-page "https://libosinfo.org/")
    (synopsis "Operating system information database")
    (description "libosinfo is a GObject based library API for managing
information about operating systems, hypervisors and the (virtual) hardware
devices they can support.  It includes a database containing device metadata
and provides APIs to match/identify optimal devices for deploying an operating
system on a hypervisor.  Via GObject Introspection, the API is available in
all common programming languages.  Vala bindings are also provided.")
    ;; The library files are released under LGPLv2.1 or later; the source
    ;; files in the "tools" directory are released under GPLv2+.
    (license (list license:lgpl2.1+ license:gpl2+))))

(define-public lxc
  (package
    (name "lxc")
    (version "4.0.10")
    (source (origin
              (method url-fetch)
              (uri (string-append
                    "https://linuxcontainers.org/downloads/lxc/lxc-"
                    version ".tar.gz"))
              (sha256
               (base32
                "1sgsic9dzj3wv2k5bx2vhcgappivhp1glkqfc2yrgr6jas052351"))))
    (build-system gnu-build-system)
    (native-inputs
     `(("pkg-config" ,pkg-config)
       ("docbook2x" ,docbook2x)))
    (inputs
     `(("gnutls" ,gnutls)
       ("libcap" ,libcap)
       ("libseccomp" ,libseccomp)
       ("libselinux" ,libselinux)))
    (arguments
     `(#:configure-flags
       (list (string-append "--docdir=" (assoc-ref %outputs "out")
                            "/share/doc/" ,name "-" ,version)
             "--sysconfdir=/etc"
             "--localstatedir=/var")
       #:phases
       (modify-phases %standard-phases
         (replace 'install
           (lambda* (#:key outputs #:allow-other-keys)
             (let* ((out         (assoc-ref outputs "out"))
                    (bashcompdir (string-append out "/etc/bash_completion.d")))
               (invoke "make" "install"
                       (string-append "bashcompdir=" bashcompdir)
                       ;; Don't install files into /var and /etc.
                       "LXCPATH=/tmp/var/lib/lxc"
                       "localstatedir=/tmp/var"
                       "sysconfdir=/tmp/etc"
                       "sysconfigdir=/tmp/etc/default")))))))
    (synopsis "Linux container tools")
    (home-page "https://linuxcontainers.org/")
    (description
     "LXC is a userspace interface for the Linux kernel containment features.
Through a powerful API and simple tools, it lets Linux users easily create and
manage system or application containers.")
    (license license:lgpl2.1+)))

(define-public lxcfs
  (package
    (name "lxcfs")
    (version "4.0.9")
    (home-page "https://github.com/lxc/lxcfs")
    (source (origin
              (method git-fetch)
              (uri (git-reference (url home-page)
                                  (commit (string-append "lxcfs-" version))))
              (file-name (git-file-name name version))
              (sha256
               (base32
                "0zx58lair8hwi4bxm5h7i8n1j5fcdgw5cr6f4wk9qhks0sr5dip5"))))
    (arguments
     '(#:configure-flags '("--localstatedir=/var")))
    (native-inputs
     `(("autoconf" ,autoconf)
       ("automake" ,automake)
       ("libtool" ,libtool)
       ("pkg-config" ,pkg-config)))
    (inputs
     `(("fuse" ,fuse)))
    (build-system gnu-build-system)
    (synopsis "FUSE-based file system for LXC")
    (description "LXCFS is a small FUSE file system written with the intention
of making Linux containers feel more like a virtual machine.
It started as a side project of LXC but can be used by any run-time.")
    (license license:lgpl2.1+)))

(define-public lxd
  (package
    (name "lxd")
    (version "4.17")
    (source (origin
              (method url-fetch)
              (uri (string-append
                    "https://github.com/lxc/lxd/releases/download/"
                    "lxd-" version "/lxd-" version ".tar.gz"))
              (sha256
               (base32
                "1kzmgyg5kw3zw9qa6jabld6rmb53b6yy69h7y9znsdlf74jllljl"))))
    (build-system go-build-system)
    (arguments
     `(#:import-path "github.com/lxc/lxd"
       #:tests? #f ;; tests fail due to missing /var, cgroups, etc.
       #:modules ((guix build go-build-system)
                  (guix build union)
                  (guix build utils)
                  (srfi srfi-1))
       #:phases
       (modify-phases %standard-phases
         (add-after 'unpack 'unpack-dist
           (lambda* (#:key import-path #:allow-other-keys)
             (with-directory-excursion (string-append "src/" import-path)
               ;; remove the link back to the top level
               (delete-file (string-append "_dist/src/" import-path))
               ;; move all the deps into the src directory
               (copy-recursively "_dist/src" "../../.."))
             #t))
         (replace 'build
           (lambda* (#:key import-path #:allow-other-keys)
             (with-directory-excursion (string-append "src/" import-path)
               (invoke "make" "build" "CC=gcc" "TAG_SQLITE3=libsqlite3")
               #t)))
         (replace 'check
           (lambda* (#:key tests? import-path #:allow-other-keys)
             (when tests?
               (with-directory-excursion (string-append "src/" import-path)
                 (invoke "make" "check" "CC=gcc" "TAG_SQLITE3=libsqlite3")))
             #t))
         (replace 'install
           (lambda* (#:key inputs outputs import-path #:allow-other-keys)
             (let* ((out (assoc-ref outputs "out"))
                    (bin-dir
                     (string-append out "/bin/"))
                    (doc-dir
                     (string-append out "/share/doc/lxd-" ,version))
                    (completions-dir
                     (string-append out "/share/bash-completion/completions")))
               (with-directory-excursion (string-append "src/" import-path)
                 ;; wrap lxd with runtime dependencies
                 (wrap-program (string-append bin-dir "lxd")
                   `("PATH" ":" prefix
                     ,(fold (lambda (input paths)
                              (let* ((in (assoc-ref inputs input))
                                     (bin (string-append in "/bin"))
                                     (sbin (string-append in "/sbin")))
                                (append (filter file-exists?
                                                (list bin sbin)) paths)))
                            '()
                            '("bash" "acl" "rsync" "tar" "xz" "btrfs-progs"
                              "gzip" "dnsmasq" "squashfs-tools" "iproute2"
                              "criu" "iptables"))))
                 ;; remove unwanted binaries
                 (for-each (lambda (prog)
                             (delete-file (string-append bin-dir prog)))
                           '("deps" "macaroon-identity" "generate"))
                 ;; install documentation
                 (for-each (lambda (file)
                             (install-file file doc-dir))
                           (find-files "doc"))
                 ;; install bash completion
                 (rename-file "scripts/bash/lxd-client" "scripts/bash/lxd")
                 (install-file "scripts/bash/lxd" completions-dir)))
             #t)))))
    (native-inputs
     `(;; test dependencies:
       ;; ("go-github-com-rogpeppe-godeps" ,go-github-com-rogpeppe-godeps)
       ;; ("go-github-com-tsenart-deadcode" ,go-github-com-tsenart-deadcode)
       ;; ("go-golang-org-x-lint" ,go-golang-org-x-lint)
       ("pkg-config" ,pkg-config)))
    (inputs
     `(("acl" ,acl)
       ("eudev" ,eudev)
       ("libdqlite" ,libdqlite)
       ("libraft" ,libraft)
       ("libcap" ,libcap)
       ("lxc" ,lxc)
       ;; runtime dependencies:
       ("bash" ,bash-minimal)
       ("rsync" ,rsync)
       ("tar" ,tar)
       ("xz" ,xz)
       ("btrfs-progs" ,btrfs-progs)
       ("gzip" ,gzip)
       ("dnsmasq" ,dnsmasq)
       ("squashfs-tools" ,squashfs-tools)
       ("iproute2" ,iproute)
       ("criu" ,criu)
       ("iptables" ,iptables)))
    (synopsis "Daemon based on liblxc offering a REST API to manage containers")
    (home-page "https://linuxcontainers.org/lxd/")
    (description "LXD is a next generation system container manager.  It
offers a user experience similar to virtual machines but using Linux
containers instead.  It's image based with pre-made images available for a
wide number of Linux distributions and is built around a very powerful, yet
pretty simple, REST API.")
    (license license:asl2.0)))

(define-public libvirt
  (package
    (name "libvirt")
    (version "7.6.0")
    (source
     (origin
       (method url-fetch)
       (uri (string-append "https://libvirt.org/sources/libvirt-"
                           version ".tar.xz"))
       (sha256
        (base32 "0hb1fq0yx41n36c3n1a54b5p37n0m7abs917d76v7aqas03735lg"))
       (patches (search-patches "libvirt-add-install-prefix.patch"))))
    (build-system meson-build-system)
    (arguments
     `(#:configure-flags
       (list "-Ddriver_qemu=enabled"
             "-Dqemu_user=nobody"
             "-Dqemu_group=kvm"
             "-Dstorage_disk=enabled"
             "-Dstorage_dir=enabled"
             "-Dpolkit=enabled"
             ;; XXX The default, but required to make -Dsasl ‘stick’.
             ;; See <https://gitlab.com/libvirt/libvirt/-/issues/185>
             "-Ddriver_remote=enabled"
             "-Dnls=enabled"            ;translations
             (string-append "-Ddocdir=" (assoc-ref %outputs "out") "/share/doc/"
                            ,name "-" ,version)
             "-Dbash_completion=enabled"
             (string-append "-Dinstall_prefix=" (assoc-ref %outputs "out"))
             "--sysconfdir=/etc"
             "--localstatedir=/var")
       #:phases
       (modify-phases %standard-phases
         (add-after 'unpack 'skip-directory-confusion
           (lambda _
             ;; Don't try to install an (unused) /var outside of the store.
             (substitute* "scripts/meson-install-dirs.py"
               (("destdir = .*")
                "destdir = '/tmp'"))))
         (add-before 'configure 'disable-broken-tests
           (lambda _
             (let ((tests (list "commandtest"           ; hangs idly
                                "qemuxml2argvtest"      ; fails
                                "virnetsockettest")))   ; tries to network
               (substitute* "tests/meson.build"
                 (((format #f ".*'name': '(~a)'.*" (string-join tests "|")))
                  ""))))))))
    (inputs
     `(("acl" ,acl)
       ("attr" ,attr)
       ("fuse" ,fuse)
       ("libxml2" ,libxml2)
       ("eudev" ,eudev)
       ("libpciaccess" ,libpciaccess)
       ("gnutls" ,gnutls)
       ("dbus" ,dbus)
       ("libpcap" ,libpcap)
       ("libnl" ,libnl)
       ("libssh2" ,libssh2)             ;optional
       ("libtirpc" ,libtirpc)           ;for <rpc/rpc.h>
       ("libuuid" ,util-linux "lib")
       ("lvm2" ,lvm2)                   ;for libdevmapper
       ("curl" ,curl)
       ("openssl" ,openssl)
       ("readline" ,readline)
       ("cyrus-sasl" ,cyrus-sasl)
       ("libyajl" ,libyajl)
       ("audit" ,audit)
       ("dmidecode" ,dmidecode)
       ("dnsmasq" ,dnsmasq)
       ("ebtables" ,ebtables)
       ("parted" ,parted)
       ("iproute" ,iproute)
       ("iptables" ,iptables)))
    (native-inputs
     `(("bash-completion" ,bash-completion)
       ("gettext" ,gettext-minimal)
       ("xsltproc" ,libxslt)
       ("perl" ,perl)
       ("pkg-config" ,pkg-config)
       ("polkit" ,polkit)
       ("python" ,python-wrapper)
       ("python-docutils" ,python-docutils) ;for rst2html
       ("rpcsvc-proto" ,rpcsvc-proto)))     ;for rpcgen
    (home-page "https://libvirt.org")
    (synopsis "Simple API for virtualization")
    (description "Libvirt is a C toolkit to interact with the virtualization
capabilities of recent versions of Linux.  The library aims at providing long
term stable C API initially for the Xen paravirtualization but should be able
to integrate other virtualization mechanisms if needed.")
    (license license:lgpl2.1+)))

(define-public libvirt-glib
  (package
    (name "libvirt-glib")
    (version "4.0.0")
    (source (origin
              (method url-fetch)
              (uri (string-append "ftp://libvirt.org/libvirt/glib/"
                                  "libvirt-glib-" version ".tar.xz"))
              (sha256
               (base32
                "1gdcvqz88qkp402zra9csc6391f2xki1270x683n6ixakl3gf8w4"))))
    (build-system meson-build-system)
    (inputs
     `(("openssl" ,openssl)
       ("cyrus-sasl" ,cyrus-sasl)
       ("lvm2" ,lvm2)                   ; for libdevmapper
       ("libyajl" ,libyajl)))
    (native-inputs
     `(("pkg-config" ,pkg-config)
       ("intltool" ,intltool)
       ("glib" ,glib "bin")
       ("vala" ,vala)))
    (propagated-inputs
     ;; ‘Required:’ by the installed .pc files.
     `(("glib" ,glib)
       ("libvirt" ,libvirt)
       ("libxml2" ,libxml2)
       ("gobject-introspection" ,gobject-introspection)))
    (home-page "https://libvirt.org")
    (synopsis "GLib wrapper around libvirt")
    (description "libvirt-glib wraps the libvirt library to provide a
high-level object-oriented API better suited for glib-based applications, via
three libraries:

@enumerate
@item libvirt-glib - GLib main loop integration & misc helper APIs
@item libvirt-gconfig - GObjects for manipulating libvirt XML documents
@item libvirt-gobject - GObjects for managing libvirt objects
@end enumerate
")
    (license license:lgpl2.1+)))

(define-public python-libvirt
  (package
    (name "python-libvirt")
    (version "7.3.0")
    (source
     (origin
       (method url-fetch)
       (uri (string-append "https://libvirt.org/sources/python/libvirt-python-"
                           version ".tar.gz"))
       (sha256
        (base32 "15pn8610ybf03xff3vbz3apz2ph42k2kh6k19r020l9nvc6jcv37"))))
    (build-system python-build-system)
    (arguments
     `(#:phases
       (modify-phases %standard-phases
         (replace 'check
           (lambda* (#:key inputs outputs tests? #:allow-other-keys)
             (when tests?
               ;; No reason to explicity invoke Python on a wrapped pytest.
               (substitute* "setup.py"
                 (("sys\\.executable, pytest") "pytest"))
               (add-installed-pythonpath inputs outputs)
               (setenv "LIBVIRT_API_COVERAGE" "whynot")
               (invoke "python" "setup.py" "test")))))))
    (inputs
     `(("libvirt" ,libvirt)))
    (propagated-inputs
     `(("python-lxml" ,python-lxml)))
    (native-inputs
     `(("pkg-config" ,pkg-config)
       ("python-pytest" ,python-pytest)))
    (home-page "https://libvirt.org")
    (synopsis "Python bindings to libvirt")
    (description "This package provides Python bindings to the libvirt
virtualization library.")
    (license license:lgpl2.1+)))

(define-public virt-manager
  (package
    (name "virt-manager")
    (version "3.2.0")
    (source (origin
              (method url-fetch)
              (uri (string-append "https://virt-manager.org/download/sources"
                                  "/virt-manager/virt-manager-"
                                  version ".tar.gz"))
              (sha256
               (base32
                "11kvpzcmyir91qz0dsnk7748jbb4wr8mrc744w117qc91pcy6vrb"))))
    (build-system python-build-system)
    (arguments
     `(#:use-setuptools? #f          ; uses custom distutils 'install' command
       #:tests? #f                      ; TODO The tests currently fail
                                        ; RuntimeError: Loop condition wasn't
                                        ; met
       #:imported-modules ((guix build glib-or-gtk-build-system)
                           ,@%python-build-system-modules)
       #:modules ((ice-9 match)
                  (srfi srfi-26)
                  (guix build python-build-system)
                  ((guix build glib-or-gtk-build-system) #:prefix glib-or-gtk:)
                  (guix build utils))
       #:phases
       (modify-phases %standard-phases
         (add-after 'unpack 'fix-setup
           (lambda* (#:key outputs #:allow-other-keys)
             (substitute* "virtinst/buildconfig.py"
               (("/usr") (assoc-ref outputs "out")))
             #t))
         (add-after 'unpack 'fix-default-uri
           (lambda* (#:key inputs #:allow-other-keys)
             ;; Xen is not available for now - so only patch qemu.
             (substitute* "virtManager/createconn.py"
               (("/usr(/bin/qemu-system-[a-zA-Z0-9_-]+)" _ suffix)
                (search-input-file inputs suffix)))
             #t))
         (add-before 'wrap 'wrap-with-GI_TYPELIB_PATH
           (lambda* (#:key inputs outputs #:allow-other-keys)
             (let* ((bin       (string-append (assoc-ref outputs "out") "/bin"))
                    (bin-files (find-files bin ".*"))
                    (paths     (map (match-lambda
                                      ((output . directory)
                                       (let* ((girepodir (string-append
                                                          directory
                                                          "/lib/girepository-1.0")))
                                         (if (file-exists? girepodir)
                                             girepodir #f))))
                                    inputs)))
               (for-each (lambda (file)
                           (format #t "wrapping ~a\n" file)
                           (wrap-program file
                             `("GI_TYPELIB_PATH" ":" prefix
                               ,(filter identity paths))))
                         bin-files))
             #t))
         (replace 'check
           (lambda* (#:key tests? #:allow-other-keys)
             (when tests?
               (setenv "HOME" "/tmp")
               (setenv "XDG_CACHE_HOME" "/tmp")
               (system "Xvfb :1 &")
               (setenv "DISPLAY" ":1")
               ;; Dogtail requires that Assistive Technology support be enabled
               (setenv "GTK_MODULES" "gail:atk-bridge")
               (invoke "dbus-run-session" "--" "pytest" "--uitests"))
             #t))
         (add-after 'install 'glib-or-gtk-compile-schemas
           (assoc-ref glib-or-gtk:%standard-phases 'glib-or-gtk-compile-schemas))
         (add-after 'wrap 'glib-or-gtk-wrap
           (assoc-ref glib-or-gtk:%standard-phases 'glib-or-gtk-wrap)))))
    (inputs
     `(("dconf" ,dconf)
       ("gtk+" ,gtk+)
       ("gtk-vnc" ,gtk-vnc)
       ("gtksourceview" ,gtksourceview)
       ("libvirt" ,libvirt)
       ("libvirt-glib" ,libvirt-glib)
       ("libosinfo" ,libosinfo)
       ("vte" ,vte)
       ("python-libvirt" ,python-libvirt)
       ("python-requests" ,python-requests)
       ("python-pycairo" ,python-pycairo)
       ("python-pygobject" ,python-pygobject)
       ("python-libxml2" ,python-libxml2)
       ("spice-gtk" ,spice-gtk)))
    ;; virt-manager searches for qemu-img or kvm-img in the PATH.
    (propagated-inputs
     `(("qemu" ,qemu)))
    (native-inputs
     `(("glib" ,glib "bin")             ; glib-compile-schemas
       ("gobject-introspection" ,gobject-introspection)
       ("gtk+" ,gtk+ "bin")             ; gtk-update-icon-cache
       ("perl" ,perl)                   ; pod2man
       ("intltool" ,intltool)
       ("rst2man" ,python-docutils)
       ;; The following are required for running the tests
       ;; ("python-pytest" ,python-pytest)
       ;; ("python-dogtail" ,python-dogtail)
       ;; ("xvfb" ,xorg-server-for-tests)
       ;; ("dbus" ,dbus)
       ;; ("at-spi2-core" ,at-spi2-core)
       ;; ("gsettings-desktop-schemas" ,gsettings-desktop-schemas)
       ))
    (home-page "https://virt-manager.org/")
    (synopsis "Manage virtual machines")
    (description
     "The virt-manager application is a desktop user interface for managing
virtual machines through libvirt.  It primarily targets KVM VMs, but also
manages Xen and LXC (Linux containers).  It presents a summary view of running
domains, their live performance and resource utilization statistics.")
    (license license:gpl2+)))

(define-public criu
  (package
    (name "criu")
    (version "3.16.1")
    (source
     (origin
       (method git-fetch)
       (uri (git-reference
             (url "https://github.com/checkpoint-restore/criu")
             (commit (string-append "v" version))))
       (file-name (git-file-name name version))
       (sha256
        (base32 "1riw15197fnrs254jl7wks9x8bdml76kf1vnqkkgyypr13dnq55g"))))
    (build-system gnu-build-system)
    (arguments
     `(#:test-target "test"
       #:tests? #f ; tests require mounting as root
       #:make-flags
       (list (string-append "PREFIX=" (assoc-ref %outputs "out"))
             (string-append "LIBDIR=" (assoc-ref %outputs "out")
                            "/lib")
<<<<<<< HEAD
             (string-append "ASCIIDOC="
                            (search-input-file %build-inputs
                                               "/bin/asciidoc"))
             (string-append "XMLTO="
                            (search-input-file %build-input
                                               "/bin/xmlto")))
       #:phases
       (modify-phases %standard-phases
         (replace 'configure
           (lambda* (#:key inputs #:allow-other-keys)
             ;; The includes for libnl are located in a sub-directory.
             (setenv "C_INCLUDE_PATH"
                     (string-append
                      (search-input-directory inputs "/include/libnl3")
                      ":" (or (getenv "C_INCLUDE_PATH") "")))))
         (add-after 'configure 'fix-documentation
=======
             (string-append "ASCIIDOC=" (assoc-ref %build-inputs "asciidoc")
                            "/bin/asciidoc")
             (string-append "PYTHON=python3")
             (string-append "XMLTO=" (assoc-ref %build-inputs "xmlto")
                            "/bin/xmlto"))
       #:phases
       (modify-phases %standard-phases
         (delete 'configure)            ; no configure script
         (add-after 'unpack 'fix-documentation
>>>>>>> 4e500011
           (lambda* (#:key inputs outputs #:allow-other-keys)
             (substitute* "Documentation/Makefile"
               (("-m custom.xsl")
                (string-append
                 "-m custom.xsl --skip-validation -x "
                 (assoc-ref inputs "docbook-xsl") "/xml/xsl/"
                 ,(package-name docbook-xsl) "-"
                 ,(package-version docbook-xsl)
                 "/manpages/docbook.xsl")))))
         (add-after 'unpack 'hardcode-variables
           (lambda* (#:key inputs #:allow-other-keys)
             ;; Hardcode arm version detection
             (substitute* "Makefile"
<<<<<<< HEAD
               (("ARMV.*:=.*") "ARMV := 7\n"))
             ;; We are currently using python-2
             (substitute* "crit/Makefile"
               (("\\$\\(PYTHON\\)") "python2"))
             (substitute* "lib/Makefile"
               (("\\$\\(PYTHON\\)")
                (search-input-file inputs "/bin/python")))))
=======
               (("ARMV.*:=.*") "ARMV := 7\n"))))
>>>>>>> 4e500011
         (add-before 'build 'fix-symlink
           (lambda* (#:key inputs #:allow-other-keys)
             ;; The file 'images/google/protobuf/descriptor.proto' points to
             ;; /usr/include/..., which obviously does not exist.
             (let* ((file "google/protobuf/descriptor.proto")
                    (target (string-append "images/" file))
                    (source (search-input-file
                             inputs
                             (string-append "include/" file))))
               (delete-file target)
               (symlink source target))))
         (add-after 'install 'wrap
           (lambda* (#:key inputs outputs #:allow-other-keys)
             ;; Make sure 'crit' runs with the correct PYTHONPATH.
<<<<<<< HEAD
             (let* ((out (assoc-ref outputs "out"))
                    (path (string-append out
                                         "/lib/python"
                                         (string-take (string-take-right
                                                       (assoc-ref inputs "python") 5) 3)
                                         "/site-packages:"
                                         (or (getenv "GUIX_PYTHONPATH") ""))))
               (wrap-program (string-append out "/bin/crit")
                 `("GUIX_PYTHONPATH" ":" prefix (,path))))))
=======
             (let* ((out  (assoc-ref outputs "out"))
                    (site (string-append out "/lib/python"
                                         ,(version-major+minor
                                           (package-version python))
                                         "/site-packages"))
                    (path (getenv "PYTHONPATH")))
               (wrap-program (string-append out "/bin/crit")
                 `("PYTHONPATH" ":" prefix (,site ,path))))))
>>>>>>> 4e500011
         (add-after 'install 'delete-static-libraries
           ;; Not building/installing these at all doesn't seem to be supported.
           (lambda* (#:key outputs #:allow-other-keys)
             (let ((out (assoc-ref outputs "out")))
               (for-each delete-file (find-files out "\\.a$"))))))))
    (inputs
     `(("protobuf" ,protobuf)
       ("python" ,python)
       ("python-protobuf" ,python-protobuf)
       ("iproute" ,iproute)
       ("libaio" ,libaio)
       ("libcap" ,libcap)
       ("libnet" ,libnet)
       ("libnl" ,libnl)
       ("libbsd" ,libbsd)
       ("nftables" ,nftables)))
    (native-inputs
     `(("pkg-config" ,pkg-config)
       ("perl" ,perl)
       ("protobuf-c" ,protobuf-c)
       ("asciidoc" ,asciidoc)
       ("xmlto" ,xmlto)
       ("docbook-xml" ,docbook-xml)
       ("docbook-xsl" ,docbook-xsl)))
    (home-page "https://criu.org")
    (synopsis "Checkpoint and restore in user space")
    (description "Using this tool, you can freeze a running application (or
part of it) and checkpoint it to a hard drive as a collection of files.  You
can then use the files to restore and run the application from the point it
was frozen at.  The distinctive feature of the CRIU project is that it is
mainly implemented in user space.")
    ;; The project is licensed under GPLv2; files in the lib/ directory are
    ;; LGPLv2.1.
    (license (list license:gpl2 license:lgpl2.1))))

(define-public qmpbackup
  (package
    (name "qmpbackup")
    (version "0.2")
    (source (origin
              (method git-fetch)
              (uri (git-reference
                     (url "https://github.com/abbbi/qmpbackup")
                     (commit version)))
              (file-name (git-file-name name version))
              (sha256
               (base32
                "0swhp5byz44brhyis1a39p11fyn9q84xz5q6v2fah29r7d71kmmx"))))
    (build-system python-build-system)
    (arguments
     `(#:python ,python-2))
    (home-page "https://github.com/abbbi/qmpbackup")
    (synopsis "Backup and restore QEMU machines")
    (description "qmpbackup is designed to create and restore full and
incremental backups of running QEMU virtual machines via QMP, the QEMU
Machine Protocol.")
    (license license:gpl3+)))

(define-public looking-glass-client
  (let ((commit "182c4752d57690da7f99d5e788de9b8baea33895"))
    (package
     (name "looking-glass-client")
     (version (string-append "a12-" (string-take commit 7)))
     (source
      (origin
       (method git-fetch)
       (uri (git-reference (url "https://github.com/gnif/LookingGlass")
                           (commit commit)))
       (file-name (git-file-name name version))
       (sha256
        (base32
         "02bq46ndmzq9cihazzn7xq1x7q5nzm7iw4l9lqzihxcxp9famkhw"))
       (modules '((guix build utils)))
       (snippet
        '(begin
           ;; Do not create binaries optimized for the CPU of the build machine,
           ;; for reproducibility and compatibility.  TODO: in the next version
           ;; of looking glass, this is exposed as a CMake configure option.
           (substitute* "client/CMakeLists.txt"
             (("-march=native")
              ""))
           #t))))
     (build-system cmake-build-system)
     (inputs `(("fontconfig" ,fontconfig)
               ("glu" ,glu)
               ("mesa" ,mesa)
               ("openssl" ,openssl)
               ("sdl2" ,sdl2)
               ("sdl2-ttf" ,sdl2-ttf)
               ("spice-protocol" ,spice-protocol)
               ("wayland" ,wayland)))
     (native-inputs `(("libconfig" ,libconfig)
                      ("nettle" ,nettle)
                      ("pkg-config" ,pkg-config)))
     (arguments
      `(#:tests? #f ;; No tests are available.
        #:make-flags '("CC=gcc")
        #:phases (modify-phases %standard-phases
                   (add-before 'configure 'chdir-to-client
                     (lambda* (#:key outputs #:allow-other-keys)
                       (chdir "client")
                       #t))
                   (add-after 'chdir-to-client 'add-missing-include
                     (lambda _
                       ;; Mimic upstream commit b9797529893, required since the
                       ;; update to Mesa 19.2.
                       (substitute* "renderers/egl/shader.h"
                         (("#include <stdbool\\.h>")
                          "#include <stdbool.h>\n#include <stddef.h>"))
                       #t))
                   (replace 'install
                     (lambda* (#:key outputs #:allow-other-keys)
                       (install-file "looking-glass-client"
                                     (string-append (assoc-ref outputs "out")
                                                    "/bin"))
                       #t)))))
     (home-page "https://looking-glass.hostfission.com")
     (synopsis "KVM Frame Relay (KVMFR) implementation")
     (description "Looking Glass allows the use of a KVM (Kernel-based Virtual
Machine) configured for VGA PCI Pass-through without an attached physical
monitor, keyboard or mouse.  It displays the VM's rendered contents on your main
monitor/GPU.")
     ;; This package requires SSE instructions.
     (supported-systems '("i686-linux" "x86_64-linux"))
     (license license:gpl2+))))

(define-public runc
  (package
    (name "runc")
    (version "1.0.0-rc93")
    (source (origin
              (method url-fetch)
              (uri (string-append
                    "https://github.com/opencontainers/runc/releases/"
                    "download/v" version "/runc.tar.xz"))
              (file-name (string-append name "-" version ".tar.xz"))
              (sha256
               (base32
                "0b90r1bkvlqli53ca1yc1l488dba0isd3i6l7nlhszxi8p7hzvkh"))))
    (build-system go-build-system)
    (arguments
     '(#:import-path "github.com/opencontainers/runc"
       #:install-source? #f
       ;; XXX: 20/139 tests fail due to missing /var, cgroups and apparmor in
       ;; the build environment.
       #:tests? #f
       #:phases
       (modify-phases %standard-phases
         (replace 'build
           (lambda* (#:key import-path #:allow-other-keys)
             (with-directory-excursion (string-append "src/" import-path)
               (invoke "make" "all" "man"))))
         (replace 'check
           (lambda* (#:key tests? #:allow-other-keys)
             (when tests?
               (invoke "make" "localunittest"))))
         (replace 'install
           (lambda* (#:key import-path outputs #:allow-other-keys)
             (with-directory-excursion (string-append "src/" import-path)
               (let ((out (assoc-ref outputs "out")))
                 (invoke "make" "install" "install-bash" "install-man"
                         (string-append "PREFIX=" out)))))))))
    (native-inputs
     `(("go-md2man" ,go-github-com-go-md2man)
       ("pkg-config" ,pkg-config)))
    (inputs
     `(("libseccomp" ,libseccomp)))
    (synopsis "Open container initiative runtime")
    (home-page "https://opencontainers.org/")
    (description
     "@command{runc} is a command line client for running applications
packaged according to the
@uref{https://github.com/opencontainers/runtime-spec/blob/master/spec.md, Open
Container Initiative (OCI) format} and is a compliant implementation of the
Open Container Initiative specification.")
    (license license:asl2.0)))

(define-public umoci
  (package
    (name "umoci")
    (version "0.4.7")
    (source
     (origin
       (method url-fetch)
       (uri (string-append
             "https://github.com/opencontainers/umoci/releases/download/v"
             version "/umoci.tar.xz"))
       (file-name (string-append "umoci-" version ".tar.xz"))
       (sha256
        (base32 "0fvljj9k4f83wbqzd8nbijz0p1zaq633f8yxyvl5sy3wjf03ffk9"))))
    (build-system go-build-system)
    (arguments
     '(#:import-path "github.com/opencontainers/umoci"
       #:install-source? #f
       #:phases
       (modify-phases %standard-phases
         (replace 'unpack
           (lambda* (#:key source import-path #:allow-other-keys)
             ;; Unpack the tarball into 'umoci' instead of "runc-${version}".
             (let ((dest (string-append "src/" import-path)))
               (mkdir-p dest)
               (invoke "tar" "-C" (string-append "src/" import-path)
                       "--strip-components=1"
                       "-xvf" source))))
         (replace 'build
           (lambda* (#:key import-path #:allow-other-keys)
             (with-directory-excursion (string-append "src/" import-path)
               ;; TODO: build manpages with 'go-md2man'.
               (invoke "make" "SHELL=bash"))))
         (replace 'install
           (lambda* (#:key import-path outputs #:allow-other-keys)
             (let* ((out (assoc-ref outputs "out"))
                    (bindir (string-append out "/bin")))
               (install-file (string-append "src/" import-path "/umoci")
                             bindir)
               #t))))))
    (home-page "https://umo.ci/")
    (synopsis "Tool for modifying Open Container images")
    (description
     "@command{umoci} is a tool that allows for high-level modification of an
Open Container Initiative (OCI) image layout and its tagged images.")
    (license license:asl2.0)))

(define-public skopeo
  (package
    (name "skopeo")
    (version "1.2.3")
    (source (origin
              (method git-fetch)
              (uri (git-reference
                    (url "https://github.com/containers/skopeo")
                    (commit (string-append "v" version))))
              (file-name (git-file-name name version))
              (sha256
               (base32
                "0n22sdif437ddg5ch0ipwim3fg0n6ihc9bfi52qkhy3r1grz04hs"))))
    (build-system go-build-system)
    (native-inputs
     `(("pkg-config" ,pkg-config)
       ("go-github-com-go-md2man" ,go-github-com-go-md2man)))
    (inputs
     `(("btrfs-progs" ,btrfs-progs)
       ("eudev" ,eudev)
       ("libassuan" ,libassuan)
       ("libselinux" ,libselinux)
       ("libostree" ,libostree)
       ("lvm2" ,lvm2)
       ("glib" ,glib)
       ("gpgme" ,gpgme)))
    (arguments
     '(#:import-path "github.com/containers/skopeo"
       #:install-source? #f
       #:tests? #f                                ; The tests require Docker
       #:phases
       (modify-phases %standard-phases
         (replace 'build
           (lambda* (#:key import-path #:allow-other-keys)
             (with-directory-excursion (string-append "src/" import-path)
               (invoke "make" "bin/skopeo"))))
         (add-after 'build 'build-docs
           (lambda* (#:key import-path #:allow-other-keys)
             (with-directory-excursion (string-append "src/" import-path)
               (invoke "make" "docs"))))
         (replace 'install
           (lambda* (#:key import-path outputs #:allow-other-keys)
             (with-directory-excursion (string-append "src/" import-path)
               (let ((out (assoc-ref outputs "out")))
                 (install-file "default-policy.json"
                               (string-append out "/etc/containers"))
                 (invoke "make" "install-binary" "install-completions" "install-docs"
                         (string-append "PREFIX=" out)))))))))
    (home-page "https://github.com/containers/skopeo")
    (synopsis "Interact with container images and container image registries")
    (description
     "@command{skopeo} is a command line utility providing various operations
with container images and container image registries.  It can:
@enumerate

@item Copy container images between various containers image stores,
converting them as necessary.

@item Convert a Docker schema 2 or schema 1 container image to an OCI image.

@item Inspect a repository on a container registry without needlessly pulling
the image.

@item Sign and verify container images.

@item Delete container images from a remote container registry.

@end enumerate")
    (license license:asl2.0)))

(define-public python-vagrant
  (package
    (name "python-vagrant")
    (version "0.5.15")
    (source
      (origin
        (method url-fetch)
        (uri (pypi-uri "python-vagrant" version))
        (sha256
         (base32
          "1ikrh6canhcxg5y7pzmkcnnydikppv7s6sm9prfx90nk0ac8m6mg"))))
    (build-system python-build-system)
    (arguments
     '(#:tests? #f)) ; tests involve running vagrant.
    (home-page "https://github.com/todddeluca/python-vagrant")
    (synopsis "Python bindings for Vagrant")
    (description
     "Python-vagrant is a Python module that provides a thin wrapper around the
@code{vagrant} command line executable, allowing programmatic control of Vagrant
virtual machines.")
    (license license:expat)))

(define-public bubblewrap
  (package
    (name "bubblewrap")
    (version "0.4.1")
    (source (origin
              (method url-fetch)
              (uri (string-append "https://github.com/containers/bubblewrap/"
                                  "releases/download/v" version "/bubblewrap-"
                                  version ".tar.xz"))
              (sha256
               (base32
                "00ycgi6q2yngh06bnz50wkvar6r2jnjf3j158grhi9k13jdrpimr"))))
    (build-system gnu-build-system)
    (arguments
     `(#:phases
       (modify-phases %standard-phases
         (add-after 'unpack 'fix-test
           (lambda* (#:key outputs #:allow-other-keys)
             ;; Tests try to access /var/tmp, which is not possible in our build
             ;; environment.  Let's give them another directory.
             ;; /tmp gets overriden in some tests, so we need another directory.
             ;; the only possibility is the output directory.
             (let ((tmp-dir (string-append (assoc-ref outputs "out") "/tmp")))
               (mkdir-p tmp-dir)
               (substitute* "tests/test-run.sh"
                 (("/var/tmp") tmp-dir)
                 ;; Tests create a temporary python script, so fix its shebang.
                 (("/usr/bin/env python") (which "python"))
                 ;; Some tests try to access /usr, but that doesn't exist.
                 ;; Give them /gnu instead.
                 (("/usr") "/gnu")
                 (("--ro-bind /bin /bin") "--ro-bind /gnu /bin")
                 (("--ro-bind /sbin /sbin") "--ro-bind /gnu /sbin")
                 (("--ro-bind /lib /lib") "--ro-bind /gnu /lib")
                 (("  */bin/bash") (which "bash"))
                 (("/bin/sh") (which "sh"))
                 (("findmnt") (which "findmnt"))))
             #t))
         ;; Remove the directory we gave to tests to have a clean package.
         (add-after 'check 'remove-tmp-dir
           (lambda* (#:key outputs #:allow-other-keys)
             (delete-file-recursively (string-append (assoc-ref outputs "out") "/tmp"))
             #t)))))
    (inputs
     `(("libcap" ,libcap)))
    (native-inputs
     `(("python" ,python-wrapper)
       ("util-linux" ,util-linux)))
    (home-page "https://github.com/containers/bubblewrap")
    (synopsis "Unprivileged sandboxing tool")
    (description "Bubblewrap is aimed at running applications in a sandbox,
restricting their access to parts of the operating system or user data such as
the home directory.  Bubblewrap always creates a new mount namespace, and the
user can specify exactly what parts of the file system should be made visible
in the sandbox.  These directories are mounted with the @code{nodev} option
by default and can be made read-only.")
    (license license:lgpl2.0+)))

(define-public bochs
  (package
    (name "bochs")
    (version "2.7")
    (source
     (origin
       (method url-fetch)
       (uri (string-append "https://sourceforge.net/projects/bochs/files/bochs/"
                           version "/bochs-" version ".tar.gz"))
       (sha256
        (base32 "0ymiwnfqg5npq2dk9ngidbbfn3qw8z6i491finhcaan7zldsn450"))))
    (build-system gnu-build-system)
    (arguments
     `(#:tests? #f))                    ; no tests exist
    (inputs
     `(("libxrandr" ,libxrandr)))
    (home-page "http://bochs.sourceforge.net/")
    (synopsis "Emulator for x86 PC")
    (description
     "Bochs is an emulator which can emulate Intel x86 CPU, common I/O
devices, and a custom BIOS.  It can also be compiled to emulate many different
x86 CPUs, from early 386 to the most recent x86-64 Intel and AMD processors.
Bochs can run most Operating Systems inside the emulation including Linux,
DOS or Microsoft Windows.")
    (license license:lgpl2.0+)))

(define-public xen
  (package
    (name "xen")
    (version "4.14.1")               ; please update the mini-os input as well
    (source (origin
              (method git-fetch)
              (uri (git-reference
                    (url "https://xenbits.xen.org/git-http/xen.git")
                    (commit (string-append "RELEASE-" version))))
              (file-name (git-file-name name version))
              (sha256
               (base32
                "1r90rvypw76ya9clqw5p02gm1k8hxz73f7gr95ca778nnzvb7xjw"))))
    (build-system gnu-build-system)
    (arguments
     `(#:configure-flags
       (list "--enable-rpath"
             "--disable-qemu-traditional" ; It tries to do "git clone"
             "--disable-rombios" ; would try to "git clone" via etherboot.
             ;; TODO: Re-enable stubdom (it's "more secure" to use it).
             "--disable-stubdom" ; tries to "git clone" old patched newlib.
             (string-append "--with-initddir="
                            (assoc-ref %outputs "out")
                            "/etc/init.d")
             (string-append "--with-system-qemu="
                            (assoc-ref %build-inputs "qemu")
                            "/bin/qemu-system-i386")
             (string-append "--with-system-seabios="
                            (assoc-ref %build-inputs "seabios")
                            "/share/firmware/bios.bin")
             (string-append "--with-system-ovmf="
                            (assoc-ref %build-inputs "ovmf")
                            "/share/firmware/ovmf_ia32.bin"))
       #:make-flags (list "-j" "1"
                          "XEN_BUILD_DATE=Thu Jan  1 01:00:01 CET 1970"
                          "XEN_BUILD_TIME=01:00:01"
                          "XEN_BUILD_HOST="
                          "ETHERBOOT_NICS="
                          "SMBIOS_REL_DATE=01/01/1970"
                          "VGABIOS_REL_DATE=01 Jan 1970"
                          ; QEMU_TRADITIONAL_LOC
                          ; QEMU_UPSTREAM_LOC
                          "SYSCONFIG_DIR=/tmp/etc/default"
                          (string-append "BASH_COMPLETION_DIR="
                                         (assoc-ref %outputs "out")
                                         "/etc/bash_completion.d")
                          (string-append "BOOT_DIR="
                                         (assoc-ref %outputs "out")
                                         "/boot")
                          (string-append "DEBUG_DIR="
                                         (assoc-ref %outputs "out")
                                         "/lib/debug")
                          (string-append "EFI_DIR="
                                         (assoc-ref %outputs "out")
                                         "/lib/efi") ; TODO lib64 ?
                          "MINIOS_UPSTREAM_URL="
                          ;(string-append "DISTDIR="
                          ;               (assoc-ref %outputs "out"))
)
       #:test-target "test"
       #:phases
       (modify-phases %standard-phases
        (add-after 'unpack 'unpack-mini-os
          (lambda* (#:key inputs #:allow-other-keys)
            (copy-recursively (assoc-ref inputs "mini-os") "extras/mini-os")
            #t))
        (add-after 'unpack-mini-os 'patch
          (lambda* (#:key inputs outputs #:allow-other-keys)
            (substitute* "tools/firmware/Rules.mk"
             (("override XEN_TARGET_ARCH = x86_32")
              (string-append "override XEN_TARGET_ARCH = x86_32
override CC = " (assoc-ref inputs "cross-gcc") "/bin/i686-linux-gnu-gcc"))
             (("^CFLAGS =$")
              (string-append "CFLAGS=-I" (assoc-ref inputs "cross-libc")
                             "/include\n")))
            (substitute* "config/x86_32.mk"
             (("CFLAGS += -m32 -march=i686")
              (string-append "CFLAGS += -march=i686 -I"
                             (assoc-ref inputs "cross-libc")
                             "/include")))
            ;; /var is not in /gnu/store , so don't try to create it.
            (substitute* '("tools/Makefile"
                           "tools/xenstore/Makefile"
                           "tools/xenpaging/Makefile")
             (("\\$\\(INSTALL_DIR\\) .*XEN_(DUMP|LOG|RUN|LIB|PAGING)_DIR.*")
              "\n")
             (("\\$\\(INSTALL_DIR\\) .*XEN_(RUN|LIB)_STORED.*")
              "\n"))
            ;; Prevent xen from creating /etc .
            (substitute* "tools/examples/Makefile"
             ((" install-readmes") "")
             ((" install-configs") ""))
            ;; Set rpath.
            (substitute* "tools/pygrub/setup.py"
             (("library_dirs =")
              ; TODO: extra_link_args = ['-Wl,-rpath=/opt/foo'],
              (string-append "runtime_library_dirs = ['"
                             (assoc-ref outputs "out")
                             "/lib'],\nlibrary_dirs =")))
            #t))
        (add-before 'configure 'patch-xen-script-directory
          (lambda* (#:key outputs #:allow-other-keys)
            (substitute* '("configure"
                           "tools/configure"
                           "docs/configure")
             (("XEN_SCRIPT_DIR=.*")
              (string-append "XEN_SCRIPT_DIR="
                             (assoc-ref outputs "out")
                             "/etc/xen/scripts")))
            #t))
        (add-before 'configure 'set-environment-up
          (lambda* (#:key make-flags #:allow-other-keys)
             (define (cross? x)
               (string-contains x "cross-i686-linux"))
             (define (filter-environment! filter-predicate
                                          environment-variable-names)
               (for-each
                (lambda (env-name)
                  (let* ((env-value (getenv env-name))
                         (search-path (search-path-as-string->list env-value))
                         (new-search-path (filter filter-predicate
                                                  search-path))
                         (new-env-value (list->search-path-as-string
                                         new-search-path ":")))
                    (setenv env-name new-env-value)))
                environment-variable-names))
             (setenv "CROSS_C_INCLUDE_PATH" (getenv "C_INCLUDE_PATH"))
             (setenv "CROSS_CPLUS_INCLUDE_PATH" (getenv "CPLUS_INCLUDE_PATH"))
             (setenv "CROSS_LIBRARY_PATH" (getenv "LIBRARY_PATH"))
             (filter-environment! cross?
              '("CROSS_C_INCLUDE_PATH" "CROSS_CPLUS_INCLUDE_PATH"
                "CROSS_LIBRARY_PATH"))
             (filter-environment! (lambda (e) (not (cross? e)))
              '("C_INCLUDE_PATH" "CPLUS_INCLUDE_PATH"
                "LIBRARY_PATH"))
             ;; Guix tries to be helpful and automatically adds
             ;; mini-os-git-checkout/include to the include path,
             ;; but actually we don't want it to be there (yet).
             (filter-environment! (lambda (e)
                                    (not
                                     (string-contains e
                                      "mini-os-git-checkout")))
              '("C_INCLUDE_PATH" "CPLUS_INCLUDE_PATH"
                "LIBRARY_PATH"))
            (setenv "EFI_VENDOR" "guix")
             #t))
        (replace 'build
          (lambda* (#:key make-flags #:allow-other-keys)
            (apply invoke "make" "world" make-flags))))))
    (inputs
     `(("acpica" ,acpica) ; TODO: patch iasl invocation.
       ("bridge-utils" ,bridge-utils) ; TODO: patch invocations.
       ("glib" ,glib)
       ("iproute" ,iproute) ; TODO: patch invocations.
       ("libaio" ,libaio)
       ("libx11" ,libx11)
       ("libyajl" ,libyajl)
       ("ncurses" ,ncurses)
       ("openssl" ,openssl)
       ("ovmf" ,ovmf)
       ("pixman" ,pixman)
       ("qemu" ,qemu-minimal)
       ("seabios" ,seabios)
       ("util-linux" ,util-linux "lib") ; uuid
       ; TODO: ocaml-findlib, ocaml-nox.
       ("xz" ,xz) ; for liblzma
       ("zlib" ,zlib)))
    (native-inputs
     `(("dev86" ,dev86)
       ("bison" ,bison)
       ("cmake" ,cmake-minimal)
       ("figlet" ,figlet)
       ("flex" ,flex)
       ("gettext" ,gettext-minimal)
       ("libnl" ,libnl)
       ("mini-os"
       ,(origin
         (method git-fetch)
         (uri (git-reference
               (url "https://xenbits.xen.org/git-http/mini-os.git")
               ;; This corresponds to (string-append "xen-RELEASE-" version))
               ;; at time of packaging, but upstream has unfortunately modified
               ;; existing tags in the past.
               (commit "0b4b7897e08b967a09bed2028a79fabff82342dd")))
         (sha256
          (base32 "1i8pcl19n60i2m9vlg79q3nknpj209c9ic5x10wxaicx45kc107f"))
         (file-name "mini-os-git-checkout")))
       ("perl" ,perl)
       ; TODO: markdown
       ("pkg-config" ,pkg-config)
       ("python" ,python-2)
       ("wget" ,wget)
       ("cross-gcc" ,(cross-gcc "i686-linux-gnu"
                                #:xbinutils (cross-binutils "i686-linux-gnu")
                                #:libc (cross-libc "i686-linux-gnu")))
       ("cross-libc" ,(cross-libc "i686-linux-gnu")) ; header files
       ("cross-libc-static" ,(cross-libc "i686-linux-gnu") "static")))
    (home-page "https://xenproject.org/")
    (synopsis "Xen Virtual Machine Monitor")
    (description "This package provides the Xen Virtual Machine Monitor
which is a hypervisor.")
    ;; TODO: Some files are licensed differently.  List those.
    (license license:gpl2)
    (supported-systems '("i686-linux" "x86_64-linux" "armhf-linux"))))

(define-public osinfo-db-tools
  (package
    (name "osinfo-db-tools")
    (version "1.8.0")
    (source (origin
              (method url-fetch)
              (uri (string-append "https://releases.pagure.org/libosinfo/osinfo-db-tools-"
                                  version ".tar.xz"))

              (sha256
               (base32
                "038q3gzdbkfkhpicj0755mw1q4gbvn57pslpw8n2dp3lds9im0g9"))))
    (build-system meson-build-system)
    (inputs
     `(("libsoup" ,libsoup)
       ("libxml2" ,libxml2)
       ("libxslt" ,libxslt)
       ("json-glib" ,json-glib)
       ("libarchive" ,libarchive)))
    (native-inputs
     `(("perl" ,perl)
       ("gobject-introspection" ,gobject-introspection)
       ("gettext" ,gettext-minimal)
       ("pkg-config" ,pkg-config)
       ;; Tests
       ("python" ,python)
       ("pytest" ,python-pytest)
       ("requests" ,python-requests)))
    (home-page "https://gitlab.com/libosinfo/osinfo-db-tools")
    (synopsis "Tools for managing the osinfo database")
    (description "This package contains a set of tools to assist
administrators and developers in managing the database.")
    (license license:lgpl2.0+)))

(define-public osinfo-db
  (package
    (name "osinfo-db")
    (version "20210903")
    (source (origin
              (method url-fetch)
              (uri (string-append "https://releases.pagure.org/libosinfo/osinfo-db-"
                                  version ".tar.xz"))
              (sha256
               (base32
                "0d08ffvwdzwr16gv7pz2r7brds5gciirz8ixs97s5ly03grd7rrh"))))
    (build-system trivial-build-system)
    (arguments
     `(#:modules ((guix build utils))
       #:builder
       (begin
         (use-modules (guix build utils))
         (let* ((out (assoc-ref %outputs "out"))
                (osinfo-dir (string-append out "/share/osinfo"))
                (source (assoc-ref %build-inputs "source"))
                (osinfo-db-import
                 (string-append (assoc-ref %build-inputs "osinfo-db-tools")
                                "/bin/osinfo-db-import")))
           (mkdir-p osinfo-dir)
           (invoke osinfo-db-import "--dir" osinfo-dir source)))))
    (native-inputs
     `(("intltool" ,intltool)
       ("osinfo-db-tools" ,osinfo-db-tools)))
    (home-page "https://gitlab.com/libosinfo/osinfo-db")
    (synopsis "Database of information about operating systems")
    (description "Osinfo-db provides the database files for use with the
libosinfo library.  It provides information about guest operating systems for
use with virtualization provisioning tools")
    (license license:lgpl2.0+)))

(define-public python-transient
  (package
    (name "python-transient")
    (version "0.12")
    (source
     (origin
       (method url-fetch)
       (uri (pypi-uri "transient" version))
       (sha256
        (base32
         "148yiqrmcscsi6787y0f27i1y9cf0gcw3mqfv5frhpmsmv62mv5z"))))
    (build-system python-build-system)
    (arguments
     `(#:tests? #f ; Requires behave
       #:phases (modify-phases %standard-phases
                  (add-after 'unpack 'fix-dependencies
                    (lambda _
                      (substitute* "setup.py"
                        (("==")
                         ">="))
                      #t)))))
    (propagated-inputs
     `(("python-beautifultable" ,python-beautifultable)
       ("python-click" ,python-click)
       ("python-importlib-resources"
        ,python-importlib-resources)
       ("python-lark-parser" ,python-lark-parser)
       ("python-marshmallow" ,python-marshmallow)
       ("python-progressbar2" ,python-progressbar2)
       ("python-requests" ,python-requests)
       ("python-toml" ,python-toml)))
    (native-inputs
     `(("python-black" ,python-black)
       ("python-mypy" ,python-mypy)
       ("python-pyhamcrest" ,python-pyhamcrest)
       ("python-twine" ,python-twine)))
    (home-page
     "https://github.com/ALSchwalm/transient")
    (synopsis
     "QEMU Wrapper written in Python")
    (description
     "@code{transient} is a wrapper for QEMU allowing the creation of virtual
machines with shared folder, ssh, and disk creation support.")
    (license license:expat)))<|MERGE_RESOLUTION|>--- conflicted
+++ resolved
@@ -1538,34 +1538,17 @@
        (list (string-append "PREFIX=" (assoc-ref %outputs "out"))
              (string-append "LIBDIR=" (assoc-ref %outputs "out")
                             "/lib")
-<<<<<<< HEAD
              (string-append "ASCIIDOC="
                             (search-input-file %build-inputs
                                                "/bin/asciidoc"))
+             (string-append "PYTHON=python3")
              (string-append "XMLTO="
                             (search-input-file %build-input
                                                "/bin/xmlto")))
        #:phases
        (modify-phases %standard-phases
-         (replace 'configure
-           (lambda* (#:key inputs #:allow-other-keys)
-             ;; The includes for libnl are located in a sub-directory.
-             (setenv "C_INCLUDE_PATH"
-                     (string-append
-                      (search-input-directory inputs "/include/libnl3")
-                      ":" (or (getenv "C_INCLUDE_PATH") "")))))
-         (add-after 'configure 'fix-documentation
-=======
-             (string-append "ASCIIDOC=" (assoc-ref %build-inputs "asciidoc")
-                            "/bin/asciidoc")
-             (string-append "PYTHON=python3")
-             (string-append "XMLTO=" (assoc-ref %build-inputs "xmlto")
-                            "/bin/xmlto"))
-       #:phases
-       (modify-phases %standard-phases
          (delete 'configure)            ; no configure script
          (add-after 'unpack 'fix-documentation
->>>>>>> 4e500011
            (lambda* (#:key inputs outputs #:allow-other-keys)
              (substitute* "Documentation/Makefile"
                (("-m custom.xsl")
@@ -1579,17 +1562,7 @@
            (lambda* (#:key inputs #:allow-other-keys)
              ;; Hardcode arm version detection
              (substitute* "Makefile"
-<<<<<<< HEAD
-               (("ARMV.*:=.*") "ARMV := 7\n"))
-             ;; We are currently using python-2
-             (substitute* "crit/Makefile"
-               (("\\$\\(PYTHON\\)") "python2"))
-             (substitute* "lib/Makefile"
-               (("\\$\\(PYTHON\\)")
-                (search-input-file inputs "/bin/python")))))
-=======
                (("ARMV.*:=.*") "ARMV := 7\n"))))
->>>>>>> 4e500011
          (add-before 'build 'fix-symlink
            (lambda* (#:key inputs #:allow-other-keys)
              ;; The file 'images/google/protobuf/descriptor.proto' points to
@@ -1604,26 +1577,14 @@
          (add-after 'install 'wrap
            (lambda* (#:key inputs outputs #:allow-other-keys)
              ;; Make sure 'crit' runs with the correct PYTHONPATH.
-<<<<<<< HEAD
-             (let* ((out (assoc-ref outputs "out"))
-                    (path (string-append out
-                                         "/lib/python"
-                                         (string-take (string-take-right
-                                                       (assoc-ref inputs "python") 5) 3)
-                                         "/site-packages:"
-                                         (or (getenv "GUIX_PYTHONPATH") ""))))
-               (wrap-program (string-append out "/bin/crit")
-                 `("GUIX_PYTHONPATH" ":" prefix (,path))))))
-=======
              (let* ((out  (assoc-ref outputs "out"))
                     (site (string-append out "/lib/python"
                                          ,(version-major+minor
                                            (package-version python))
                                          "/site-packages"))
-                    (path (getenv "PYTHONPATH")))
+                    (path (getenv "GUIX_PYTHONPATH")))
                (wrap-program (string-append out "/bin/crit")
-                 `("PYTHONPATH" ":" prefix (,site ,path))))))
->>>>>>> 4e500011
+                 `("GUIX_PYTHONPATH" ":" prefix (,site ,path))))))
          (add-after 'install 'delete-static-libraries
            ;; Not building/installing these at all doesn't seem to be supported.
            (lambda* (#:key outputs #:allow-other-keys)
