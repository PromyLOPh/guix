--- conflicted
+++ resolved
@@ -390,12 +390,8 @@
 (define-public libtiff
   (package
    (name "libtiff")
-<<<<<<< HEAD
    (version "4.0.9")
-=======
    (replacement libtiff/fixed)
-   (version "4.0.8")
->>>>>>> 31c7002b
    (source
      (origin
        (method url-fetch)
@@ -434,7 +430,6 @@
         (patches
           (append (origin-patches (package-source libtiff))
                   (search-patches "libtiff-CVE-2017-9935.patch"
-                                  "libtiff-CVE-2017-11335.patch"
                                   "libtiff-CVE-2017-18013.patch")))))))
 
 (define-public leptonica
