;;; GNU Guix --- Functional package management for GNU
;;; Copyright © 2013, 2015 Andreas Enge <andreas@enge.fr>
;;; Copyright © 2014, 2015, 2016, 2017, 2018, 2019 Ludovic Courtès <ludo@gnu.org>
;;; Copyright © 2014 Ian Denhardt <ian@zenhack.net>
;;; Copyright © 2014, 2016 Eric Bavier <bavier@member.fsf.org>
;;; Copyright © 2014, 2015 Federico Beffa <beffa@fbengineering.ch>
;;; Copyright © 2015, 2016 Sou Bunnbu <iyzsong@gmail.com>
;;; Copyright © 2015 Mathieu Lirzin <mthl@openmailbox.org>
;;; Copyright © 2015, 2017 Andy Wingo <wingo@igalia.com>
;;; Copyright © 2015 David Hashe <david.hashe@dhashe.com>
;;; Copyright © 2015, 2016, 2017, 2018, 2019 Ricardo Wurmus <rekado@elephly.net>
;;; Copyright © 2015, 2016, 2017, 2018 Mark H Weaver <mhw@netris.org>
;;; Copyright © 2015 David Thompson <davet@gnu.org>
;;; Copyright © 2015, 2016, 2017, 2018, 2019 Efraim Flashner <efraim@flashner.co.il>
;;; Copyright © 2016, 2017, 2018 Rene Saavedra <pacoon@protonmail.com>
;;; Copyright © 2016 Jochem Raat <jchmrt@riseup.net>
;;; Copyright © 2016, 2017 Kei Kebreau <kkebreau@posteo.net>
;;; Copyright © 2016 Jan Nieuwenhuizen <janneke@gnu.org>
;;; Copyright © 2016 Roel Janssen <roel@gnu.org>
;;; Copyright © 2016, 2018 Leo Famulari <leo@famulari.name>
;;; Copyright © 2016 Alex Griffin <a@ajgrf.com>
;;; Copyright © 2016, 2017 ng0 <ng0@n0.is>
;;; Copyright © 2016 David Craven <david@craven.ch>
;;; Copyright © 2016, 2017, 2018, 2019 Tobias Geerinckx-Rice <me@tobias.gr>
;;; Copyright © 2017 Thomas Danckaert <post@thomasdanckaert.be>
;;; Copyright © 2017 Hartmut Goebel <h.goebel@crazy-compilers.com>
;;; Copyright © 2017, 2018 nee <nee-git@hidamari.blue>
;;; Copyright © 2017 Chris Marusich <cmmarusich@gmail.com>
;;; Copyright © 2017 Mohammed Sadiq <sadiq@sadiqpk.org>
;;; Copyright © 2017 Brendan Tildesley <brendan.tildesley@openmailbox.org>
;;; Copyright © 2017, 2018 Rutger Helling <rhelling@mykolab.com>
;;; Copyright © 2018 Jovany Leandro G.C <bit4bit@riseup.net>
;;; Copyright © 2018 Vasile Dumitrascu <va511e@yahoo.com>
;;; Copyright © 2018 Björn Höfling <bjoern.hoefling@bjoernhoefling.de>
;;; Copyright © 2018, 2019 Timothy Sample <samplet@ngyro.com>
;;; Copyright © 2019 Marius Bakke <mbakke@fastmail.com>
;;;
;;; This file is part of GNU Guix.
;;;
;;; GNU Guix is free software; you can redistribute it and/or modify it
;;; under the terms of the GNU General Public License as published by
;;; the Free Software Foundation; either version 3 of the License, or (at
;;; your option) any later version.
;;;
;;; GNU Guix is distributed in the hope that it will be useful, but
;;; WITHOUT ANY WARRANTY; without even the implied warranty of
;;; MERCHANTABILITY or FITNESS FOR A PARTICULAR PURPOSE.  See the
;;; GNU General Public License for more details.
;;;
;;; You should have received a copy of the GNU General Public License
;;; along with GNU Guix.  If not, see <http://www.gnu.org/licenses/>.

(define-module (gnu packages gnome)
  #:use-module (gnu packages)
  #:use-module (gnu packages admin)
  #:use-module (gnu packages aspell)
  #:use-module (gnu packages autotools)
  #:use-module (gnu packages avahi)
  #:use-module (gnu packages backup)
  #:use-module (gnu packages base)
  #:use-module (gnu packages bash)
  #:use-module (gnu packages bison)
  #:use-module (gnu packages build-tools)
  #:use-module (gnu packages calendar)
  #:use-module (gnu packages cdrom)
  #:use-module (gnu packages check)
  #:use-module (gnu packages cmake)
  #:use-module (gnu packages compression)
  #:use-module (gnu packages cups)
  #:use-module (gnu packages curl)
  #:use-module (gnu packages cyrus-sasl)
  #:use-module (gnu packages databases)
  #:use-module (gnu packages dbm)
  #:use-module (gnu packages djvu)
  #:use-module (gnu packages dns)
  #:use-module (gnu packages docbook)
  #:use-module (gnu packages documentation)
  #:use-module (gnu packages enchant)
  #:use-module (gnu packages flex)
  #:use-module (gnu packages fonts)
  #:use-module (gnu packages fontutils)
  #:use-module (gnu packages freedesktop)
  #:use-module (gnu packages game-development)
  #:use-module (gnu packages gcc)
  #:use-module (gnu packages gettext)
  #:use-module (gnu packages ghostscript)
  #:use-module (gnu packages gl)
  #:use-module (gnu packages glib)
  #:use-module (gnu packages gnupg)
  #:use-module (gnu packages gnuzilla)
  #:use-module (gnu packages gperf)
  #:use-module (gnu packages graphviz)
  #:use-module (gnu packages gstreamer)
  #:use-module (gnu packages gtk)
  #:use-module (gnu packages guile)
  #:use-module (gnu packages ibus)
  #:use-module (gnu packages image)
  #:use-module (gnu packages imagemagick)
  #:use-module (gnu packages inkscape)
  #:use-module (gnu packages iso-codes)
  #:use-module (gnu packages kerberos)
  #:use-module (gnu packages libcanberra)
  #:use-module (gnu packages libunistring)
  #:use-module (gnu packages libusb)
  #:use-module (gnu packages linux)
  #:use-module (gnu packages lirc)
  #:use-module (gnu packages lua)
  #:use-module (gnu packages mail)
  #:use-module (gnu packages multiprecision)
  #:use-module (gnu packages music)
  #:use-module (gnu packages ncurses)
  #:use-module (gnu packages nettle)
  #:use-module (gnu packages networking)
  #:use-module (gnu packages ninja)
  #:use-module (gnu packages openldap)
  #:use-module (gnu packages password-utils)
  #:use-module (gnu packages pcre)
  #:use-module (gnu packages pdf)
  #:use-module (gnu packages perl)
  #:use-module (gnu packages photo)
  #:use-module (gnu packages pkg-config)
  #:use-module (gnu packages polkit)
  #:use-module (gnu packages popt)
  #:use-module (gnu packages pretty-print)
  #:use-module (gnu packages pulseaudio)
  #:use-module (gnu packages python)
  #:use-module (gnu packages python-crypto)
  #:use-module (gnu packages python-web)
  #:use-module (gnu packages python-xyz)
  #:use-module (gnu packages rdesktop)
  #:use-module (gnu packages readline)
  #:use-module (gnu packages ruby)
  #:use-module (gnu packages rust)
  #:use-module (gnu packages samba)
  #:use-module (gnu packages scanner)
  #:use-module (gnu packages selinux)
  #:use-module (gnu packages slang)
  #:use-module (gnu packages speech)
  #:use-module (gnu packages spice)
  #:use-module (gnu packages sqlite)
  #:use-module (gnu packages ssh)
  #:use-module (gnu packages tex)
  #:use-module (gnu packages time)
  #:use-module (gnu packages tls)
  #:use-module (gnu packages version-control)
  #:use-module (gnu packages video)
  #:use-module (gnu packages virtualization)
  #:use-module (gnu packages vpn)
  #:use-module (gnu packages web)
  #:use-module (gnu packages web)
  #:use-module (gnu packages webkit)
  #:use-module (gnu packages xdisorg)
  #:use-module (gnu packages xiph)
  #:use-module (gnu packages xml)
  #:use-module (gnu packages xorg)
  #:use-module (gnu packages xorg)
  #:use-module (gnu artwork)
  #:use-module (guix build-system cmake)
  #:use-module (guix build-system glib-or-gtk)
  #:use-module (guix build-system gnu)
  #:use-module (guix build-system meson)
  #:use-module (guix build-system trivial)
  #:use-module (guix download)
  #:use-module (guix git-download)
  #:use-module ((guix licenses) #:prefix license:)
  #:use-module (guix packages)
  #:use-module (guix utils)
  #:use-module (guix gexp)
  #:use-module (ice-9 match)
  #:use-module (srfi srfi-1))

(define-public brasero
  (package
    (name "brasero")
    (version "3.12.2")
    (source (origin
             (method url-fetch)
             (uri (string-append "mirror://gnome/sources/" name "/"
                                 (version-major+minor version) "/"
                                 name "-" version ".tar.xz"))
             (sha256
              (base32
               "0h90y674j26rvjahb8cc0w79zx477rb6zaqcj26wzvq8kmpic8k8"))))
    (build-system glib-or-gtk-build-system)
    (arguments
     `(#:configure-flags (list
                          (string-append "--with-girdir="
                                         (assoc-ref %outputs "out")
                                         "/share/gir-1.0")
                          (string-append "--with-typelibdir="
                                         (assoc-ref %outputs "out")
                                         "/lib/girepository-1.0"))
       #:phases
       (modify-phases %standard-phases
         (add-before 'configure 'embed-growisofs
           (lambda* (#:key inputs #:allow-other-keys)
             (substitute* "plugins/growisofs/burn-growisofs.c"
               (("\"growisofs") (string-append "\"" (which "growisofs"))))
             #t)))))
    (propagated-inputs
     `(("hicolor-icon-theme" ,hicolor-icon-theme)))
    (native-inputs
     `(("intltool" ,intltool)
       ("glib" ,glib "bin")                       ; glib-compile-schemas, etc.
       ("gobject-introspection" ,gobject-introspection)
       ("pkg-config" ,pkg-config)))
    (inputs
     `(("dvd+rw-tools" ,dvd+rw-tools)
       ("glib" ,glib)
       ("gnome-doc-utils" ,gnome-doc-utils)
       ("gstreamer" ,gstreamer)
       ("gst-plugins-base" ,gst-plugins-base)
       ("gtk+" ,gtk+)
       ("itstool" ,itstool)
       ("libcanberra" ,libcanberra)
       ("libice" ,libice)
       ("libnotify" ,libnotify)
       ("libsm" ,libsm)
       ("libxml2" ,libxml2)
       ("nettle" ,nettle)
       ("totem-pl-parser" ,totem-pl-parser)))
    (home-page "https://projects.gnome.org/brasero/")
    (synopsis "CD/DVD burning tool for Gnome")
    (description "Brasero is an application to burn CD/DVD for the Gnome
Desktop.  It is designed to be as simple as possible and has some unique
features to enable users to create their discs easily and quickly.")
    (license license:gpl2+)))

(define-public deja-dup
  (package
    (name "deja-dup")
    (version "34.3")
    (source (origin
             (method url-fetch)
             (uri "https://launchpadlibrarian.net/295170991/deja-dup-34.3.tar.xz")
             (sha256
              (base32
               "1xqcr61hpbahbla7gdjn4ngjfz7w6f57y7f5pkb77yk05f60j2n9"))
             (patches
               (search-patches "deja-dup-use-ref-keyword-for-iter.patch"))))
    (build-system glib-or-gtk-build-system)
    (arguments
     `(#:modules ((guix build gnu-build-system)
                  ((guix build cmake-build-system) #:prefix cmake:)
                  (guix build glib-or-gtk-build-system)
                  (guix build utils))
       #:imported-modules (,@%glib-or-gtk-build-system-modules
                           (guix build cmake-build-system))
       #:test-target "test"
       #:configure-flags (list (string-append
                                "-DCMAKE_INSTALL_FULL_DATADIR=" %output)
                               (string-append
                                "-DCMAKE_INSTALL_LIBEXECDIR=" %output))
       #:phases
       (modify-phases %standard-phases
         (add-after 'unpack 'patch-lockfile-deletion
           (lambda rest
             (substitute* "libdeja/tools/duplicity/DuplicityInstance.vala"
               (("/bin/rm")
                (which "rm")))))
         (replace 'configure
           (assoc-ref cmake:%standard-phases 'configure))
         (delete 'check) ;; Fails due to issues with DBus
         (add-after 'install 'wrap-deja-dup
           (lambda* (#:key inputs outputs #:allow-other-keys)
             (let ((python      (assoc-ref inputs "python"))
                   (python-path (getenv "PYTHONPATH"))
                   (duplicity   (assoc-ref inputs "duplicity"))
                   (out         (assoc-ref outputs "out")))
               (for-each
                (lambda (program)
                  (wrap-program program
                    `("PATH" ":" prefix (,(string-append python "/bin")
                                         ,(string-append duplicity "/bin"))))
                  (wrap-program program
                    `("PYTHONPATH" ":" prefix (,python-path))))

                (find-files (string-append out "/bin")))
               #t))))))
    (inputs
     `(("gsettings-desktop-schemas" ,gsettings-desktop-schemas)
       ("gobject-introspection" ,gobject-introspection)
       ("duplicity" ,duplicity)
       ("python" ,python-2)
       ("python-pygobject" ,python2-pygobject)
       ("gtk+" ,gtk+)
       ("libnotify" ,libnotify)
       ("libpeas" ,libpeas)
       ("libsecret" ,libsecret)
       ("packagekit" ,packagekit)))
    (native-inputs
     `(("pkg-config" ,pkg-config)
       ("vala" ,vala)
       ("gettext" ,gettext-minimal)
       ("itstool" ,itstool)
       ("intltool" ,intltool)
       ("cmake" ,cmake)))
    (home-page "https://launchpad.net/deja-dup")
    (synopsis "Simple backup tool, for regular encrypted backups")
    (description
     "Déjà Dup is a simple backup tool, for regular encrypted backups.  It
uses duplicity as the backend, which supports incremental backups and storage
either on a local, or remote machine via a number of methods.")
    (license license:gpl3+)))

(define-public dia
  ;; This version from GNOME's repository includes fixes for compiling with
  ;; recent versions of the build tools.  The latest activity on the
  ;; pre-GNOME version has been in 2014, while GNOME has continued applying
  ;; fixes in 2016.
  (let ((commit "fbc306168edab63db80b904956117cbbdc514ee4"))
    (package
      (name "dia")
      (version (string-append "0.97.2-" (string-take commit 7)))
      (source (origin
                (method git-fetch)
                (uri (git-reference
                      (url "https://git.gnome.org/browse/dia")
                      (commit commit)))
                (file-name (string-append name "-" version "-checkout"))
                (sha256
                 (base32
                  "1b4bba0k8ph4cwgw8xjglss0p6n111bpd5app67lrq79mp0ad06l"))))
      (build-system gnu-build-system)
      (inputs
       `(("glib" ,glib "bin")
         ("pango" ,pango)
         ("gdk-pixbuf" ,gdk-pixbuf)
         ("gtk+" ,gtk+-2)
         ("libxml2" ,libxml2)
         ("freetype" ,freetype)
         ("libart-lgpl" ,libart-lgpl)))
      (native-inputs
       `(("intltool" ,intltool)
         ("pkg-config" ,pkg-config)
         ("automake" ,automake)
         ("autoconf" ,autoconf)
         ("libtool" ,libtool)
         ("perl" ,perl)
         ("python-wrapper" ,python-wrapper)))
      (arguments
       `(#:phases
         (modify-phases %standard-phases
           (add-after 'unpack 'run-autogen
             (lambda _
               (system* "sh" "autogen.sh"))))))
      (home-page "https://wiki.gnome.org/Apps/Dia")
      (synopsis "Diagram creation for GNOME")
      (description "Dia can be used to draw different types of diagrams, and
includes support for UML static structure diagrams (class diagrams), entity
relationship modeling, and network diagrams.  The program supports various file
formats like PNG, SVG, PDF and EPS.")
      (license license:gpl2+))))

(define-public libgdata
  (package
    (name "libgdata")
    (version "0.16.1")
    (source (origin
              (method url-fetch)
              (uri (string-append "mirror://gnome/sources/" name "/"
                                  (version-major+minor version)  "/"
                                  name "-" version ".tar.xz"))
              (sha256
               (base32
                "09q8h1129xjpw33rvzz7856drygxwlm0s64z9cm0vbmjxiqy0h47"))
              (patches
               (search-patches "libgdata-fix-tests.patch"
                               "libgdata-glib-duplicate-tests.patch"))))
    (build-system gnu-build-system)
    (arguments
     '(#:phases
       (modify-phases %standard-phases
         (add-before 'check 'disable-failing-tests
           (lambda _
             ;; The PicasaWeb API tests fail with gnome-online-accounts@3.24.2.
             ;; They have been removed in libgdata 0.17.6, so just do the same.
             (substitute* "gdata/tests/Makefile"
               (("picasaweb\\$\\(EXEEXT\\) ") ""))
             #t)))))
    (native-inputs
     `(("glib:bin" ,glib "bin")
       ("gsettings-desktop-schemas" ,gsettings-desktop-schemas)
       ("intltool" ,intltool)
       ("pkg-config" ,pkg-config)
       ("uhttpmock" ,uhttpmock)))
    (inputs
     `(("cyrus-sasl" ,cyrus-sasl)
       ("glib" ,glib)
       ("glib-networking" ,glib-networking)
       ("json-glib" ,json-glib)
       ("libsoup" ,libsoup)))
    (propagated-inputs
     `(("gcr" ,gcr)
       ("gnome-online-accounts" ,gnome-online-accounts)
       ("liboauth" ,liboauth)
       ("libxml2" ,libxml2)))
    (home-page "https://wiki.gnome.org/Projects/libgdata")
    (synopsis "Library for accessing online service APIs")
    (description
     "libgdata is a GLib-based library for accessing online service APIs using
the GData protocol — most notably, Google's services.  It provides APIs to
access the common Google services, and has full asynchronous support.")
    (license license:lgpl2.1+)))

(define-public libgxps
  (package
    (name "libgxps")
    (version "0.3.1")
    (source (origin
              (method url-fetch)
              (uri (string-append "mirror://gnome/sources/" name "/"
                                  (version-major+minor version) "/"
                                  name "-" version ".tar.xz"))
              (sha256
               (base32
                "157s4c9gjjss6yd7qp7n4q6s72gz1k4ilsx4xjvp357azk49z4qs"))))
    (build-system meson-build-system)
    (native-inputs
     `(("gobject-introspection" ,gobject-introspection)
       ("pkg-config" ,pkg-config)))
    (inputs
     `(("gtk+" ,gtk+)
       ("libjpeg" ,libjpeg-turbo)
       ("lcms" ,lcms)
       ("libtiff" ,libtiff)
       ("nettle" ,nettle)))
    (propagated-inputs
     ;; In Requires of libgxps.pc.
     `(("cairo" ,cairo)
       ("glib" ,glib)
       ("libarchive" ,libarchive)))
    (home-page "https://wiki.gnome.org/Projects/libgxps")
    (synopsis "GObject-based library for handling and rendering XPS documents")
    (description
     "libgxps is a GObject-based library for handling and rendering XPS
documents.  This package also contains binaries that can convert XPS documents
to other formats.")
    (license license:lgpl2.1+)))

(define-public gnome-common
  (package
    (name "gnome-common")
    (version "3.18.0")
    (source
     (origin
       (method url-fetch)
       (uri (string-append "mirror://gnome/sources/" name "/"
                           (version-major+minor version)  "/"
                           name "-" version ".tar.xz"))
       (sha256
        (base32
         "1kzqi8qvh5p1zncj8msazlmvcwsczjz2hqxp4x2y0mg718vrwmi2"))))
    (build-system gnu-build-system)
    (home-page "https://www.gnome.org/")
    (synopsis "Bootstrap GNOME modules built from Git")
    (description "gnome-common contains various files needed to bootstrap
GNOME modules built from Git.  It contains a common \"autogen.sh\" script that
can be used to configure a source directory checked out from Git and some
commonly used macros.")
    (license license:gpl2+)))

(define-public gnome-desktop
  (package
    (name "gnome-desktop")
    (version "3.28.2")
    (source
     (origin
      (method url-fetch)
      (uri (string-append "mirror://gnome/sources/" name "/"
                          (version-major+minor version)  "/"
                          name "-" version ".tar.xz"))
      (sha256
       (base32
        "0c439hhpfd9axmv4af6fzhibksh69pnn2nnbghbbqqbwy6zqfl30"))))
    (build-system gnu-build-system)
    (arguments
     '(#:phases
       (modify-phases %standard-phases
         (add-before 'configure 'patch-path
           (lambda* (#:key inputs #:allow-other-keys)
             (let ((libc   (assoc-ref inputs "libc")))
               (substitute* "libgnome-desktop/gnome-languages.c"
                 (("\"locale\"")
                  (string-append "\"" libc "/bin/locale\"")))
               #t))))))
    (native-inputs
     `(("gobject-introspection" ,gobject-introspection)
       ("itstool" ,itstool)
       ("intltool" ,intltool)
       ("pkg-config" ,pkg-config)
       ("xmllint" ,libxml2)))
    (propagated-inputs
     ;; Required by gnome-desktop-3.0.pc.
     `(("gsettings-desktop-schemas" ,gsettings-desktop-schemas)
       ("gtk+" ,gtk+)))
    (inputs
     `(("gdk-pixbuf" ,gdk-pixbuf)
       ("glib" ,glib)
       ("iso-codes" ,iso-codes)
       ("libseccomp" ,libseccomp)
       ("libx11" ,libx11)
       ("libxext" ,libxext)
       ("libxkbfile" ,libxkbfile)
       ("libxrandr" ,libxrandr)
       ("xkeyboard-config" ,xkeyboard-config)))
    (home-page "https://www.gnome.org/")
    (synopsis
     "Libgnome-desktop, gnome-about, and desktop-wide documents")
    (description
     "The libgnome-desktop library provides API shared by several applications
on the desktop, but that cannot live in the platform for various reasons.
There is no API or ABI guarantee, although we are doing our best to provide
stability.  Documentation for the API is available with gtk-doc.

The gnome-about program helps find which version of GNOME is installed.")
    ; Some bits under the LGPL.
    (license license:gpl2+)))

(define-public gnome-doc-utils
  (package
    (name "gnome-doc-utils")
    (version "0.20.10")
    (source
     (origin
      (method url-fetch)
      (uri (string-append "mirror://gnome/sources/" name "/"
                          (version-major+minor version)  "/"
                          name "-" version ".tar.xz"))
      (sha256
       (base32
        "19n4x25ndzngaciiyd8dd6s2mf9gv6nv3wv27ggns2smm7zkj1nb"))))
    (build-system gnu-build-system)
    (native-inputs
     `(("intltool" ,intltool)
       ("docbook-xml" ,docbook-xml-4.4)
       ("python2-libxml2" ,python2-libxml2)
       ("libxml2" ,libxml2)
       ("libxslt" ,libxslt)
       ("pkg-config" ,pkg-config)
       ("python-2" ,python-2)))
    (home-page "https://wiki.gnome.org/GnomeDocUtils")
    (synopsis
     "Documentation utilities for the Gnome project")
    (description
     "Gnome-doc-utils is a collection of documentation utilities for the
Gnome project.  It includes xml2po tool which makes it easier to translate
and keep up to date translations of documentation.")
    (license license:gpl2+))) ; xslt under lgpl

(define-public gnome-disk-utility
  (package
    (name "gnome-disk-utility")
    (version "3.28.3")
    (source (origin
              (method url-fetch)
              (uri (string-append "mirror://gnome/sources/" name "/"
                                  (version-major+minor version) "/"
                                  name "-" version ".tar.xz"))
              (sha256
               (base32
                "11ajz4cbsdns81kihd6242b6pwxbw8bkr9qqkf4qnb4kp363a38m"))))
    (build-system meson-build-system)
    (native-inputs
     `(("glib:bin" ,glib "bin")
       ("gtk+" ,gtk+ "bin")             ; gtk-update-icon-cache
       ("intltool" ,intltool)
       ("pkg-config" ,pkg-config)
       ("docbook-xml" ,docbook-xml)
       ("docbook-xsl" ,docbook-xsl)
       ("libxml2" ,libxml2)
       ("libxslt" ,libxslt)))
    (inputs
     `(("glib" ,glib)
       ("appstream-glib" ,appstream-glib)
       ("gnome-settings-daemon" ,gnome-settings-daemon)
       ("gtk+" ,gtk+)
       ("libcanberra" ,libcanberra)
       ("libdvdread" ,libdvdread)
       ("libnotify" ,libnotify)
       ("libpwquality" ,libpwquality)
       ("libsecret" ,libsecret)
       ("udisks" ,udisks)))
    (home-page "https://git.gnome.org/browse/gnome-disk-utility")
    (synopsis "Disk management utility for GNOME")
    (description "Disk management utility for GNOME.")
    (license license:gpl2+)))

(define-public gcr
  (package
    (name "gcr")
    (version "3.28.0")
    (source (origin
              (method url-fetch)
              (uri (string-append "mirror://gnome/sources/" name "/"
                                  (version-major+minor version)  "/"
                                  name "-" version ".tar.xz"))
              (sha256
               (base32
                "02xgky22xgvhgd525khqh64l5i21ca839fj9jzaqdi3yvb8pbq8m"))))
    (build-system gnu-build-system)
    (arguments
     '(#:phases
       (modify-phases %standard-phases
         ;; These fail because /var/lib/dbus/machine-id is not present in the
         ;; build environment.
         (add-after 'unpack 'disable-failing-tests
           (lambda _
             (substitute* "gcr/test-system-prompt.c"
               (("g_test_add") "//")
               (("return.*") "return 0;"))
             #t))
         (add-before 'check 'pre-check
           (lambda _
             ;; Some tests expect to write to $HOME.
             (setenv "HOME" "/tmp")
             #t)))))
    (inputs
     `(("dbus" ,dbus)
       ("gnupg" ,gnupg)                ;called as a child process during tests
       ("libgcrypt" ,libgcrypt)))
    (native-inputs
     `(("python" ,python-2)             ;for tests
       ("pkg-config" ,pkg-config)
       ("glib" ,glib "bin")
       ("gobject-introspection" ,gobject-introspection)
       ("intltool" ,intltool)
       ("libxml2" ,libxml2)
       ("xsltproc" ,libxslt)))
    ;; mentioned in gck.pc, gcr.pc and gcr-ui.pc
    (propagated-inputs
     `(("p11-kit" ,p11-kit)
       ("glib" ,glib)
       ("gtk+" ,gtk+)))
    (home-page "https://www.gnome.org")
    (synopsis "Libraries for displaying certificates and accessing key stores")
    (description
     "The GCR package contains libraries used for displaying certificates and
accessing key stores.  It also provides the viewer for crypto files on the
GNOME Desktop.")
    (license license:lgpl2.1+)))

(define-public libgnome-keyring
  (package
    (name "libgnome-keyring")
    (version "3.12.0")
    (source (origin
             (method url-fetch)
             (uri (string-append "mirror://gnome/sources/" name "/"
                                 (version-major+minor version)  "/"
                                 name "-" version ".tar.xz"))
             (sha256
              (base32
               "10vpjhgbjm7z2djy04qakd02qlzpd02xnbfjhk2aqwjzn3xpihf4"))))
    (build-system gnu-build-system)
    (inputs
     `(("libgcrypt" ,libgcrypt)
       ("dbus" ,dbus)))
    (native-inputs
     `(("pkg-config" ,pkg-config)
       ("glib" ,glib "bin")
       ("intltool" ,intltool)))
    (propagated-inputs
     ;; Referred to in .h files and .pc.
     `(("glib" ,glib)))
    (home-page "https://www.gnome.org")
    (synopsis "Accessing passwords from the GNOME keyring")
    (description
     "Client library to access passwords from the GNOME keyring.")

    ;; Though a couple of files are LGPLv2.1+.
    (license license:lgpl2.0+)))

(define-public gnome-keyring
  (package
    (name "gnome-keyring")
    (version "3.28.2")
    (source (origin
             (method url-fetch)
             (uri (string-append "mirror://gnome/sources/" name "/"
                                 (version-major+minor version)  "/"
                                 name "-" version ".tar.xz"))
             (sha256
              (base32
               "0sk4las4ji8wv9nx8mldzqccmpmkvvr9pdwv9imj26r10xyin5w1"))))
    (build-system gnu-build-system)
    (arguments
     `(#:tests? #f ;48 of 603 tests fail because /var/lib/dbus/machine-id does
                   ;not exist
       #:configure-flags
       (list
        (string-append "--with-pkcs11-config="
                       (assoc-ref %outputs "out") "/share/p11-kit/modules/")
        (string-append "--with-pkcs11-modules="
                       (assoc-ref %outputs "out") "/share/p11-kit/modules/"))
       #:phases
       (modify-phases %standard-phases
         (add-after 'unpack 'fix-/bin/sh-reference
           (lambda _
             (substitute* "po/Makefile.in.in"
               (("/bin/sh") (which "sh")))
             #t))
         (add-before
          'configure 'fix-docbook
          (lambda* (#:key inputs #:allow-other-keys)
            (substitute* "docs/Makefile.am"
              (("http://docbook.sourceforge.net/release/xsl/current/manpages/docbook.xsl")
               (string-append (assoc-ref inputs "docbook-xsl")
                              "/xml/xsl/docbook-xsl-"
                              ,(package-version docbook-xsl)
                              "/manpages/docbook.xsl")))
            (setenv "XML_CATALOG_FILES"
                    (string-append (assoc-ref inputs "docbook-xml")
                                   "/xml/dtd/docbook/catalog.xml"))
            ;; Rerun the whole thing to avoid version mismatch ("This is
            ;; Automake 1.15.1, but the definition used by this
            ;; AM_INIT_AUTOMAKE comes from Automake 1.15.").  Note: we don't
            ;; use 'autoreconf' because it insists on running 'libtoolize'.
            (invoke "autoconf")
            (invoke "aclocal")
            (invoke "automake" "-ac"))))))
    (inputs
     `(("libgcrypt" ,libgcrypt)
       ("linux-pam" ,linux-pam)
       ("openssh" ,openssh)
       ("dbus" ,dbus)
       ("gcr" ,gcr)))
    (native-inputs
     `(("pkg-config" ,pkg-config)
       ("glib" ,glib "bin")
       ("python" ,python-2) ;for tests
       ("intltool" ,intltool)
       ("autoconf" ,autoconf)
       ("automake" ,automake)
       ("libxslt" ,libxslt) ;for documentation
       ("docbook-xml" ,docbook-xml-4.2)
       ("docbook-xsl" ,docbook-xsl)))
    (home-page "https://www.gnome.org")
    (synopsis "Daemon to store passwords and encryption keys")
    (description
     "gnome-keyring is a program that keeps passwords and other secrets for
users.  It is run as a daemon in the session, similar to ssh-agent, and other
applications locate it via an environment variable or D-Bus.

The program can manage several keyrings, each with its own master password,
and there is also a session keyring which is never stored to disk, but
forgotten when the session ends.")
    (license license:lgpl2.1+)))

(define-public evince
  (package
    (name "evince")
    (version "3.28.2")
    (source (origin
             (method url-fetch)
             (uri (string-append "mirror://gnome/sources/" name "/"
                                 (version-major+minor version) "/"
                                 name "-" version ".tar.xz"))
             (sha256
              (base32
               "1qbk1x2c7iacmmfwjzh136v2sdacrkqn9d6bnqid7xn9hlnx4m89"))))
    (build-system glib-or-gtk-build-system)
    (arguments
     `(#:configure-flags '("--disable-nautilus")
       #:phases
       (modify-phases %standard-phases
         (add-before 'install 'skip-gtk-update-icon-cache
           ;; Don't create 'icon-theme.cache'.
           (lambda _
             (substitute* "data/Makefile"
               (("gtk-update-icon-cache") "true"))
             #t)))))
    (inputs
     `(("libarchive" ,libarchive)
       ("libgxps" ,libgxps)
       ("libspectre" ,libspectre)
       ("djvulibre" ,djvulibre)
       ("ghostscript" ,ghostscript)
       ("poppler" ,poppler)
       ("libtiff" ,libtiff)
       ;; TODO:
       ;;   Build libkpathsea as a shared library for DVI support.
       ;; ("libkpathsea" ,texlive-bin)
       ("gnome-desktop" ,gnome-desktop)
       ("gsettings-desktop-schemas" ,gsettings-desktop-schemas)
       ("libgnome-keyring" ,libgnome-keyring)
       ("adwaita-icon-theme" ,adwaita-icon-theme)
       ("gdk-pixbuf" ,gdk-pixbuf)
       ("atk" ,atk)
       ("pango" ,pango)
       ("gtk+" ,gtk+)
       ("glib" ,glib)
       ("libxml2" ,libxml2)
       ("libsm" ,libsm)
       ("libice" ,libice)
       ("shared-mime-info" ,shared-mime-info)
       ("dconf" ,dconf)
       ("libcanberra" ,libcanberra)
       ("libsecret" ,libsecret)

       ;; XXX: 'libarchive.pc' adds '-lnettle' so Nettle should really be
       ;; propagated from there.
       ("nettle" ,nettle)

       ;; For tests.
       ("dogtail" ,python2-dogtail)))
    (native-inputs
     `(("itstool" ,itstool)
       ("intltool" ,intltool)
       ("glib" ,glib "bin")
       ("pkg-config" ,pkg-config)
       ("xmllint" ,libxml2)))
    (home-page
     "https://www.gnome.org/projects/evince/")
    (synopsis "GNOME's document viewer")
    (description
     "Evince is a document viewer for multiple document formats.  It
currently supports PDF, PostScript, DjVu, TIFF and DVI.  The goal
of Evince is to replace the multiple document viewers that exist
on the GNOME Desktop with a single simple application.")
    (license license:gpl2+)))

(define-public gsettings-desktop-schemas
  (package
    (name "gsettings-desktop-schemas")
    (version "3.28.0")
    (source
     (origin
      (method url-fetch)
      (uri (string-append "mirror://gnome/sources/" name "/"
                          (version-major+minor version)  "/"
                          name "-" version ".tar.xz"))
      (sha256
       (base32
        "0rwidacwrxlc54x90h9g3wx2zlisc4vm49vmxi15azmpj1vwvd2c"))))
    (build-system gnu-build-system)
    (inputs
     `(("glib" ,glib)))
    (native-inputs
     `(("intltool" ,intltool)
       ("glib" ,glib "bin")                       ; glib-compile-schemas, etc.
       ("gobject-introspection" ,gobject-introspection)
       ("pkg-config" ,pkg-config)))
    (home-page "https://launchpad.net/gsettings-desktop-schemas")
    (synopsis
     "GNOME settings for various desktop components")
    (description
     "Gsettings-desktop-schemas contains a collection of GSettings schemas
for settings shared by various components of the GNOME desktop.")
    (license license:lgpl2.1+)))

(define-public icon-naming-utils
  (package
    (name "icon-naming-utils")
    (version "0.8.90")
    (source
     (origin
      (method url-fetch)
      (uri (string-append "https://tango.freedesktop.org/releases/icon-naming-utils-"
                          version ".tar.bz2"))
      (sha256
       (base32
        "1mc3v28fdfqanx3lqx233vcr4glb4c2376k0kx2v91a4vxwqcdxi"))))
    (build-system gnu-build-system)
    (inputs
     `(("perl" ,perl)
       ("perl-xml-simple" ,perl-xml-simple)))
    (arguments
     '(#:phases
       (modify-phases %standard-phases
         (add-after 'install 'set-load-paths
           ;; Tell 'icon-name-mapping' where XML::Simple is.
           (lambda* (#:key outputs #:allow-other-keys)
             (let* ((out  (assoc-ref outputs "out"))
                    (prog (string-append out "/libexec/icon-name-mapping")))
               (wrap-program
                   prog
                 `("PERL5LIB" = ,(list (getenv "PERL5LIB")))))
             #t)))))
    (home-page "http://tango.freedesktop.org/Standard_Icon_Naming_Specification")
    (synopsis
     "Utility to implement the Freedesktop Icon Naming Specification")
    (description
     "To help with the transition to the Freedesktop Icon Naming
Specification, the icon naming utility maps the icon names used by the
GNOME and KDE desktops to the icon names proposed in the specification.")
    (license license:lgpl2.1+)))

(define-public gnome-icon-theme
  (package
    (name "gnome-icon-theme")
    (version "3.12.0")
    (source
     (origin
      (method url-fetch)
      (uri (string-append "mirror://gnome/sources/" name "/"
                          (version-major+minor version)  "/"
                          name "-" version ".tar.xz"))
      (sha256
       (base32
        "0fjh9qmmgj34zlgxb09231ld7khys562qxbpsjlaplq2j85p57im"))))
    (build-system gnu-build-system)
    (arguments
     '(#:configure-flags
       ;; Don't create 'icon-theme.cache'.
       (let* ((coreutils (assoc-ref %build-inputs "coreutils"))
              (true      (string-append coreutils "/bin/true")))
         (list (string-append "GTK_UPDATE_ICON_CACHE=" true)))))
    (native-inputs
     `(("icon-naming-utils" ,icon-naming-utils)
       ("intltool" ,intltool)
       ("pkg-config" ,pkg-config)))
    (home-page "https://art.gnome.org/")
    (synopsis
     "GNOME icon theme")
    (description
     "Icons for the GNOME desktop.")
    (license license:lgpl3))) ; or Creative Commons BY-SA 3.0

;; gnome-icon-theme was renamed to adwaita-icon-theme after version 3.12.0.
(define-public adwaita-icon-theme
  (package (inherit gnome-icon-theme)
    (name "adwaita-icon-theme")
    (version "3.28.0")
    (source (origin
              (method url-fetch)
              (uri (string-append "mirror://gnome/sources/" name "/"
                                  (version-major+minor version) "/"
                                  name "-" version ".tar.xz"))
              (sha256
               (base32
                "0l114ildlb3lz3xymfxxi0wpr2x21rd3cg8slb8jyxynzwfqrbks"))))
    (native-inputs
     `(("gtk-encode-symbolic-svg" ,gtk+ "bin")))))

(define-public tango-icon-theme
  (package
    (name "tango-icon-theme")
    (version "0.8.90")
    (source (origin
              (method url-fetch)
              (uri (string-append "http://tango.freedesktop.org/releases/"
                                  "tango-icon-theme-" version ".tar.bz2"))
              (sha256
               (base32
                "034r9s944b4yikyfgn602yv7s54wdzlq0qfvqh52b9x6kbx08h79"))))
    (build-system gnu-build-system)
    (native-inputs
     `(("icon-naming-utils" ,icon-naming-utils)
       ("intltool" ,intltool)
       ("imagemagick" ,imagemagick)
       ("pkg-config" ,pkg-config)))
    (home-page "http://tango-project.org/")
    (synopsis "Tango icon theme")
    (description "This is an icon theme that follows the Tango visual
guidelines.")
    (license license:public-domain)))

(define-public shared-mime-info
  (package
    (name "shared-mime-info")
    (version "1.9")
    (source (origin
             (method url-fetch)
             (uri (string-append "https://freedesktop.org/~hadess/"
                                 "shared-mime-info-" version ".tar.xz"))
             (sha256
              (base32
               "10ywzhzg8v1xmb9sz5xbqaci90id38knswigynyl33i29vn360aw"))))
    (build-system gnu-build-system)
    (arguments
     ;; The build system appears not to be parallel-safe.
     '(#:parallel-build? #f))
    (inputs
     `(("glib" ,glib)
       ("libxml2" ,libxml2)))
    (native-inputs
     `(("intltool" ,intltool)
       ("pkg-config" ,pkg-config)))
    (home-page "https://www.freedesktop.org/wiki/Software/shared-mime-info")
    (synopsis "Database of common MIME types")
    (description
     "The shared-mime-info package contains the core database of common types
and the update-mime-database command used to extend it.  It requires glib2 to
be installed for building the update command.  Additionally, it uses intltool
for translations, though this is only a dependency for the maintainers.  This
database is translated at Transifex.")
    (license license:gpl2+)))

(define-public system-config-printer
  (package
    (name "system-config-printer")
    (version "1.5.11")
    (source (origin
             (method url-fetch)
             (uri (string-append
                   "https://github.com/zdohnal/system-config-printer/releases/"
                   "download/" version
                   "/system-config-printer-" version ".tar.xz"))
             (sha256
              (base32
               "1lq0q51bhanirpjjvvh4xiafi8hgpk8r32h0dj6dn3f32z8pib9q"))))
    (build-system glib-or-gtk-build-system)
    (arguments
     `(#:imported-modules ((guix build python-build-system)
                           ,@%glib-or-gtk-build-system-modules)
       #:phases
       (modify-phases %standard-phases
         (add-after 'unpack 'patch-Makefile.am
           (lambda _
             ;; The Makefile generates some scripts, so set a valid shebang
             (substitute* "Makefile.am"
               (("/bin/bash") (which "bash")))
             (delete-file "configure")
             #t))
         (add-after 'unpack 'patch-docbook-xml
           (lambda* (#:key inputs #:allow-other-keys)
             ;; Modify the man XML otherwise xmlto tries to access the network
             (substitute* "man/system-config-printer.xml"
               (("http://www.oasis-open.org/docbook/xml/4.1.2/")
                (string-append (assoc-ref inputs "docbook-xml")
                               "/xml/dtd/docbook/")))
             #t))
         (add-after 'install 'wrap-for-python
           (@@ (guix build python-build-system) wrap))
         (add-after 'install 'wrap
           (lambda* (#:key outputs #:allow-other-keys)
             (let ((out               (assoc-ref outputs "out"))
                   (gi-typelib-path   (getenv "GI_TYPELIB_PATH")))
               (for-each
                (lambda (program)
                  (wrap-program program
                    `("GI_TYPELIB_PATH" ":" prefix (,gi-typelib-path))))
                (map (lambda (name)
                       (string-append out "/bin/" name))
                     '("system-config-printer"
                       "system-config-printer-applet"
                       "install-printerdriver"
                       "scp-dbus-service"))))
             #t)))))
    (inputs
     `(("gsettings-desktop-schemas" ,gsettings-desktop-schemas)
       ("gobject-introspection" ,gobject-introspection)
       ("python" ,python)
       ("cups" ,cups)
       ("python-dbus" ,python-dbus)
       ("python-pygobject" ,python-pygobject)
       ("python-pycups" ,python-pycups)
       ("python-requests" ,python-requests)
       ("python-pycairo" ,python-pycairo)
       ("libnotify" ,libnotify)
       ("packagekit" ,packagekit)))
    (native-inputs
     `(("pkg-config" ,pkg-config)
       ("desktop-file-utils" ,desktop-file-utils)
       ("glib" ,glib)
       ("autoconf" ,autoconf)
       ("automake" ,automake)
       ("intltool" ,intltool)
       ("xmlto" ,xmlto)
       ("docbook-xml" ,docbook-xml-4.1.2)
       ("docbook-xsl" ,docbook-xsl)
       ("libxml2" ,libxml2)))
    (home-page "https://github.com/zdohnal/system-config-printer")
    (synopsis "CUPS administration tool")
    (description
     "system-config-printer is a CUPS administration tool.  It's written in
Python using GTK+, and uses the @acronym{IPP, Internet Printing Protocol} when
configuring CUPS.")
    (license license:gpl2+)))

(define-public hicolor-icon-theme
  (package
    (name "hicolor-icon-theme")
    (version "0.17")
    (source
     (origin
      (method url-fetch)
      (uri (string-append "https://icon-theme.freedesktop.org/releases/"
                          "hicolor-icon-theme-" version ".tar.xz"))
      (sha256
       (base32
        "1n59i3al3zx6p90ff0l43gzpzmlqnzm6hf5cryxqrlbi48sq8x1i"))))
    (build-system gnu-build-system)
    (arguments
     `(#:tests? #f)) ; no check target
    (home-page "https://icon-theme.freedesktop.org/releases/")
    (synopsis
     "Freedesktop icon theme")
    (description
     "Freedesktop icon theme.")
    (license license:gpl2)))

(define-public libnotify
  (package
    (name "libnotify")
    (version "0.7.7")
    (source
     (origin
      (method url-fetch)
      (uri (string-append "mirror://gnome/sources/" name "/"
                          (version-major+minor version)  "/"
                          name "-" version ".tar.xz"))
      (sha256
       (base32
        "017wgq9n00hx39n0hm784zn18hl721hbaijda868cm96bcqwxd4w"))))
    (build-system gnu-build-system)
    (inputs
     `(("gdk-pixbuf" ,gdk-pixbuf)
       ("glib" ,glib)
       ("gtk+" ,gtk+)
       ("libpng" ,libpng)))
    (native-inputs
      `(("pkg-config" ,pkg-config)
        ("glib" ,glib "bin")
        ("gobject-introspection" ,gobject-introspection)))
    (home-page "https://developer-next.gnome.org/libnotify/")
    (synopsis
     "GNOME desktop notification library")
    (description
     "Libnotify is a library that sends desktop notifications to a
notification daemon, as defined in the Desktop Notifications spec.  These
notifications can be used to inform the user about an event or display
some form of information without getting in the user's way.")
    (license license:lgpl2.1+)))

(define-public libpeas
  (package
    (name "libpeas")
    (version "1.22.0")
    (source
     (origin
      (method url-fetch)
      (uri (string-append "mirror://gnome/sources/" name "/"
                          (version-major+minor version)  "/"
                          name "-" version ".tar.xz"))
      (sha256
       (base32
        "0qm908kisyjzjxvygdl18hjqxvvgkq9w0phs2g55pck277sw0bsv"))))
    (build-system gnu-build-system)
    (inputs
     `(("gtk+" ,gtk+)
       ("glade" ,glade3)
       ("python" ,python)
       ("python-pygobject" ,python-pygobject)))
    (native-inputs
     `(("pkg-config" ,pkg-config)
       ("glib:bin" ,glib "bin")
       ("gobject-introspection" ,gobject-introspection)
       ("intltool" ,intltool)))
    (propagated-inputs
     ;; The .pc file "Requires" gobject-introspection.
     `(("gobject-introspection" ,gobject-introspection)))
    (home-page "https://wiki.gnome.org/Libpeas")
    (synopsis "GObject plugin system")
    (description
     "Libpeas is a gobject-based plugin engine, targeted at giving every
application the chance to assume its own extensibility.  It also has a set of
features including, but not limited to: multiple extension points; on-demand
(lazy) programming language support for C, Python and JS; simplicity of the
API.")
    (license license:lgpl2.0+)))

(define-public gtkglext
  (package
    (name "gtkglext")
    (version "1.2.0")
    (source (origin
              (method url-fetch)
              (uri (string-append "mirror://sourceforge/gtkglext/gtkglext/"
                                  version "/gtkglext-" version ".tar.gz"))
              (sha256
               (base32 "1ya4d2j2aacr9ii5zj4ac95fjpdvlm2rg79mgnk7yvl1dcy3y1z5"))
              (patches (search-patches
                        "gtkglext-disable-disable-deprecated.patch"))))
    (build-system gnu-build-system)
    (arguments
     `(#:phases
       (modify-phases %standard-phases
         ;; Fix a collision between a local variable and a definition from
         ;; glibc's string.h.
         (add-after 'unpack 'fix-collision
           (lambda _
             (substitute* "gdk/gdkglshapes.c"
               ((" index") " triangle_index"))
             #t)))))
    (inputs `(("gtk+" ,gtk+-2)
              ("mesa" ,mesa)
              ("glu" ,glu)
              ("libx11" ,libx11)
              ("libxt" ,libxt)))
    (native-inputs `(("pkg-config" ,pkg-config)
                     ("glib" ,glib "bin")))
    (propagated-inputs `(("pangox-compat" ,pangox-compat)))
    (home-page "https://projects.gnome.org/gtkglext")
    (synopsis "OpenGL extension to GTK+")
    (description "GtkGLExt is an OpenGL extension to GTK+.  It provides
additional GDK objects which support OpenGL rendering in GTK+ and GtkWidget
API add-ons to make GTK+ widgets OpenGL-capable.")
    (license license:lgpl2.1+)))

(define-public glade3
  (package
    (name "glade")
    (version "3.22.1")
    (source (origin
              (method url-fetch)
              (uri (string-append "mirror://gnome/sources/" name "/"
                                  (version-major+minor version)  "/"
                                  name "-" version ".tar.xz"))
              (sha256
               (base32
                "16p38xavpid51qfy0s26n0n21f9ws1w9k5s65bzh1w7ay8p9my6z"))))
    (build-system glib-or-gtk-build-system)
    (arguments
     `(#:tests? #f ; needs X, GL, and software rendering
       #:phases
       (modify-phases %standard-phases
         (add-before 'configure 'fix-docbook
           (lambda* (#:key inputs #:allow-other-keys)
             (substitute* "man/Makefile.in"
               (("http://docbook.sourceforge.net/release/xsl/current/manpages/docbook.xsl")
                (string-append (assoc-ref inputs "docbook-xsl")
                               "/xml/xsl/docbook-xsl-"
                               ,(package-version docbook-xsl)
                               "/manpages/docbook.xsl")))
             #t)))))
    (inputs
     `(("gtk+" ,gtk+)
       ("libxml2" ,libxml2)))
    (native-inputs
     `(("intltool" ,intltool)
       ("itstool" ,itstool)
       ("libxslt" ,libxslt) ;for xsltproc
       ("docbook-xml" ,docbook-xml-4.2)
       ("docbook-xsl" ,docbook-xsl)
       ("python" ,python-2)
       ("pkg-config" ,pkg-config)))
    (home-page "https://glade.gnome.org")
    (synopsis "GTK+ rapid application development tool")
    (description "Glade is a rapid application development (RAD) tool to
enable quick & easy development of user interfaces for the GTK+ toolkit and
the GNOME desktop environment.")
    (license license:lgpl2.0+)))

(define-public libcroco
  (package
    (name "libcroco")
    (version "0.6.12")
    (source (origin
              (method url-fetch)
              (uri (string-append "mirror://gnome/sources/" name "/"
                                  (version-major+minor version)  "/"
                                  name "-" version ".tar.xz"))
              (patches
                (search-patches "libcroco-CVE-2017-7960.patch"
                                "libcroco-CVE-2017-7961.patch"))
              (sha256
               (base32
                "0q7qhi7z64i26zabg9dbs5706fa8pmzp1qhpa052id4zdiabbi6x"))))
    (build-system gnu-build-system)
    (native-inputs
     `(("pkg-config" ,pkg-config)))
    (inputs
     `(("glib" ,glib)
       ("libxml2" ,libxml2)
       ("zlib" ,zlib)))
    (home-page "https://github.com/GNOME/libcroco")
    (synopsis "CSS2 parsing and manipulation library")
    (description
     "Libcroco is a standalone CSS2 parsing and manipulation library.
The parser provides a low level event driven SAC-like API and a CSS object
model like API.  Libcroco provides a CSS2 selection engine and an experimental
XML/CSS rendering engine.")

    ;; LGPLv2.1-only.
    (license license:lgpl2.1)))

(define-public libgsf
  (package
    (name "libgsf")
    (version "1.14.45")
    (source (origin
              (method url-fetch)
              (uri (string-append "mirror://gnome/sources/" name "/"
                                  (version-major+minor version)  "/"
                                  name "-" version ".tar.xz"))
              (sha256
               (base32
                "1yk91ccf7z9b8d8ac6vip3gc5c0pkwgabqy6l0pj0kf43l7jrg2w"))))
    (build-system gnu-build-system)
    (native-inputs
     `(("intltool" ,intltool)
       ("pkg-config" ,pkg-config)))
    (inputs
     `(("python" ,python)
       ("zlib" ,zlib)
       ("bzip2" ,bzip2)))
    (propagated-inputs
     `(("gdk-pixbuf" ,gdk-pixbuf)
       ("glib" ,glib)
       ("libxml2" ,libxml2)))
    (home-page "https://www.gnome.org/projects/libgsf")
    (synopsis "GNOME's Structured File Library")
    (description
     "Libgsf aims to provide an efficient extensible I/O abstraction for
dealing with different structured file formats.")

    ;; LGPLv2.1-only.
    (license license:lgpl2.1)))

(define-public librsvg
  (package
    (name "librsvg")
    (version "2.44.12")
    (source (origin
              (method url-fetch)
              (uri (string-append "mirror://gnome/sources/" name "/"
                                  (version-major+minor version)  "/"
                                  name "-" version ".tar.xz"))
              (sha256
               (base32
                "1h3qnqhr0l7pd2bxg69ki6ckl4srdwgr471dpp4jq9i4784hp0v6"))))
    (build-system gnu-build-system)
    (arguments
     `(#:configure-flags
       (list "--disable-static"
             "--enable-vala") ; needed for e.g. gnome-mines
       #:make-flags '("CC=gcc")
       #:phases
       (modify-phases %standard-phases
         ;; Don't patch anything in vendor/ to avoid having to recompute
         ;; checksums for the bundled Cargo "crates".  TODO: Unbundle those.
         (delete 'patch-source-shebangs)
         (delete 'patch-generated-file-shebangs)
         (delete 'patch-usr-bin-file)
         (add-before 'configure 'patch-all-the-things
           (lambda _
             (for-each patch-shebang '("tap-driver.sh" "tap-test"))
             (patch-/usr/bin/file "configure")
             #t))
         (add-before 'configure 'pre-configure
           (lambda* (#:key inputs #:allow-other-keys)
             (substitute* "gdk-pixbuf-loader/Makefile.in"
               ;; By default the gdk-pixbuf loader is installed under
               ;; gdk-pixbuf's prefix.  Work around that.
               (("gdk_pixbuf_moduledir = .*$")
                (string-append "gdk_pixbuf_moduledir = "
                               "$(prefix)/lib/gdk-pixbuf-2.0/2.10.0/"
                                "loaders\n"))
               ;; Drop the 'loaders.cache' file, it's in gdk-pixbuf+svg.
               (("gdk_pixbuf_cache_file = .*$")
                "gdk_pixbuf_cache_file = $(TMPDIR)/loaders.cache\n"))
             #t))
         (add-before 'check 'remove-failing-tests
           (lambda _
             (with-directory-excursion "tests/fixtures/reftests"
               (for-each delete-file
                         '(;; The images produced by these tests differ slightly
                           ;; from their reference counterparts due to differences
                           ;; in the build environment (missing fonts, etc).  See
                           ;; <tests/README.md> for details.
                           ;; These fail on x86_64.
                           "svg1.1/coords-viewattr-02-b.svg"
                           "svg1.1/filters-composite-04-f.svg"
                           "svg1.1/filters-image-01-b.svg"
                           "svg1.1/filters-conv-02-f.svg"
                           "svg1.1/filters-conv-04-f.svg"
                           ;; This test fails on i686:
                           "svg1.1/masking-path-04-b.svg"
                           ;; This test fails on armhf:
                           "svg1.1/masking-mask-01-b.svg"
                           ;; This test fails on aarch64:
                           "bugs/777834-empty-text-children.svg")))
             #t)))))
    (native-inputs
     `(("pkg-config" ,pkg-config)
       ;; This is the minimum supported Rust version in Librsvg 2.44.
       ("rust" ,rust-1.27)
       ("cargo" ,rust-1.27 "cargo")
       ("vala" ,vala)
       ("glib" ,glib "bin")                               ; glib-mkenums, etc.
       ("gobject-introspection" ,gobject-introspection))) ; g-ir-compiler, etc.
    (inputs
     `(("pango" ,pango)
       ("libcroco" ,libcroco)
       ("bzip2" ,bzip2)
       ("libgsf" ,libgsf)
       ("libxml2" ,libxml2)))
    (propagated-inputs
     ;; librsvg-2.0.pc refers to all of that.
     `(("cairo" ,cairo)
       ("gdk-pixbuf" ,gdk-pixbuf)
       ("glib" ,glib)))
    (home-page "https://wiki.gnome.org/LibRsvg")
    (synopsis "Render SVG files using Cairo")
    (description
     "Librsvg is a C library to render SVG files using the Cairo 2D graphics
library.")
    (license license:lgpl2.0+)))

(define-public libidl
  (package
    (name "libidl")
    (version "0.8.14")
    (source (origin
              (method url-fetch)
              (uri (let ((upstream-name "libIDL"))
		     (string-append "mirror://gnome/sources/" upstream-name "/"
                                    (version-major+minor version) "/"
                                    upstream-name "-" version ".tar.bz2")))
              (sha256
               (base32
                "08129my8s9fbrk0vqvnmx6ph4nid744g5vbwphzkaik51664vln5"))))
    (build-system gnu-build-system)
    (inputs `(("glib" ,glib)))
    (native-inputs
     `(("pkg-config" ,pkg-config)
       ("flex" ,flex)
       ("bison" ,bison)))
    (home-page "http://freecode.com/projects/libidl")
    (synopsis "Create trees of CORBA Interface Definition Language files")
    (description  "Libidl is a library for creating trees of CORBA Interface
Definition Language (idl) files, which is a specification for defining
portable interfaces. libidl was initially written for orbit (the orb from the
GNOME project, and the primary means of libidl distribution).  However, the
functionality was designed to be as reusable and portable as possible.")
    (license license:lgpl2.0+)))


(define-public orbit2
  (package
    (name "orbit2")
    (version "2.14.19")
    (source (origin
              (method url-fetch)
              (uri (let ((upstream-name "ORBit2"))
                     (string-append "mirror://gnome/sources/" upstream-name "/"
                                    (version-major+minor version) "/"
                                    upstream-name "-" version ".tar.bz2")))
              (sha256
               (base32
                "0l3mhpyym9m5iz09fz0rgiqxl2ym6kpkwpsp1xrr4aa80nlh1jam"))))
    (build-system gnu-build-system)
    (arguments
     `(#:configure-flags
       '(;; We don't need static libraries, plus they don't build reproducibly
         ;; (non-deterministic ordering of .o files in the archive.)
         "--disable-static"

         ;; The programmer kindly gives us a hook to turn off deprecation
         ;; warnings ...
         "DISABLE_DEPRECATED_CFLAGS=-DGLIB_DISABLE_DEPRECATION_WARNINGS")
       ;; ... which they then completly ignore !!
       #:phases
       (modify-phases %standard-phases
         (add-before 'configure 'ignore-deprecations
           (lambda _
             (substitute* "linc2/src/Makefile.in"
               (("-DG_DISABLE_DEPRECATED") "-DGLIB_DISABLE_DEPRECATION_WARNINGS"))
             #t)))))
    (inputs `(("glib" ,glib)
              ("libidl" ,libidl)))
    (native-inputs
     `(("pkg-config" ,pkg-config)))
    (home-page "https://projects.gnome.org/orbit2/")
    (synopsis "CORBA 2.4-compliant Object Request Broker")
    (description  "ORBit2 is a CORBA 2.4-compliant Object Request Broker (orb)
featuring mature C, C++ and Python bindings.")
    ;; Licence notice is unclear.  The Web page simply say "GPL" without giving
    ;; a version.  SOME of the code files have licence notices for GPLv2+.
    ;; The tarball contains files of the text of GPLv2 and LGPLv2.
    (license license:gpl2+)
    (properties `((upstream-name . "ORBit2")))))


(define-public libbonobo
  (package
    (name "libbonobo")
    (version "2.32.1")
    (source (origin
              (method url-fetch)
              (uri (string-append "mirror://gnome/sources/" name "/"
                                  (version-major+minor version)
                                  "/" name "-" version ".tar.bz2"))
              (sha256
               (base32 "0swp4kk6x7hy1rvd1f9jba31lvfc6qvafkvbpg9h0r34fzrd8q4i"))
              (patches (search-patches
                        "libbonobo-activation-test-race.patch"))))
    (build-system gnu-build-system)
    (arguments
     ;; The programmer kindly gives us a hook to turn off deprecation warnings ...
     `(#:configure-flags
       '("DISABLE_DEPRECATED_CFLAGS=-DGLIB_DISABLE_DEPRECATION_WARNINGS")
       ;; ... which they then completly ignore !!
       #:phases
       (modify-phases %standard-phases
         (add-before 'configure 'ignore-deprecations
           (lambda _
             (substitute* "activation-server/Makefile.in"
               (("-DG_DISABLE_DEPRECATED") "-DGLIB_DISABLE_DEPRECATION_WARNINGS"))
             #t)))

       ;; There's apparently a race condition between the server stub
       ;; generation and linking of the example under 'samples/echo' that can
       ;; lead do undefined references when building in parallel, as reported
       ;; at <https://forums.gentoo.org/viewtopic-t-223376-start-550.html>.
       ;; Thus, disable parallel builds.
       #:parallel-build? #f))
    (inputs `(("popt" ,popt)
              ("libxml2" ,libxml2)))
    ;; The following are Required by the .pc file
    (propagated-inputs
     `(("glib" ,glib)
       ("orbit2" ,orbit2)))
    (native-inputs
     `(("intltool" ,intltool)
       ("pkg-config" ,pkg-config)
       ("glib" ,glib "bin")             ; for glib-genmarshal, etc.
       ("flex" ,flex)
       ("bison" ,bison)))
    (home-page "https://developer.gnome.org/libbonobo/")
    (synopsis "Framework for creating reusable components for use in GNOME applications")
    (description "Bonobo is a framework for creating reusable components for
use in GNOME applications, built on top of CORBA.")
    ;; Licence not explicitly stated.  Source files contain no licence notices.
    ;; Tarball contains text of both GPLv2 and LGPLv2
    ;; GPLv2 covers both conditions
    (license license:gpl2+)))


(define-public gconf
  (package
    (name "gconf")
    (version "3.2.6")
    (source (origin
              (method url-fetch)
              (uri
               (let ((upstream-name "GConf"))
                 (string-append "mirror://gnome/sources/" upstream-name "/"
                                (version-major+minor version) "/"
                                upstream-name "-" version ".tar.xz")))
              (sha256
               (base32 "0k3q9nh53yhc9qxf1zaicz4sk8p3kzq4ndjdsgpaa2db0ccbj4hr"))))
    (build-system gnu-build-system)
    (inputs `(("dbus-glib" ,dbus-glib)
              ("libxml2" ,libxml2)))
    (propagated-inputs `(("glib" ,glib) ; referred to in the .pc file
                         ("orbit2" ,orbit2)))
    (native-inputs
     `(("intltool" ,intltool)
       ("glib" ,glib "bin")             ; for glib-genmarshal, etc.
       ("pkg-config" ,pkg-config)))
    (home-page "https://projects.gnome.org/gconf/")
    (synopsis "Store application preferences")
    (description "Gconf is a system for storing application preferences.  It
is intended for user preferences; not arbitrary data storage.")
    (license license:lgpl2.0+)
    (properties '((upstream-name . "GConf")))))


(define-public gnome-mime-data
  (package
    (name "gnome-mime-data")
    (version "2.18.0")
    (source (origin
              (method url-fetch)
              (uri (string-append "mirror://gnome/sources/" name "/"
                                  (version-major+minor version)  "/"
                                  name "-" version ".tar.bz2"))
              (sha256
               (base32
                "1mvg8glb2a40yilmyabmb7fkbzlqd3i3d31kbkabqnq86xdnn69p"))))
    (build-system gnu-build-system)
    (native-inputs
     `(("perl" ,perl)
       ("intltool" ,intltool)))
    (arguments
     '(#:phases (modify-phases %standard-phases
                  (add-after 'configure 'use-our-intltool
                    (lambda _
                      ;; Do not use the bundled intltool commands, which lack
                      ;; the "dotless @INC" fixes of our 'intltool' package.
                      (substitute* (find-files "." "^Makefile$")
                        (("^INTLTOOL_(EXTRACT|UPDATE|MERGE) = .*$" _ tool)
                         (string-append "INTLTOOL_" tool " = intltool-"
                                        (string-downcase tool) "\n")))
                      #t)))))
    (home-page "https://www.gnome.org")
    (synopsis "Base MIME and Application database for GNOME")
    (description  "GNOME Mime Data is a module which contains the base MIME
and Application database for GNOME.  The data stored by this module is
designed to be accessed through the MIME functions in GnomeVFS.")
    (license license:gpl2+)))


(define-public gnome-vfs
  (package
    (name "gnome-vfs")
    (version "2.24.4")
    (source (origin
              (method url-fetch)
              (uri (string-append "mirror://gnome/sources/" name "/"
                                  (version-major+minor version)  "/"
                                  name "-" version ".tar.bz2"))
              (sha256
               (base32
                "1ajg8jb8k3snxc7rrgczlh8daxkjidmcv3zr9w809sq4p2sn9pk2"))))
    (build-system gnu-build-system)
    (arguments
     `(#:phases
       (modify-phases %standard-phases
         (add-before 'configure 'ignore-deprecations
           (lambda _
             (substitute* '("libgnomevfs/Makefile.in"
                            "daemon/Makefile.in")
               (("-DG_DISABLE_DEPRECATED") "-DGLIB_DISABLE_DEPRECATION_WARNINGS"))
             #t))
         (add-before 'configure 'patch-test-async-cancel-to-never-fail
           (lambda _
             (substitute* "test/test-async-cancel.c"
               (("EXIT_FAILURE") "77"))
             #t)))))
    (inputs `(("libxml2" ,libxml2)
              ("dbus-glib" ,dbus-glib)
              ("gconf" ,gconf)
              ("gnome-mime-data" ,gnome-mime-data)
              ("zlib" ,zlib)))
    (native-inputs
     `(("glib" ,glib "bin")             ; for glib-mkenums, etc.
       ("intltool" ,intltool)
       ("pkg-config" ,pkg-config)))
    (home-page "https://developer.gnome.org/gnome-vfs/")
    (synopsis "Access files and folders in GNOME applications")
    (description
     "GnomeVFS is the core library used to access files and folders in GNOME
applications.  It provides a file system abstraction which allows applications
to access local and remote files with a single consistent API.")
    (license license:lgpl2.0+)))



(define-public libgnome
  (package
    (name "libgnome")
    (version "2.32.1")
    (source (origin
              (method url-fetch)
              (uri (string-append "mirror://gnome/sources/" name "/"
                                  (version-major+minor version)  "/"
                                  name "-" version ".tar.bz2"))
              (sha256
               (base32
                "197pnq8y0knqjhm2fg4j6hbqqm3qfzfnd0irhwxpk1b4hqb3kimj"))
              (patches (search-patches "libgnome-encoding.patch"))))
    (build-system gnu-build-system)
    (arguments
     `(#:phases
       (modify-phases %standard-phases
         (add-before 'configure 'enable-deprecated
           (lambda _
             (substitute* "libgnome/Makefile.in"
               (("-DG_DISABLE_DEPRECATED") "-DGLIB_DISABLE_DEPRECATION_WARNINGS"))
             #t)))))
    (inputs `(("libxml2" ,libxml2)))
    (native-inputs
     `(("glib" ,glib "bin")             ; for glib-mkenums, etc.
       ("intltool" ,intltool)
       ("pkg-config" ,pkg-config)))
    ;; The following are listed as Required in the .pc file
    ;; (except for libcanberra -- which seems to be oversight on the part
    ;; of the upstream developers -- anything that links against libgnome,
    ;; must also link against libcanberra
    (propagated-inputs
     `(("libcanberra" ,libcanberra)
       ("libbonobo" ,libbonobo)
       ("gconf" ,gconf)
       ("gnome-vfs" ,gnome-vfs)
       ("popt" ,popt)))                       ;gnome-program.h includes popt.h
    (home-page "https://developer.gnome.org/libgnome/")
    (synopsis "Useful routines for building applications")
    (description  "The libgnome library provides a number of useful routines
for building modern applications, including session management, activation of
files and URIs, and displaying help.")
    (license license:lgpl2.0+)))


(define-public libart-lgpl
  (package
    (name "libart-lgpl")
    (version "2.3.21")
    (source (origin
              (method url-fetch)
              (uri (let ((upstream-name "libart_lgpl"))
                     (string-append "mirror://gnome/sources/" upstream-name "/"
                                    (version-major+minor version) "/"
                                    upstream-name "-" version ".tar.bz2")))
              (sha256
               (base32
                "1yknfkyzgz9s616is0l9gp5aray0f2ry4dw533jgzj8gq5s1xhgx"))))
    (build-system gnu-build-system)
    (native-inputs
     `(("pkg-config" ,pkg-config)))
    (home-page "https://people.gnome.org/~mathieu/libart")
    (synopsis "2D drawing library")
    (description  "Libart is a 2D drawing library intended as a
high-quality vector-based 2D library with antialiasing and alpha composition.")
    (license license:lgpl2.0+)))



(define-public libgnomecanvas
  (package
    (name "libgnomecanvas")
    (version "2.30.3")
    (source (origin
              (method url-fetch)
              (uri (string-append "mirror://gnome/sources/" name "/"
                                  (version-major+minor version)  "/"
                                  name "-" version ".tar.gz"))
              (sha256
               (base32
                "1nhnq4lfkk8ljkdafscwaggx0h95mq0rxnd7zgqyq0xb6kkqbjm8"))))
    (build-system gnu-build-system)
    ;; Mentioned as Required in the .pc file
    (propagated-inputs `(("libart-lgpl" ,libart-lgpl)
                         ("gtk+" ,gtk+-2)))
    (native-inputs
     `(("intltool" ,intltool)
       ("glib" ,glib "bin")             ; for glib-genmarshal, etc.
       ("pkg-config" ,pkg-config)))
    (home-page "https://developer.gnome.org/libgnomecanvas/")
    (synopsis "Flexible widget for creating interactive structured graphics")
    (description  "The GnomeCanvas widget provides a flexible widget for
creating interactive structured graphics.")
    (license license:lgpl2.0+)))

(define-public libgnomecanvasmm
  (package
    (name "libgnomecanvasmm")
    (version "2.26.0")
    (source (origin
              (method url-fetch)
              (uri (string-append "mirror://gnome/sources/" name "/"
                                  (version-major+minor version)  "/"
                                  name "-" version ".tar.bz2"))
              (sha256
               (base32
                "0679hcnpam2gkag2i63sm0wdm35gwvzafnz1354mg6j5gzwpfrcr"))))
    (build-system gnu-build-system)
    (arguments
     '(#:configure-flags '("CXXFLAGS=-std=c++11"))) ; required by gtkmm
    (propagated-inputs `(("libgnomecanvas" ,libgnomecanvas)))
    (native-inputs
     `(("gtkmm-2" ,gtkmm-2)
       ("pkg-config" ,pkg-config)))
    (home-page "https://gtkmm.org")
    (synopsis "C++ bindings to the GNOME Canvas library")
    (description "C++ bindings to the GNOME Canvas library.")
    (license license:lgpl2.0+)))

(define-public libgnomeui
  (package
    (name "libgnomeui")
    (version "2.24.5")
    (source (origin
              (method url-fetch)
              (uri (string-append "mirror://gnome/sources/" name "/"
                                  (version-major+minor version)  "/"
                                  name "-" version ".tar.bz2"))
              (patches (search-patches "libgnomeui-utf8.patch"))
              (sha256
               (base32
                "03rwbli76crkjl6gp422wrc9lqpl174k56cp9i96b7l8jlj2yddf"))))
    (build-system gnu-build-system)
    ;; Mentioned as Required in the .pc file
    (propagated-inputs `(("libbonoboui" ,libbonoboui)
                         ("libgnome" ,libgnome)
                         ("libgnomecanvas" ,libgnomecanvas)
                         ("libgnome-keyring" ,libgnome-keyring)))
    (inputs `(("libjpeg" ,libjpeg)
              ("popt" ,popt)
              ("libbonobo" ,libbonobo)
              ("libxml2" ,libxml2)
              ("libglade" ,libglade)))
    (native-inputs
     `(("glib" ,glib "bin")             ; for glib-mkenums, etc.
       ("intltool" ,intltool)
       ("pkg-config" ,pkg-config)))
    (home-page "https://developer.gnome.org/libgnomeui/")
    (synopsis "Additional widgets for applications")
    (description "The libgnomeui library provides additional widgets for
applications.  Many of the widgets from libgnomeui have already been
ported to GTK+.")
    (license license:lgpl2.0+)))

(define-public libglade
  (package
    (name "libglade")
    (version "2.6.4")
    (source (origin
              (method url-fetch)
              (uri (string-append "mirror://gnome/sources/" name "/"
                                  (version-major+minor version)  "/"
                                  name "-" version ".tar.bz2"))
              (sha256
               (base32
                "1v2x2s04jry4gpabws92i0wq2ghd47yr5n9nhgnkd7c38xv1wdk4"))))
    (build-system gnu-build-system)
    (inputs
     `(("python" ,python))) ;; needed for the optional libglade-convert program
    (propagated-inputs
     `(("gtk+-2" ,gtk+-2)
       ("libxml2" ,libxml2))) ; required by libglade-2.0.pc
    (native-inputs
     `(("pkg-config" ,pkg-config)))
    (home-page "https://developer.gnome.org/libglade")
    (synopsis "Load glade interfaces and access the glade built widgets")
    (description "Libglade is a library that provides interfaces for loading
graphical interfaces described in glade files and for accessing the
widgets built in the loading process.")
    (license license:gpl2+))) ; This is correct.  GPL not LGPL

(define-public libgnomeprint
  ;; This library has been deprecated since 2006; see
  ;; <https://mail.gnome.org/archives/devel-announce-list/2006-August/msg00005.html>.
  (package
    (name "libgnomeprint")
    (version "2.8.2")
    (source (origin
              (method url-fetch)
              (uri (string-append "mirror://gnome/sources/" name "/"
                                  (version-major+minor version)  "/"
                                  name "-" version ".tar.bz2"))
              (sha256
               (base32
                "129ka3nn8gx9dlfry17ib79azxk45wzfv5rgqzw6dwx2b5ns8phm"))))
    (build-system gnu-build-system)
    (inputs
     `(("popt" ,popt)
       ("libart-lgpl" ,libart-lgpl)
       ("gtk+" ,gtk+-2)
       ("libxml2" ,libxml2)))
    (native-inputs
     `(("intltool" ,intltool)
       ("glib" ,glib "bin")             ; for glib-genmarshal, etc.
       ("pkg-config" ,pkg-config)))
    (home-page "https://projects.gnome.org/gnome-print/home/faq.html")
    (synopsis "Printing framework for GNOME")
    (description
     "GNOME-print was a printing framework for GNOME.  It has been deprecated
since ca. 2006, when GTK+ itself incorporated printing support.")
    (license license:lgpl2.0+)))


(define-public libgnomeprintui
  ;; Deprecated; see libgnomeprint.
  (package
    (name "libgnomeprintui")
    (version "2.8.2")
    (source (origin
              (method url-fetch)
              (uri (string-append "mirror://gnome/sources/" name "/"
                                  (version-major+minor version)  "/"
                                  name "-" version ".tar.bz2"))
              (sha256
               (base32
                "1ivipk7r61rg90p9kp889j28xlyyj6466ypvwa4jvnrcllnaajsw"))))
    (build-system gnu-build-system)
    ;; Mentioned as Required in the .pc file
    (propagated-inputs `(("libgnomeprint" ,libgnomeprint)))
    (inputs `(("gtk+" ,gtk+-2)
              ("glib" ,glib)
              ("gnome-icon-theme" ,gnome-icon-theme)
              ("libgnomecanvas" ,libgnomecanvas)
              ("libxml2" ,libxml2)))
    (native-inputs
     `(("intltool" ,intltool)
       ("pkg-config" ,pkg-config)))
    (home-page "https://projects.gnome.org/gnome-print/home/faq.html")
    (synopsis "Printing framework for GNOME")
    (description (package-description libgnomeprint))
    (license license:lgpl2.0+)))

(define-public libbonoboui
  (package
    (name "libbonoboui")
    (version "2.24.5")
    (source (origin
              (method url-fetch)
              (uri (string-append "mirror://gnome/sources/" name "/"
                                  (version-major+minor version)  "/"
                                  name "-" version ".tar.bz2"))
              (sha256
               (base32
                "1kbgqh7bw0fdx4f1a1aqwpff7gp5mwhbaz60c6c98bc4djng5dgs"))))
    (build-system gnu-build-system)
    (arguments
     `(#:phases
       (modify-phases %standard-phases
         (add-before 'check 'start-xserver
           (lambda* (#:key inputs #:allow-other-keys)
             (let ((xorg-server (assoc-ref inputs "xorg-server"))
                   (disp ":1"))

               (setenv "HOME" (getcwd))
               (setenv "DISPLAY" disp)
               ;; There must be a running X server and make check doesn't start one.
               ;; Therefore we must do it.
               (zero? (system (format #f "~a/bin/Xvfb ~a &" xorg-server disp)))))))))
    ;; Mentioned as Required by the .pc file
    (propagated-inputs `(("libxml2" ,libxml2)))
    (inputs
     `(("popt" ,popt)
       ("pangox-compat" ,pangox-compat)
       ("libgnome" ,libgnome)
       ("libgnomecanvas" ,libgnomecanvas)
       ("libglade" ,libglade)))
    (native-inputs
     `(("glib" ,glib "bin")             ; for glib-genmarshal, etc.
       ("intltool" ,intltool)
       ("xorg-server" ,xorg-server) ; For running the tests
       ("pkg-config" ,pkg-config)))
    (home-page "https://developer.gnome.org/libbonoboui/")
    (synopsis "Some user interface controls using Bonobo")
    (description  "The Bonobo UI library provides a number of user interface
controls using the Bonobo component framework.")
    (license license:lgpl2.0+)))

(define-public libwnck
  (package
    (name "libwnck")
    (version "3.24.1")
    (source (origin
              (method url-fetch)
              (uri (string-append "mirror://gnome/sources/" name "/"
                                  (version-major+minor version) "/"
                                  name "-" version ".tar.xz"))
              (sha256
               (base32
                "010zk9zvydggxqnxfml3scml5yxmpjy90irpqcayrzw26lldr9mg"))))
    (build-system gnu-build-system)
    (native-inputs
     `(("pkg-config" ,pkg-config)
       ("intltool" ,intltool)))
    (propagated-inputs
     `(("gtk+" ,gtk+)
       ("libxres" ,libxres)
       ("startup-notification" ,startup-notification)))
    (home-page "https://developer.gnome.org/libwnck/")
    (synopsis "Window Navigator Construction Kit")
    (description
     "Libwnck is the Window Navigator Construction Kit, a library for use in
writing pagers, tasklists, and more generally applications that are dealing
with window management.  It tries hard to respect the Extended Window Manager
Hints specification (EWMH).")
    (license license:lgpl2.0+)))

;; stable version for gtk2, required by xfwm4.
(define-public libwnck-2
  (package (inherit libwnck)
    (name "libwnck")
    (version "2.30.7")
    (source (origin
              (method url-fetch)
              (uri (string-append "mirror://gnome/sources/" name "/"
                                  (version-major+minor version) "/"
                                  name "-" version ".tar.xz"))
              (sha256
               (base32
                "15713yl0f8f3p99jzqqfmbicrdswd3vwpx7r3bkf1bgh6d9lvs4b"))))
    (propagated-inputs
     `(("gtk+" ,gtk+-2)
       ("libxres" ,libxres)
       ("startup-notification" ,startup-notification)))))

(define-public goffice
  (package
    (name "goffice")
    (version "0.10.44")
    (source (origin
              (method url-fetch)
              (uri (string-append "mirror://gnome/sources/" name "/"
                                  (version-major+minor version)  "/"
                                  name "-" version ".tar.xz"))
              (sha256
               (base32 "1fd7cm6j0g0mqgpqs4y22b4gd2ll4mcyvg4d0q22d5ndjapl4q3d"))))
    (build-system gnu-build-system)
    (outputs '("out"
               "doc"))                            ;4.0 MiB of gtk-doc
    (arguments
     '(#:configure-flags (list (string-append "--with-html-dir="
                                              (assoc-ref %outputs "doc")
                                              "/share/gtk-doc/html"))))
    (inputs
     `(("gtk+" ,gtk+)
       ("libgsf" ,libgsf)
       ("librsvg" ,librsvg)
       ("libxslt" ,libxslt)
       ("libxml2" ,libxml2)))
    (native-inputs
     `(("intltool" ,intltool)
       ("glib" ,glib "bin")
       ("pkg-config" ,pkg-config)))
    (home-page "https://developer.gnome.org/goffice/")
    (synopsis "Document-centric objects and utilities")
    (description "A GLib/GTK+ set of document-centric objects and utilities.")
    (license
     ;; Dual licensed under GPLv2 or GPLv3 (both without "or later")
     ;; Note: NOT LGPL
     (list license:gpl2 license:gpl3))))

(define-public goffice-0.8
  (package (inherit goffice)
    (version "0.8.17")
    (source (origin
              (method url-fetch)
              (uri (string-append "mirror://gnome/sources/" (package-name goffice) "/"
                                  (version-major+minor version)  "/"
                                  (package-name goffice) "-" version ".tar.xz"))
              (sha256
               (base32 "05fvzbs5bin05bbsr4dp79aiva3lnq0a3a40zq55i13vnsz70l0n"))))
    (arguments
     `(#:phases
       (modify-phases %standard-phases
         (add-after 'unpack 'fix-pcre-check
           (lambda _
             ;; Only glib.h can be included directly.  See
             ;; https://bugzilla.gnome.org/show_bug.cgi?id=670316
             (substitute* "configure"
               (("glib/gregex\\.h") "glib.h")) #t)))

       ,@(package-arguments goffice)))
    (propagated-inputs
     ;; libgoffice-0.8.pc mentions libgsf-1
     `(("libgsf" ,libgsf)))
    (inputs
     `(("gtk" ,gtk+-2)
       ,@(alist-delete "gtk" (package-inputs goffice))))))

(define-public gnumeric
  (package
    (name "gnumeric")
    (version "1.12.44")
    (source (origin
              (method url-fetch)
              (uri (string-append "mirror://gnome/sources/gnumeric/"
                                  (version-major+minor version)  "/"
                                  "gnumeric-" version ".tar.xz"))
              (sha256
               (base32
                "0147962c6ybdsj57rz95nla0rls7g545wc2n7pz59zmzyd5pksk0"))))
    (build-system glib-or-gtk-build-system)
    (arguments
     `(;; The gnumeric developers don't worry much about failing tests.
       ;; See https://bugzilla.gnome.org/show_bug.cgi?id=732387
       #:tests? #f
       #:phases
       (modify-phases %standard-phases
         (add-before
          'configure 'pre-conf
           (lambda* (#:key outputs #:allow-other-keys)
             ;; Make install tries to write into the directory of goffice
             ;; I am informed that this only affects the possibility to embed a
             ;; spreadsheet inside an Abiword document.   So presumably when we
             ;; package Abiword we'll have to refer it to this directory.
             (substitute* "configure"
               (("^GOFFICE_PLUGINS_DIR=.*")
                (string-append "GOFFICE_PLUGINS_DIR="
                               (assoc-ref outputs "out")
                               "/goffice/plugins"))))))))
    (inputs
     `(("glib" ,glib)
       ("gtk+" ,gtk+)
       ("goffice" ,goffice)
       ("libgsf" ,libgsf)
       ("librsvg" ,librsvg)
       ("libxml2" ,libxml2)
       ("libxslt" ,libxslt)
       ("python" ,python-2)
       ("python2-pygobject" ,python2-pygobject)
       ("zlib" ,zlib)))
    (native-inputs
     `(("bison" ,bison)
       ("docbook-xml" ,docbook-xml)
       ("intltool" ,intltool)
       ("itstool" ,itstool)
       ("glib:bin" ,glib "bin")
       ("pkg-config" ,pkg-config)))
    (home-page "http://www.gnumeric.org")
    (synopsis "Spreadsheet application")
    (description
     "GNUmeric is a GNU spreadsheet application, running under GNOME.  It is
interoperable with other spreadsheet applications.  It has a vast array of
features beyond typical spreadsheet functionality, such as support for linear
and non-linear solvers, statistical analysis, and telecommunication
engineering.")
    (license
    ;; Dual licensed under GPLv2 or GPLv3 (both without "or later")
     (list license:gpl2 license:gpl3))))

(define-public gnome-themes-standard
  (package
    (name "gnome-themes-standard")
    (version "3.22.3")
    (source
     (origin
       (method url-fetch)
       (uri (string-append "mirror://gnome/sources/" name "/"
                           (version-major+minor version) "/" name "-"
                           version ".tar.xz"))
       (sha256
        (base32
         "0smmiamrgcgf5sa88bsn8hwmvsyx4gczzs359nwxbkv14b2qgp31"))))
    (build-system gnu-build-system)
    (arguments
     '(#:configure-flags
       ;; Don't create 'icon-theme.cache'.
       (let* ((coreutils (assoc-ref %build-inputs "coreutils"))
              (true      (string-append coreutils "/bin/true")))
         (list (string-append "GTK_UPDATE_ICON_CACHE=" true)))))
    (inputs
     `(("gtk+" ,gtk+)
       ("gtk+-2" ,gtk+-2)
       ("librsvg" ,librsvg)
       ("libxml2" ,libxml2)
       ("glib" ,glib)))
    (native-inputs
     `(("intltool" ,intltool)
       ("glib:bin" ,glib "bin")
       ("pkg-config" ,pkg-config)))
    (home-page "https://launchpad.net/gnome-themes-standard")
    (synopsis "Default GNOME 3 themes")
    (description
     "The default GNOME 3 themes (Adwaita and some accessibility themes).")
    (license license:lgpl2.1+)))

(define-public seahorse
  (package
    (name "seahorse")
    (version "3.20.0")
    (source
     (origin
       (method url-fetch)
       (uri (string-append "mirror://gnome/sources/" name "/"
                           (version-major+minor version) "/" name "-"
                           version ".tar.xz"))
       (sha256
        (base32
         "1py6fj19kb8aaxvg6yrpd0876azc2zjvis98aqz37a2lxmhp9c72"))))
    (build-system glib-or-gtk-build-system)
    (inputs
     `(("gtk+" ,gtk+)
       ("gcr" ,gcr)
       ("gnupg" ,gnupg)
       ("gpgme" ,gpgme)
       ("openldap" ,openldap)
       ("openssh" ,openssh)
       ("libsecret" ,libsecret)
       ("libsoup" ,libsoup)))
    (native-inputs
     `(("intltool" ,intltool)
       ("glib:bin" ,glib "bin")
       ("itstool" ,itstool)
       ("pkg-config" ,pkg-config)
       ("xmllint" ,libxml2)))
    (home-page "https://launchpad.net/gnome-themes-standard")
    (synopsis "Manage encryption keys and passwords in the GNOME keyring")
    (description
     "Seahorse is a GNOME application for managing encryption keys and
passwords in the GNOME keyring.")
    (license license:gpl2+)))

(define-public vala
  (package
    (name "vala")
    (version "0.40.9")
    (source (origin
              (method url-fetch)
              (uri (string-append "mirror://gnome/sources/" name "/"
                                  (version-major+minor version) "/"
                                  name "-" version ".tar.xz"))
              (sha256
               (base32
                "0yvaijkpahzz26sa37cyzbj75a9vbcbgvxbqzzb7hbcvfy009zy7"))))
    (build-system gnu-build-system)
    (arguments
     '(#:phases
       (modify-phases %standard-phases
         (add-before 'check 'pre-check
                     (lambda _
                       (setenv "CC" "gcc")
                       (substitute* "valadoc/tests/testrunner.sh"
                         (("export PKG_CONFIG_PATH=" m)
                          (string-append m "$PKG_CONFIG_PATH:")))
                       ;; For missing '/etc/machine-id'.
                       (setenv "DBUS_FATAL_WARNINGS" "0")
                       #t)))))
    (native-inputs
     `(("pkg-config" ,pkg-config)
       ("flex" ,flex)
       ("bison" ,bison)
       ("xsltproc" ,libxslt)
       ("grep" ,grep)
       ("sed" ,sed)
       ("dbus" ,dbus)                                     ; for dbus tests
       ("gobject-introspection" ,gobject-introspection))) ; for gir tests
    (inputs
     `(("graphviz" ,graphviz)))
    (propagated-inputs
     `(("glib" ,glib))) ; required by libvala-0.40.pc
    (home-page "https://live.gnome.org/Vala/")
    (synopsis "Compiler for the GObject type system")
    (description
     "Vala is a programming language that aims to bring modern programming
language features to GNOME developers without imposing any additional runtime
requirements and without using a different ABI compared to applications and
libraries written in C.")
    (license license:lgpl2.1+)))

(define-public vte
  (package
    (name "vte")
    (version "0.52.2")
    (source (origin
              (method url-fetch)
              (uri (string-append "mirror://gnome/sources/" name "/"
                                  (version-major+minor version) "/"
                                  name "-" version ".tar.xz"))
              (sha256
               (base32
                "1br6kg0wzf1wmww1hadihhcpqbamalqmbppfdzjvzk1ayp75f9hg"))))
    (build-system gnu-build-system)
    (native-inputs
     `(("pkg-config" ,pkg-config)
       ("intltool" ,intltool)
       ("vala" ,vala)
       ("gobject-introspection" ,gobject-introspection)
       ("glib" ,glib "bin") ; for glib-genmarshal, etc.
       ("gperf" ,gperf)
       ("xmllint" ,libxml2)))
    (propagated-inputs
     `(("gtk+" ,gtk+)                             ;required by vte-2.91.pc
       ("gnutls" ,gnutls)                         ;ditto
       ("pcre2" ,pcre2)))                         ;ditto
    (home-page "https://www.gnome.org/")
    (synopsis "Virtual Terminal Emulator")
    (description
     "VTE is a library (libvte) implementing a terminal emulator widget for
GTK+, and a minimal sample application (vte) using that.  Vte is mainly used in
gnome-terminal, but can also be used to embed a console/terminal in games,
editors, IDEs, etc.")
    (license license:lgpl2.1+)))

(define-public vte-ng
  (package
    (inherit vte)
    (name "vte-ng")
    (version "0.54.2.a")
    (home-page "https://github.com/thestinger/vte-ng")
    (source (origin
              (method git-fetch)
              (uri (git-reference (url home-page) (commit version)))
              (file-name (git-file-name name version))
              (sha256
               (base32
                "1r7d9m07cpdr4f7rw3yx33hmp4jmsk0dn5byq5wgksb2qjbc4ags"))))
    (native-inputs
     `(("gtk-doc" ,gtk-doc)
       ("gperf" ,gperf)
       ("autoconf" ,autoconf)
       ("automake" ,automake)
       ("libtool" ,libtool)
       ,@(package-native-inputs vte)))
    (arguments
     `(#:phases (modify-phases %standard-phases
                  (replace 'bootstrap
                    (lambda _
                      (setenv "NOCONFIGURE" "true")
                      (invoke "sh" "autogen.sh"))))))
  (synopsis "Enhanced VTE terminal widget")
  (description
   "VTE is a library (libvte) implementing a terminal emulator widget for
GTK+, this fork provides additional functions exposed for keyboard text
selection and URL hints.")))

;; provides vte 2.90, required for some terminal emulators
;; tilda bug: https://github.com/lanoxx/tilda/issues/94
;; pantheon-terminal bug: https://bugs.debian.org/cgi-bin/bugreport.cgi?bug=788021
;; roxterm bug: http://sourceforge.net/p/roxterm/bugs/107/
;; pantheon-terminal, roxterm are not currently packaged
(define-public vte-0.36
  (package (inherit vte)
    (name "vte")
    (version "0.36.5")
    (source (origin
              (method url-fetch)
              (uri (string-append "mirror://gnome/sources/" name "/"
                                  (version-major+minor version) "/"
                                  name "-" version ".tar.xz"))
              (sha256
               (base32
                "1psfnqsmxx4qzc55qwvb8jai824ix4pqcdqhgxk0g2zh82bcxhn2"))))
    (propagated-inputs
     `(("gtk" ,gtk+)
       ("ncurses" ,ncurses)))))

;; stable version for gtk2, required by xfce4-terminal.
(define-public vte/gtk+-2
  (package (inherit vte)
    (name "vte")
    (version "0.28.2")
    (source (origin
              (method url-fetch)
              (uri (string-append "mirror://gnome/sources/" name "/"
                                  (version-major+minor version) "/"
                                  name "-" version ".tar.xz"))
              (sha256
               (base32
                "1bmhahkf8wdsra9whd3k5l5z4rv7r58ksr8mshzajgq2ma0hpkw6"))
              (patches (search-patches
                         "vte-CVE-2012-2738-pt1.patch"
                         "vte-CVE-2012-2738-pt2.patch"))))
    (arguments
     '(#:configure-flags '("--disable-python")))
    (native-inputs
     `(("pkg-config" ,pkg-config)
       ("intltool" ,intltool)
       ("glib" ,glib "bin")))   ; for glib-genmarshal, etc.
    (propagated-inputs
     `(("gtk+" ,gtk+-2)         ; required by libvte.pc
       ("ncurses" ,ncurses))))) ; required by libvte.la

(define-public vinagre
  (package
    (name "vinagre")
    (version "3.22.0")
    (source (origin
              (method url-fetch)
              (uri (string-append "mirror://gnome/sources/" name "/"
                                  (version-major+minor version) "/"
                                  name "-" version ".tar.xz"))
              (patches (search-patches "vinagre-newer-freerdp.patch"
                                       "vinagre-newer-rdp-parameters.patch"))
              (sha256
               (base32
                "10jya3jyrm18nbw3v410gbkc7677bqamax44pzgd3j15randn76d"))))
    (build-system glib-or-gtk-build-system)
    (arguments
     '(#:phases
       (modify-phases %standard-phases
         (add-before 'install 'skip-gtk-update-icon-cache
           (lambda _
             ;; Don't create 'icon-theme.cache'
             (substitute* (find-files "." "^Makefile$")
               (("gtk-update-icon-cache") (which "true")))
             #t))
         (add-after 'unpack 'patch-configure
           (lambda _
             (substitute* "configure"
               (("freerdp") "freerdp2"))
             #t)))))
    (native-inputs
     `(("pkg-config" ,pkg-config)
       ("intltool" ,intltool)
       ("itstool" ,itstool)
       ("glib-bin" ,glib "bin")))                 ;for glib-compile-schemas
    (inputs
     `(("libxml2" ,libxml2)
       ("gtk-vnc" ,gtk-vnc)
       ("gnome-keyring" ,gnome-keyring)
       ("libsecret" ,libsecret)
       ("freerdp" ,freerdp)
       ("spice" ,spice)
       ("spice-gtk" ,spice-gtk)
       ("telepathy-glib" ,telepathy-glib)
       ("vte" ,vte)))
    (home-page "https://wiki.gnome.org/Apps/Vinagre")
    (synopsis "Remote desktop viewer for GNOME")
    (description "Vinagre is a remote display client supporting the VNC, SPICE
and RDP protocols.")
    (license license:gpl3+)))

(define-public dconf
  (package
    (name "dconf")
    (version "0.32.0")
    (source (origin
              (method url-fetch)
              (uri (string-append
                    "mirror://gnome/sources/" name "/"
                    (version-major+minor version) "/"
                    name "-" version ".tar.xz"))
              (sha256
               (base32
                "1azz4hb9z76yxn34yrrsiib3iqz5z4vpwn5q7cncp55w365ygg38"))))
    (build-system meson-build-system)
    (propagated-inputs
     ;; In Requires of dconf.pc.
     `(("glib" ,glib)))
    (inputs
     `(("gtk+" ,gtk+)
       ("dbus" ,dbus)))
    (native-inputs
     `(("bash-completion" ,bash-completion)
       ("libxslt" ,libxslt)                     ;for xsltproc
       ("libxml2" ,libxml2)                     ;for XML_CATALOG_FILES
       ("docbook-xml" ,docbook-xml-4.2)
       ("docbook-xsl" ,docbook-xsl)
       ("glib:bin" ,glib "bin")
       ("gtk-doc" ,gtk-doc)
       ("pkg-config" ,pkg-config)
       ("vala" ,vala)))
    (arguments
     `(#:tests? #f ; To contact dbus it needs to load /var/lib/dbus/machine-id
                   ; or /etc/machine-id.
       #:glib-or-gtk? #t
       #:configure-flags '("-Denable-gtk-doc=true")))
    (home-page "https://developer.gnome.org/dconf")
    (synopsis "Low-level GNOME configuration system")
    (description "Dconf is a low-level configuration system.  Its main purpose
is to provide a backend to GSettings on platforms that don't already have
configuration storage systems.")
    (license license:lgpl2.1+)))

(define-public json-glib
  (package
    (name "json-glib")
    (version "1.4.4")
    (source (origin
              (method url-fetch)
              (uri (string-append "mirror://gnome/sources/" name "/"
                                  (version-major+minor version) "/"
                                  name "-" version ".tar.xz"))
              (sha256
               (base32
                "0ixwyis47v5bkx6h8a1iqlw3638cxcv57ivxv4gw2gaig51my33j"))))
    (build-system meson-build-system)
    (native-inputs
     `(("gettext" ,gettext-minimal)
       ("glib" ,glib "bin")              ;for glib-mkenums and glib-genmarshal
       ("gobject-introspection" ,gobject-introspection)
       ("pkg-config" ,pkg-config)))
    (propagated-inputs
     `(("glib" ,glib)))                         ;according to json-glib-1.0.pc
    (home-page "https://wiki.gnome.org/Projects/JsonGlib")
    (synopsis "Compiler for the GObject type system")
    (description
     "JSON-GLib is a C library based on GLib providing serialization and
deserialization support for the JavaScript Object Notation (JSON) format
described by RFC 4627.  It provides parser and generator GObject classes and
various wrappers for the complex data types employed by JSON, such as arrays
and objects.")
    (license license:lgpl2.1+)))

(define-public libxklavier
  (package
    (name "libxklavier")
    (version "5.3")
    (source (origin
              (method url-fetch)
              (uri (string-append "mirror://gnome/sources/" name "/"
                                  version "/" name "-" version ".tar.xz"))
              (sha256
               (base32
                "016lpdv35z0qsw1cprdc2k5qzkdi5waj6qmr0a2q6ljn9g2kpv7b"))))
    (build-system gnu-build-system)
    (arguments
     '(#:configure-flags
       (list (string-append "--with-xkb-base="
                            (assoc-ref %build-inputs "xkeyboard-config")
                            "/share/X11/xkb"))))
    (native-inputs
     `(("glib:bin"              ,glib "bin") ; for glib-mkenums, etc.
       ("gobject-introspection" ,gobject-introspection)
       ("pkg-config"            ,pkg-config)))
    (propagated-inputs
     ;; Required by libxklavier.pc.
     `(("glib"    ,glib)
       ("libxml2" ,libxml2)))
    (inputs
     `(("iso-codes"        ,iso-codes)
       ("libxi"            ,libxi)
       ("libxkbfile"       ,libxkbfile)
       ("xkbcomp"          ,xkbcomp)
       ("xkeyboard-config" ,xkeyboard-config)))
    (home-page "https://www.freedesktop.org/wiki/Software/LibXklavier/")
    (synopsis "High-level API for X Keyboard Extension")
    (description
     "LibXklavier is a library providing high-level API for X Keyboard
Extension known as XKB.  This library is intended to support XFree86 and other
commercial X servers.  It is useful for creating XKB-related software (layout
indicators etc).")
    (license license:lgpl2.0+)))

(define-public python2-rsvg
  ;; XXX: This is actually a subset of gnome-python-desktop.
  (package
    (name "python2-rsvg")
    (version "2.32.0")
    (source
     (origin
       (method url-fetch)
       (uri (string-append
             "mirror://gnome/sources/gnome-python-desktop/2.32/gnome-python-desktop-"
             version ".tar.bz2"))
       (sha256
        (base32
         "1s8f9rns9v7qlwjv9qh9lr8crp88dpzfm45hj47zc3ivpy0dbnq9"))))
    (build-system gnu-build-system)
    (native-inputs
     `(("pkg-config" ,pkg-config)))
    (inputs
     `(("python" ,python-2)
       ("python2-pygtk" ,python2-pygtk)
       ("librsvg" ,librsvg)))
    (home-page "https://www.gnome.org")
    (synopsis "Python bindings to librsvg")
    (description
     "This packages provides Python bindings to librsvg, the SVG rendering
library.")

    ;; This is the license of the rsvg bindings.  The license of each module
    ;; of gnome-python-desktop is given in 'COPYING'.
    (license license:lgpl2.1+)))

(define-public glib-networking
  (package
    (name "glib-networking")
    (version "2.58.0")
    (source (origin
              (method url-fetch)
              (uri (string-append "mirror://gnome/sources/glib-networking/"
                                  (version-major+minor version) "/"
                                  name "-" version ".tar.xz"))
              (sha256
               (base32
                "0s006gs9nsq6mg31spqha1jffzmp6qjh10y27h0fxf1iw1ah5ymx"))
              (patches (search-patches "glib-networking-connection.patch"))))
    (build-system meson-build-system)
    (arguments
     `(#:configure-flags '("-Dlibproxy_support=false")
       #:phases (modify-phases %standard-phases
                  (add-before 'check 'disable-TLSv1.3
                    (lambda _
                      ;; XXX: One test fails when TLS 1.3 is enabled, fixed in 2.60.0:
                      ;; <https://gitlab.com/gnutls/gnutls/issues/615>.
                      (setenv "G_TLS_GNUTLS_PRIORITY" "NORMAL:-VERS-TLS1.3")
                      #t)))))
    (native-inputs
     `(("pkg-config" ,pkg-config)
       ("intltool" ,intltool)))
    (inputs
     `(("glib" ,glib)
       ("gnutls" ,gnutls)
       ("gsettings-desktop-schemas" ,gsettings-desktop-schemas)
       ("p11-kit" ,p11-kit)))
    (home-page "https://www.gnome.org")
    (synopsis "Network-related GIO modules")
    (description
     "This package contains various network related extensions for the GIO
library.")
    (license license:lgpl2.0+)))

(define-public rest
  (package
    (name "rest")
    (version "0.8.1")
    (source (origin
              (method url-fetch)
              (uri (string-append "mirror://gnome/sources/rest/"
                                  (version-major+minor version) "/"
                                  name "-" version ".tar.xz"))
              (sha256
               (base32
                "1j81bgqmd55s5lxyaxcplym9n6xywcs1cm9wmvafsg2xiv9sl4q5"))))
    (build-system gnu-build-system)
    (arguments
     '(#:tests? #f ; tests require internet connection
       #:configure-flags
       '("--with-ca-certificates=/etc/ssl/certs/ca-certificates.crt")))
    (native-inputs
     `(("glib-mkenums" ,glib "bin")
       ("gobject-introspection" ,gobject-introspection)
       ("pkg-config" ,pkg-config)))
    (propagated-inputs
     ;; rest-0.7.pc refers to all these.
     `(("glib"    ,glib)
       ("libsoup" ,libsoup)
       ("libxml2" ,libxml2)))
    (home-page "https://www.gtk.org/")
    (synopsis "RESTful web api query library")
    (description
     "This library was designed to make it easier to access web services that
claim to be \"RESTful\".  It includes convenience wrappers for libsoup and
libxml to ease remote use of the RESTful API.")
    (license license:lgpl2.1+)))

(define-public libsoup
  (package
    (name "libsoup")
    (version "2.66.0")
    (source (origin
              (method url-fetch)
              (uri (string-append "mirror://gnome/sources/libsoup/"
                                  (version-major+minor version) "/"
                                  name "-" version ".tar.xz"))
              (sha256
               (base32
                "08c9kkdhzy504gv23pfdm4sq3dd3j20sikwz6gv0qrwcdjnw5bai"))))
    (build-system meson-build-system)
    (outputs '("out" "doc"))
    (arguments
     `(#:modules ((guix build utils)
                  (guix build meson-build-system)
                  (ice-9 popen))

       #:configure-flags '("-Ddoc=true")
       #:phases
       (modify-phases %standard-phases
         (add-after 'unpack 'adjust-tests
           (lambda _
             ;; This test fails due to missing /etc/nsswitch.conf
             ;; in the build environment.
             (substitute* "tests/socket-test.c"
               ((".*/sockets/unconnected.*") ""))

             ;; Generate a self-signed certificate that has "localhost" as its
             ;; 'dnsName'.  Failing to do that, and starting with GnuTLS
             ;; 3.5.12, tests such as "ssl-tests" fail:
             ;;
             ;; ERROR:ssl-test.c:406:do_tls_interaction_test: Unexpected status 6 Unacceptable TLS certificate (expected 200 OK)
             ;;
             ;; 'certtool' is interactive so we have to pipe it the answers.
             ;; Reported at <https://bugzilla.gnome.org/show_bug.cgi?id=784696>.
             (let ((pipe (open-output-pipe "certtool --generate-self-signed \
 --load-privkey tests/test-key.pem --outfile tests/test-cert.pem")))
               (for-each (lambda (line)
                           (display line pipe)
                           (newline pipe))
                         '(""               ;Common name
                           ""               ;UID
                           "Guix"           ;Organizational unit name
                           "GNU"            ;Organization name
                           ""               ;Locality name
                           ""               ;State or province
                           ""               ;Country
                           ""               ;subject's domain component (DC)
                           ""               ;E-mail
                           ""               ;serial number
                           "-1"             ;expiration time
                           "N"              ;belong to authority?
                           "N"              ;web client certificate?
                           "N"              ;IPsec IKE?
                           "Y"              ;web server certificate?
                           "localhost"      ;dnsName of subject
                           ""               ;dnsName of subject (end)
                           ""               ;URI of subject
                           "127.0.0.1"      ;IP address of subject
                           ""               ;signing?
                           ""               ;encryption (RSA)?
                           ""               ;data encryption?
                           ""               ;sign OCSP requests?
                           ""               ;sign code?
                           ""               ;time stamping?
                           ""               ;email protection?
                           ""               ;URI of the CRL distribution point
                           "y"              ;above info OK?
                           ))
               (close-pipe pipe))
             #t))
         (add-after 'install 'move-doc
           (lambda* (#:key outputs #:allow-other-keys)
             (let ((out (assoc-ref outputs "out"))
                   (doc (assoc-ref outputs "doc")))
               (mkdir-p (string-append doc "/share"))
               (copy-recursively (string-append out "/share/gtk-doc")
                                 (string-append doc "/share/gtk-doc"))
               (delete-file-recursively (string-append out "/share/gtk-doc"))
               #t))))))
    (native-inputs
     `(("glib:bin" ,glib "bin")                   ; for glib-mkenums
       ("gobject-introspection" ,gobject-introspection)
       ("gtk-doc" ,gtk-doc)
       ("intltool" ,intltool)
       ("pkg-config" ,pkg-config)
       ("python" ,python-wrapper)
       ("vala" ,vala)
       ;; These are needed for the tests.
       ;; FIXME: Add PHP once available.
       ("curl" ,curl)
       ("gnutls" ,gnutls)                         ;for 'certtool'
       ("httpd" ,httpd)))
    (propagated-inputs
     ;; libsoup-2.4.pc refers to all these.
     `(("glib" ,glib)
       ("libpsl" ,libpsl)
       ("libxml2" ,libxml2)
       ("sqlite" ,sqlite)))
    (inputs
     `(("glib-networking" ,glib-networking)
       ("mit-krb5" ,mit-krb5)))
    (home-page "https://live.gnome.org/LibSoup/")
    (synopsis "GLib-based HTTP Library")
    (description
     "LibSoup is an HTTP client/server library for GNOME.  It uses GObjects
and the GLib main loop, to integrate well with GNOME applications.")
    (license license:lgpl2.0+)))

(define-public libsecret
  (package
    (name "libsecret")
    (version "0.18.8")
    (source (origin
              (method url-fetch)
              (uri (string-append
                    "mirror://gnome/sources/libsecret/"
                    (version-major+minor version) "/"
                    name "-" version ".tar.xz"))
              (sha256
               (base32
                "058x64689k55wxfkdp4svhnwvv8jmqm7z5mrynybl38f4sfqiyiv"))))
    (build-system gnu-build-system)
    (outputs '("out" "doc"))
    (arguments
     `(#:tests? #f ; FIXME: Testing hangs.
       #:configure-flags
       (list (string-append "--with-html-dir="
                            (assoc-ref %outputs "doc")
                            "/share/gtk-doc/html"))))
    (native-inputs
     `(("gettext" ,gettext-minimal)
       ("glib:bin" ,glib "bin") ; for gdbus-codegen, etc.
       ("gobject-introspection" ,gobject-introspection)
       ("pkg-config" ,pkg-config)
       ("vala" ,vala)
       ("xsltproc" ,libxslt)))
       ;; These are needed for the tests.
       ;; FIXME: Add gjs once available.
       ;("dbus" ,dbus)
       ;("python2" ,python-2)
       ;("python2-dbus" ,python2-dbus)
       ;("python2-pygobject" ,python2-pygobject)
       ;("python2-pygobject-2" ,python2-pygobject-2)))
    (propagated-inputs
     `(("glib" ,glib))) ; required by libsecret-1.pc
    (inputs
     `(("docbook-xsl" ,docbook-xsl)
       ("libgcrypt" ,libgcrypt)
       ("libxml2" ,libxml2))) ; for XML_CATALOG_FILES
    (home-page "https://wiki.gnome.org/Projects/Libsecret/")
    (synopsis "GObject bindings for \"Secret Service\" API")
    (description
     "Libsecret is a GObject based library for storing and retrieving passwords
and other secrets.  It communicates with the \"Secret Service\" using DBus.")
    (license license:lgpl2.1+)))

(define-public five-or-more
  (package
    (name "five-or-more")
    (version "3.28.0")
    (source
     (origin
       (method url-fetch)
       (uri (string-append "mirror://gnome/sources/" name "/"
                           (version-major+minor version) "/"
                           name "-" version ".tar.xz"))
       (sha256
        (base32
         "1fy4a7qdjqvabm0cl45d6xlx6hy4paxvm0b2paifff73bl250d5c"))))
    (build-system glib-or-gtk-build-system)
    (native-inputs
     `(("pkg-config" ,pkg-config)
       ("desktop-file-utils" ,desktop-file-utils)
       ("intltool" ,intltool)
       ("itstool" ,itstool)
       ("xmllint" ,libxml2)))
    (inputs
     `(("gtk+" ,gtk+)
       ("librsvg" ,librsvg)))
    (home-page "https://wiki.gnome.org/Apps/Five%20or%20more")
    (synopsis "Logic puzzle game")
    (description "Five or More is a game where you try to align
 five or more objects of the same color and shape causing them to disappear.
 On every turn more objects will appear, until the board is full.
 Try to last as long as possible.")
    (license license:gpl2+)))

(define-public gnome-mines
  (package
    (name "gnome-mines")
    (version "3.28.0")
    (source
     (origin
       (method url-fetch)
       (uri (string-append "mirror://gnome/sources/" name "/"
                           (version-major+minor version) "/"
                           name "-" version ".tar.xz"))
       (sha256
        (base32
         "16w55hqaxipcv870n9gpn6qiywbqbyg7bjshaa02r75ias8dfxvf"))))
    (build-system meson-build-system)
    (arguments
     `(#:phases
       (modify-phases %standard-phases
         (delete 'bootstrap))))
    (native-inputs
     `(("glib:bin" ,glib "bin")       ; for glib-compile-resources
       ("pkg-config" ,pkg-config)
       ("desktop-file-utils" ,desktop-file-utils)
       ("intltool" ,intltool)
       ("itstool" ,itstool)
       ("vala" ,vala)
       ("yelp" ,yelp)
       ("appstream-glib" ,appstream-glib)))
    (inputs
     `(("gtk+" ,gtk+)
       ("libgnome-games-support" ,libgnome-games-support)
       ("librsvg" ,librsvg)))
    (home-page "https://wiki.gnome.org/Apps/Mines")
    (synopsis "Minesweeper game")
    (description
     "Mines (previously gnomine) is a puzzle game where you locate mines
floating in an ocean using only your brain and a little bit of luck.")
    (license license:gpl2+)))

(define-public gnome-sudoku
  (package
    (name "gnome-sudoku")
    (version "3.28.0")
    (source
     (origin
       (method url-fetch)
       (uri (string-append "mirror://gnome/sources/" name "/"
                           (version-major+minor version) "/"
                           name "-" version ".tar.xz"))
       (sha256
        (base32
         "07b4lzniaf3gjsss6zl1lslv18smwc4nrijykvn2z90f423q2xav"))))
    (build-system glib-or-gtk-build-system)
    (native-inputs
     `(("pkg-config" ,pkg-config)
       ("desktop-file-utils" ,desktop-file-utils)
       ("intltool" ,intltool)
       ("itstool" ,itstool)
       ("xmllint" ,libxml2)))
    (inputs
     `(("gtk+" ,gtk+)
       ("json-glib" ,json-glib)
       ("libgee" ,libgee)
       ("librsvg" ,librsvg)
       ("qqwing" ,qqwing)))
    (home-page "https://wiki.gnome.org/Apps/Sudoku")
    (synopsis "Japanese logic game")
    (description
     "Sudoku is a Japanese logic game that exploded in popularity in 2005.
GNOME Sudoku is meant to have an interface as simple and unobstrusive as
possible while still providing features that make playing difficult Sudoku
more fun.")
    (license license:gpl2+)))

(define-public gnome-terminal
  (package
    (name "gnome-terminal")
    (version "3.28.2")
    (source
     (origin
       (method url-fetch)
       (uri (string-append "mirror://gnome/sources/" name "/"
                           (version-major+minor version) "/"
                           name "-" version ".tar.xz"))
       (sha256
        (base32
         "0ybjansg6lr279191w8z8r45gy4rxwzw1ajm98cgkv0fk2jdr0x2"))))
    (build-system glib-or-gtk-build-system)
    (arguments
     '(#:configure-flags
       (list "--disable-migration" "--disable-search-provider"
             "--without-nautilus-extension")
       #:phases
       (modify-phases %standard-phases
         (add-before 'configure 'patch-/bin/true
                     (lambda _
                       (substitute* "configure"
                         (("/bin/true") (which "true"))))))))
    (native-inputs
     `(("pkg-config" ,pkg-config)
       ("desktop-file-utils" ,desktop-file-utils)
       ("intltool" ,intltool)
       ("itstool" ,itstool)
       ("xmllint" ,libxml2)))
    (propagated-inputs
     `(("dconf" ,dconf)))
    (inputs
     `(("gtk+" ,gtk+)
       ("vte" ,vte)
       ("gnutls" ,gnutls)
       ("gsettings-desktop-schemas" ,gsettings-desktop-schemas)
       ("util-linux" ,util-linux)
       ("vala" ,vala)))
    (home-page "https://wiki.gnome.org/Apps/Terminal")
    (synopsis "Terminal emulator")
    (description
     "GNOME Terminal is a terminal emulator application for accessing a
UNIX shell environment which can be used to run programs available on
your system.

It supports several profiles, multiple tabs and implements several
keyboard shortcuts.")
    (license license:gpl3+)))

(define-public colord
  (package
    (name "colord")
    (version "1.1.8")
    (source
     (origin
       (method url-fetch)
       (uri (string-append "https://www.freedesktop.org/software/colord/releases/"
                           name "-" version ".tar.xz"))
       (sha256
        (base32
         "01w97rgzk4qi6fp03scq5jyw0ayx11b479p7dkm2r77k84b9agph"))))
    (build-system glib-or-gtk-build-system)
    (arguments
     '(;; The tests want to run valgrind.  Punt for now.
       #:tests? #f
       #:configure-flags (list "--localstatedir=/var"
                               ;; GUSB not packaged yet.
                               "--disable-gusb"
                               ;; No dep on systemd.
                               "--disable-systemd-login"
                               ;; Wants to install to global completion dir;
                               ;; punt.
                               "--disable-bash-completion"
                               ;; colord-gtk not packaged yet.
                               "--disable-session-example"
                               "--with-daemon-user=colord"
                               "--enable-sane"
                               (string-append "--with-udevrulesdir="
                                              (assoc-ref %outputs "out")
                                              "/lib/udev/rules.d"))
       #:phases
       (modify-phases %standard-phases
         (add-before 'configure 'patch-/bin/true
                     (lambda _
                       (substitute* "configure"
                         (("/bin/true") (which "true")))
                       (substitute* "src/Makefile.in"
                         (("if test -w \\$\\(DESTDIR\\)\\$\\(prefix\\)/;")
                          "if test -w $(DESTDIR)$(localstatedir);")))))))
    (native-inputs
     `(("pkg-config" ,pkg-config)
       ("gobject-introspection" ,gobject-introspection)
       ("libtool" ,libtool)
       ("intltool" ,intltool)))
    (propagated-inputs
     ;; colord.pc refers to all these.
     `(("glib" ,glib)
       ("udev" ,eudev)
       ("lcms" ,lcms)))
    (inputs
     `(("dbus-glib" ,dbus-glib)
       ("libgudev" ,libgudev)
       ("libusb" ,libusb)
       ("sqlite" ,sqlite)
       ("polkit" ,polkit)
       ("sane-backends" ,sane-backends)))
    (home-page "https://www.freedesktop.org/software/colord/")
    (synopsis "Color management service")
    (description "Colord is a system service that makes it easy to manage,
install and generate color profiles to accurately color manage input and
output devices.")
    (license license:gpl2+)))

(define-public geoclue
  (package
    (name "geoclue")
    (version "2.4.8")
    (source
     (origin
       (method url-fetch)
       (uri (string-append "https://www.freedesktop.org/software/" name
                           "/releases/" (version-major+minor version) "/"
                           name "-" version ".tar.xz"))
       (sha256
        (base32
         "08yg1r7m0n9hwyvcy769qkmkf8lslqwv69cjfffwnc3zm5km25qj"))
       (patches (search-patches "geoclue-config.patch"))))
    (build-system glib-or-gtk-build-system)
    (arguments
     '(;; The tests want to run the system bus.
       #:tests? #f
       #:configure-flags (list ;; Disable bits requiring ModemManager.
                               "--disable-3g-source"
                               "--disable-cdma-source"
                               "--disable-modem-gps-source"
                               "--with-dbus-service-user=geoclue")
       #:phases
       (modify-phases %standard-phases
         (add-before 'configure 'patch-/bin/true
                     (lambda _
                       (substitute* "configure"
                         (("/bin/true") (which "true")))
                       #t)))))
    (native-inputs
     `(("pkg-config" ,pkg-config)
       ("gobject-introspection" ,gobject-introspection)
       ("intltool" ,intltool)))
    (inputs
     `(("avahi" ,avahi)
       ("glib" ,glib)
       ("json-glib" ,json-glib)
       ("libsoup" ,libsoup)))
    (home-page "https://www.freedesktop.org/wiki/Software/GeoClue/")
    (synopsis "Geolocation service")
    (description "Geoclue is a D-Bus service that provides location
information.  The primary goal of the Geoclue project is to make creating
location-aware applications as simple as possible, while the secondary goal is
to ensure that no application can access location information without explicit
permission from user.")
    (license license:gpl2+)))

(define-public geocode-glib
  (package
    (name "geocode-glib")
    (version "3.26.0")
    (source (origin
              (method url-fetch)
              (uri (string-append "mirror://gnome/sources/geocode-glib/"
                                  (version-major+minor version) "/"
                                  name "-" version ".tar.xz"))
              (sha256
               (base32
                "1vmydxs5xizcmaxpkfrq75xpj6pqrpdjizxyb30m00h54yqqch7a"))))
    (build-system meson-build-system)
    (arguments
     `(#:phases
       (modify-phases %standard-phases
         ;; The tests require a bunch of locales.
         (add-before 'check 'set-locales
           (lambda* (#:key inputs #:allow-other-keys)
             (setenv "GUIX_LOCPATH"
                     (string-append (assoc-ref inputs "glibc-locales")
                                    "/lib/locale"))
             #t)))))
    (native-inputs
     `(("glib:bin" ,glib "bin") ; for glib-mkenums
       ("glibc-locales" ,glibc-locales) ; for tests
       ("gettext" ,gettext-minimal)
       ("gobject-introspection" ,gobject-introspection)
       ("gtk-doc" ,gtk-doc)
       ("pkg-config" ,pkg-config)
       ("json-glib" ,json-glib)))
    (propagated-inputs
     ;; geocode-glib-1.0.pc refers to GIO.
     `(("glib" ,glib)))
    (inputs
     `(("libsoup" ,libsoup)))
    (home-page "https://github.com/GNOME/geocode-glib/")
    (synopsis "Geocoding and reverse-geocoding library")
    (description
     "geocode-glib is a convenience library for geocoding (finding longitude,
and latitude from an address) and reverse geocoding (finding an address from
coordinates) using the Nominatim service.  geocode-glib caches requests for
faster results and to avoid unnecessary server load.")
    (license license:lgpl2.0+)))

(define-public upower
  (package
    (name "upower")
    (version "0.99.8")
    (source (origin
              (method url-fetch)
              (uri (string-append "https://gitlab.freedesktop.org/upower/upower/"
                                  "uploads/9125ab7ee96fdc4ecc68cfefb50c1cab/"
                                  "upower-" version ".tar.xz"))
              (sha256
               (base32
                "00lzr0vyxz5lvmgya48gdb2cdgmfdim4b34jlfdyqakk1i9sl8xv"))
              (patches (search-patches "upower-builddir.patch"))))
    (build-system glib-or-gtk-build-system)
    (arguments
     '( ;; The tests want to contact the system bus, which can't be done in the
       ;; build environment.  The integration test can run, but the last of
       ;; the up-self-tests doesn't.  Disable tests for now.
       #:tests? #f
       #:configure-flags (list "--localstatedir=/var"
                               (string-append "--with-udevrulesdir="
                                              (assoc-ref %outputs "out")
                                              "/lib/udev/rules.d"))))
    (native-inputs
     `(("gobject-introspection" ,gobject-introspection)
       ("pkg-config" ,pkg-config)
       ("intltool" ,intltool)
       ("python" ,python)

       ;; For man pages.
       ("libxslt" ,libxslt)                       ;for 'xsltproc'
       ("libxml2" ,libxml2)                       ;for 'XML_CATALOG_FILES'
       ("docbook-xsl" ,docbook-xsl)))
    (inputs
     `(("dbus-glib" ,dbus-glib)
       ("libgudev" ,libgudev)
       ("libusb" ,libusb)))
    (propagated-inputs
     ;; In Requires of upower-glib.pc.
     `(("glib" ,glib)))
    (home-page "https://upower.freedesktop.org/")
    (synopsis "System daemon for managing power devices")
    (description
     "UPower is an abstraction for enumerating power devices,
listening to device events and querying history and statistics.  Any
application or service on the system can access the org.freedesktop.UPower
service via the system message bus.")
    (license license:gpl2+)))

(define-public libgweather
  (package
    (name "libgweather")
    (version "3.28.2")
    (source (origin
              (method url-fetch)
              (uri (string-append "mirror://gnome/sources/" name "/"
                                  (version-major+minor version) "/"
                                  name "-" version ".tar.xz"))
              (sha256
               (base32
                "0xfy5ghwvnz2g9074dy6512m4z2pv66pmja14vhi9imgacbfh708"))))
    (build-system meson-build-system)
    (arguments
     `(#:tests? #f ; one of two tests requires network access
       #:configure-flags
       `(,(string-append "-Dzoneinfo_dir="
                         (assoc-ref %build-inputs "tzdata")
                         "/share/zoneinfo"))))
    (native-inputs
     `(("glib:bin" ,glib "bin") ; for glib-mkenums
       ("gobject-introspection" ,gobject-introspection)
       ("pkg-config" ,pkg-config)
       ("vala" ,vala)
       ("intltool" ,intltool)))
    (propagated-inputs
     ;; gweather-3.0.pc refers to GTK+, GDK-Pixbuf, GLib/GObject, libxml, and
     ;; libsoup.
     `(("gtk+" ,gtk+)
       ("gdk-pixbuf" ,gdk-pixbuf)
       ("libxml2" ,libxml2)
       ("libsoup" ,libsoup)
       ("geocode-glib" ,geocode-glib)))
    (inputs
     `(("tzdata" ,tzdata)))
    (home-page "https://wiki.gnome.org/action/show/Projects/LibGWeather")
    (synopsis "Location, time zone, and weather library for GNOME")
    (description
     "libgweather is a library to access weather information from online
services for numerous locations.")
    (license license:gpl2+)))

(define-public gnome-settings-daemon
  (package
    (name "gnome-settings-daemon")
    (version "3.28.1")
    (source
     (origin
       (method url-fetch)
       (uri (string-append "mirror://gnome/sources/" name "/"
                           (version-major+minor version) "/"
                           name "-" version ".tar.xz"))
       (sha256
        (base32
         "0z9dip9p0iav646cmxisii5sbkdr9hmaklc5fzvschpbjkhphksr"))))
    (build-system meson-build-system)
    (arguments
     `(#:glib-or-gtk? #t
       #:configure-flags
       (list (string-append "-Dudev_dir="
                            (assoc-ref %outputs "out")
                            "/lib/udev/rules.d/")
             ;; Otherwise, the RUNPATH will lack the final path component.
             (string-append "-Dc_link_args=-Wl,-rpath="
                            (assoc-ref %outputs "out")
                            "/lib/gnome-settings-daemon-3.0"))
       ;; Color management test can't reach the colord system service.
       #:tests? #f))
    (native-inputs
     `(("glib:bin" ,glib "bin")     ; for glib-mkenums
       ("pkg-config" ,pkg-config)
       ("intltool" ,intltool)
       ("xsltproc" ,libxslt)
       ("libxml2" ,libxml2)                       ;for XML_CATALOG_FILES
       ("docbook-xml" ,docbook-xml-4.2)
       ("docbook-xsl" ,docbook-xsl)))
    (inputs
     `(("alsa-lib" ,alsa-lib)
       ("colord" ,colord)
       ("libgudev" ,libgudev)
       ("upower" ,upower)
       ("polkit" ,polkit)
       ("pulseaudio" ,pulseaudio)
       ("libcanberra" ,libcanberra)
       ("libx11" ,libx11)
       ("libxtst" ,libxtst)
       ("lcms" ,lcms)
       ("libnotify" ,libnotify)
       ("geoclue" ,geoclue)
       ("geocode-glib" ,geocode-glib)
       ("libgweather" ,libgweather)
       ("gnome-desktop" ,gnome-desktop)
       ("nss" ,nss)
       ("cups" ,cups)
       ("gsettings-desktop-schemas" ,gsettings-desktop-schemas)
       ("libwacom" ,libwacom)
       ("librsvg" ,librsvg)
       ("xf86-input-wacom" ,xf86-input-wacom)
       ("wayland" ,wayland)
       ("network-manager" ,network-manager)))
    (home-page "https://www.gnome.org")
    (synopsis "GNOME settings daemon")
    (description
     "This package contains the daemon responsible for setting the various
parameters of a GNOME session and the applications that run under it.  It
handles settings such keyboard layout, shortcuts, and accessibility, clipboard
settings, themes, mouse settings, and startup of other daemons.")
    (license license:gpl2+)))

(define-public totem-pl-parser
 (package
   (name "totem-pl-parser")
   (version "3.26.1")
   (source (origin
            (method url-fetch)
            (uri (string-append "mirror://gnome/sources/totem-pl-parser/"
                                (version-major+minor version) "/"
                                "totem-pl-parser-" version ".tar.xz"))
            (sha256
             (base32
              "0k5pnka907invgds48d73c1xx1a366v5dcld3gr2l1dgmjwc9qka"))))
   (build-system meson-build-system)
   (arguments
    ;; FIXME: Tests require gvfs.
    `(#:tests? #f))
   (native-inputs
    `(("intltool" ,intltool)
      ("glib" ,glib "bin")
      ("gobject-introspection" ,gobject-introspection)
      ("pkg-config" ,pkg-config)))
   (propagated-inputs
    `(("glib" ,glib)
      ("gmime" ,gmime)
      ("libarchive" ,libarchive)
      ("libgcrypt" ,libgcrypt)
      ("libxml2" ,libxml2)))
   (inputs
    `(("nettle" ,nettle)
      ("libsoup" ,libsoup)))
   (home-page "https://projects.gnome.org/totem")
   (synopsis "Library to parse and save media playlists for GNOME")
   (description "Totem-pl-parser is a GObjects-based library to parse and save
playlists in a variety of formats.")
   (license license:lgpl2.0+)))

(define-public aisleriot
  (package
    (name "aisleriot")
    (version "3.22.8")
    (source (origin
              (method url-fetch)
              (uri (string-append "mirror://gnome/sources/aisleriot/"
                                  (version-major+minor version) "/"
                                  "aisleriot-" version ".tar.xz"))
              (sha256
               (base32
                "15pm39679ymxki07sb5nvhycz4z53zwbvascyp5wm4864bn98815"))))
    (build-system glib-or-gtk-build-system)
    (arguments
     '(#:configure-flags
       '("--with-platform=gtk-only"
         "--with-card-theme-formats=svg")))
    (native-inputs
     `(("desktop-file-utils" ,desktop-file-utils)
       ("glib:bin" ,glib "bin") ; for glib-compile-schemas, etc.
       ("intltool" ,intltool)
       ("itstool" ,itstool)
       ("pkg-config" ,pkg-config)
       ("xmllint" ,libxml2)))
    (inputs
     `(("gtk+" ,gtk+)
       ("guile" ,guile-2.2)
       ("libcanberra" ,libcanberra)
       ("librsvg" ,librsvg)))
    (home-page "https://wiki.gnome.org/Apps/Aisleriot")
    (synopsis "Solitaire card games")
    (description
     "Aisleriot (also known as Solitaire or sol) is a collection of card games
which are easy to play with the aid of a mouse.")
    (license license:gpl3+)))

(define-public devhelp
  (package
    (name "devhelp")
    (version "3.28.1")
    (source (origin
              (method url-fetch)
              (uri (string-append "mirror://gnome/sources/" name "/"
                                  (version-major+minor version) "/"
                                  name "-" version ".tar.xz"))
              (sha256
               (base32
                "08a8xizjqz68k30zd37r7g516azhan9bbrjsvv10hjd5dg3f476s"))))
    (build-system glib-or-gtk-build-system)
    (native-inputs
     `(("intltool" ,intltool)
       ("itstool" ,itstool)
       ("pkg-config" ,pkg-config)))
    (inputs
     `(("gsettings-desktop-schemas" ,gsettings-desktop-schemas)
       ("webkitgtk" ,webkitgtk)))
    (home-page "https://wiki.gnome.org/Apps/Devhelp")
    (synopsis "API documentation browser for GNOME")
    (description
     "Devhelp is an API documentation browser for GTK+ and GNOME.  It works
natively with GTK-Doc (the API reference system developed for GTK+ and used
throughout GNOME for API documentation).")
    (license license:gpl2+)))

(define-public cogl
  (package
    (name "cogl")
    (version "1.22.2")
    (source
     (origin
       (method url-fetch)
       (uri (string-append "mirror://gnome/sources/" name "/"
                           (version-major+minor version) "/"
                           name "-" version ".tar.xz"))
       (sha256
        (base32
         "03f0ha3qk7ca0nnkkcr1garrm1n1vvfqhkz9lwjm592fnv6ii9rr"))))
    ;; NOTE: mutter exports a bundled fork of cogl, so when making changes to
    ;; cogl, corresponding changes may be appropriate in mutter as well.
    (build-system gnu-build-system)
    (native-inputs
     `(("glib:bin" ,glib "bin")     ; for glib-mkenums
       ("gobject-introspection" ,gobject-introspection)
       ;;("xorg-server" ,xorg-server) ; for the test suite
       ("pkg-config" ,pkg-config)))
    (propagated-inputs
     `(("glib" ,glib)
       ("gdk-pixbuf" ,gdk-pixbuf)
       ("libx11" ,libx11)
       ("libxext" ,libxext)
       ("libxfixes" ,libxfixes)
       ("libxdamage" ,libxdamage)
       ("libxcomposite" ,libxcomposite)
       ("libxrandr" ,libxrandr)))
    (inputs
     `(("mesa" ,mesa)
       ("cairo" ,cairo)
       ("pango" ,pango)
       ("gstreamer" ,gstreamer)
       ("gst-plugins-base" ,gst-plugins-base)
       ("wayland" ,wayland)))
    (arguments
     `(#:configure-flags (list "--enable-cogl-gst"
                               "--enable-wayland-egl-platform"
                               "--enable-wayland-egl-server"

                               ;; Arrange to pass an absolute file name to
                               ;; dlopen for libGL.so.
                               (string-append "--with-gl-libname="
                                              (assoc-ref %build-inputs "mesa")
                                              "/lib/libGL.so"))
       ;; XXX FIXME: All tests fail, with many warnings printed like this:
       ;;   _FontTransOpen: Unable to Parse address
       ;;   ${prefix}/share/fonts/X11/misc/
       #:tests? #f
       #; #:phases
       #;
       (modify-phases %standard-phases
         (add-before 'check 'start-xorg-server
                     (lambda* (#:key inputs #:allow-other-keys)
                       ;; The test suite requires a running X server.
                       (system (format #f "~a/bin/Xvfb :1 &"
                                       (assoc-ref inputs "xorg-server")))
                       (setenv "DISPLAY" ":1")
                       #t)))))
    (home-page "http://www.cogl3d.org")
    (synopsis "Object oriented GL/GLES Abstraction/Utility Layer")
    (description
     "Cogl is a small library for using 3D graphics hardware to draw pretty
pictures.  The API departs from the flat state machine style of OpenGL and is
designed to make it easy to write orthogonal components that can render
without stepping on each others toes.")
    (license (list license:expat       ; most of the code
                   license:bsd-3       ; cogl/cogl-point-in-poly.c
                   license:sgifreeb2.0 ; cogl-path/tesselator/
                   license:asl2.0))))  ; examples/android/

(define-public clutter
  (package
    (name "clutter")
    (version "1.26.2")
    (source
     (origin
       (method url-fetch)
       (uri (string-append "mirror://gnome/sources/" name "/"
                           (version-major+minor version) "/"
                           name "-" version ".tar.xz"))
       (sha256
        (base32
         "0mif1qnrpkgxi43h7pimim6w6zwywa16ixcliw0yjm9hk0a368z7"))))
    ;; NOTE: mutter exports a bundled fork of clutter, so when making changes
    ;; to clutter, corresponding changes may be appropriate in mutter as well.
    (build-system gnu-build-system)
    (outputs '("out"
               "doc"))                            ;9 MiB of gtk-doc HTML pages
    (native-inputs
     `(("glib:bin" ,glib "bin")     ; for glib-genmarshal
       ("gobject-introspection" ,gobject-introspection)
       ("pkg-config" ,pkg-config)
       ("xsltproc" ,libxslt)))
    (propagated-inputs
     `(("cogl" ,cogl)
       ("cairo" ,cairo)
       ("atk" ,atk)
       ("gtk+" ,gtk+)
       ("json-glib" ,json-glib)
       ("glib" ,glib)
       ("libxcomposite" ,libxcomposite)
       ("libxdamage" ,libxdamage)
       ("libxext" ,libxext)
       ("xinput" ,xinput)))
    (inputs
     `(("libxkbcommon" ,libxkbcommon)
       ("udev" ,eudev)))
    (arguments
     `(#:configure-flags (list "--enable-x11-backend=yes"

                               ;; This produces share/doc/{clutter,cally}.
                               (string-append "--with-html-dir="
                                              (assoc-ref %outputs "doc")
                                              "/share/doc"))
       ;; XXX FIXME: Get test suite working.  It would probably fail in the
       ;; same way the cogl tests fail, since clutter is based on cogl.
       #:tests? #f))
    (home-page "http://www.clutter-project.org")
    (synopsis "OpenGL-based interactive canvas library")
    (description
     "Clutter is an OpenGL-based interactive canvas library, designed for
creating fast, mainly 2D single window applications such as media box UIs,
presentations, kiosk style applications and so on.")
    (license license:lgpl2.0+)))

(define-public clutter-gtk
  (package
    (name "clutter-gtk")
    (version "1.8.4")
    (source
     (origin
       (method url-fetch)
       (uri (string-append "mirror://gnome/sources/" name "/"
                           (version-major+minor version) "/"
                           name "-" version ".tar.xz"))
       (sha256
        (base32
         "01ibniy4ich0fgpam53q252idm7f4fn5xg5qvizcfww90gn9652j"))))
    (build-system gnu-build-system)
    (native-inputs
     `(("pkg-config" ,pkg-config)
       ("gobject-introspection" ,gobject-introspection)))
    (propagated-inputs
     ;; clutter-gtk.pc refers to all these.
     `(("clutter" ,clutter)
       ("gtk+" ,gtk+)))
    (home-page "http://www.clutter-project.org")
    (synopsis "OpenGL-based interactive canvas library GTK+ widget")
    (description
     "Clutter is an OpenGL-based interactive canvas library, designed for
creating fast, mainly 2D single window applications such as media box UIs,
presentations, kiosk style applications and so on.")
    (license license:lgpl2.0+)))

(define-public clutter-gst
  (package
    (name "clutter-gst")
    (version "3.0.27")
    (source
     (origin
       (method url-fetch)
       (uri (string-append "mirror://gnome/sources/clutter-gst/"
                           (version-major+minor version) "/"
                           "clutter-gst-" version ".tar.xz"))
       (sha256
        (base32 "17czmpl92dzi4h3rn5rishk015yi3jwiw29zv8qan94xcmnbssgy"))))
    (build-system gnu-build-system)
    (native-inputs
     `(("glib:bin" ,glib "bin")         ; for glib-mkenums
       ("pkg-config" ,pkg-config)
       ("gobject-introspection" ,gobject-introspection)))
    (inputs
     `(("clutter" ,clutter)
       ("gstreamer" ,gstreamer)
       ("gst-plugins-base" ,gst-plugins-base)))
    (home-page "http://www.clutter-project.org")
    (synopsis "Integration library for using GStreamer with Clutter")
    (description
     "Clutter-Gst is an integration library for using GStreamer with Clutter.
It provides a GStreamer sink to upload frames to GL and an actor that
implements the ClutterGstPlayer interface using playbin.  Clutter is an
OpenGL-based interactive canvas library.")
    (license license:lgpl2.0+)))

(define-public libchamplain
  (package
    (name "libchamplain")
    (version "0.12.16")
    (source (origin
              (method url-fetch)
              (uri (string-append
                    "mirror://gnome/sources/libchamplain/0.12/libchamplain-"
                    version ".tar.xz"))
              (sha256
               (base32
                "13chvc2n074i0jw5jlb8i7cysda4yqx58ca6y3mrlrl9g37k2zja"))))
    (build-system gnu-build-system)
    (arguments '(#:configure-flags '("--enable-vala")))
    (native-inputs
     `(("gobject-introspection" ,gobject-introspection)
       ("pkg-config" ,pkg-config)
       ("vala" ,vala)))
    (propagated-inputs
     `(("libsoup" ,libsoup)
       ("sqlite" ,sqlite)
       ("clutter" ,clutter)
       ("clutter-gtk" ,clutter-gtk)
       ("glib:bin" ,glib "bin")                   ;glib-mkenums, etc.
       ("cairo" ,cairo)
       ("gtk+3" ,gtk+)
       ("glib" ,glib)))
    (home-page "https://projects.gnome.org/libchamplain/")
    (synopsis "C library providing a ClutterActor to display maps")
    (description
     "libchamplain is a C library providing a ClutterActor to display maps.
It also provides a Gtk+ widget to display maps in Gtk+ applications.  Python
and Perl bindings are also available.  It supports numerous free map sources
such as OpenStreetMap, OpenCycleMap, OpenAerialMap, and Maps for free.")
    (license license:lgpl2.1+)))

(define-public gom
  (package
    (name "gom")
    (version "0.3.2")
    (source
     (origin
       (method url-fetch)
       (uri (string-append "mirror://gnome/sources/gom/"
                           (version-major+minor version) "/"
                           "gom-" version ".tar.xz"))
       (sha256
        (base32
         "1zaqqwwkyiswib3v1v8wafpbifpbpak0nn2kp13pizzn9bwz1s5w"))))
    (build-system gnu-build-system)
    (native-inputs
     `(("intltool" ,intltool)
       ("pkg-config" ,pkg-config)
       ("gobject-introspection" ,gobject-introspection)))
    (inputs
     `(("glib" ,glib)
       ("gdk-pixbuf" ,gdk-pixbuf)
       ("sqlite" ,sqlite)))
    ;; XXX TODO: Figure out how to run the test suite.
    (arguments `(#:tests? #f))
    (home-page "https://wiki.gnome.org/Projects/Gom")
    (synopsis "Object mapper from GObjects to SQLite")
    (description
     "Gom provides an object mapper from GObjects to SQLite.  It helps you
write applications that need to store structured data as well as make complex
queries upon that data.")
    (license license:lgpl2.1+)))

(define-public libgnome-games-support
  (package
    (name "libgnome-games-support")
    (version "1.4.1")
    (source (origin
              (method url-fetch)
              (uri (string-append "mirror://gnome/sources/" name "/"
                                  (version-major+minor version) "/"
                                  name "-" version ".tar.xz"))
              (sha256
               (base32
                "1j7lfcnc29lgn8ppn13wkn9w2y1n3lsapagwp91zh3bf0h2h4hv1"))))
    (build-system gnu-build-system)
    (arguments
     '(#:phases
       (modify-phases %standard-phases
         (add-before 'check 'pre-check
           (lambda _
             ;; Tests require a writable HOME.
             (setenv "HOME" (getcwd))
             #t)))))
    (native-inputs
     `(("intltool" ,intltool)
       ("pkg-config" ,pkg-config)
       ("vala" ,vala)))
    (propagated-inputs
     ;; Required by libgnome-games-support-1.0.pc
     `(("gtk+" ,gtk+)
       ("libgee" ,libgee)))
    (home-page "https://www.gnome.org/")
    (synopsis "Useful functionality shared among GNOME games")
    (description
     "libgnome-games-support is a small library intended for internal use by
GNOME Games, but it may be used by others.")
    (license license:lgpl3+)))

(define-public gnome-klotski
  (package
    (name "gnome-klotski")
    (version "3.22.3")
    (source (origin
              (method url-fetch)
              (uri (string-append "mirror://gnome/sources/" name "/"
                                  (version-major+minor version) "/"
                                  name "-" version ".tar.xz"))
              (sha256
               (base32
                "0prc0s28pdflgzyvk1g0yfx982q2grivmz3858nwpqmbkha81r7f"))))
    (build-system glib-or-gtk-build-system)
    (native-inputs
     `(("desktop-file-utils" ,desktop-file-utils)
       ("intltool" ,intltool)
       ("itstool" ,itstool)
       ("pkg-config" ,pkg-config)
       ("xmllint" ,libxml2)))
    (inputs
     `(("gtk+" ,gtk+)
       ("libgnome-games-support" ,libgnome-games-support)
       ("librsvg" ,librsvg)))
    (home-page "https://wiki.gnome.org/Apps/Klotski")
    (synopsis "Sliding block puzzles")
    (description
     "GNOME Klotski is a set of block sliding puzzles.  The objective is to move
the patterned block to the area bordered by green markers.  To do so, you will
need to slide other blocks out of the way.  Complete each puzzle in as few moves
as possible!")
    (license license:gpl2+)))

(define-public grilo
  (package
    (name "grilo")
    (version "0.3.3")
    (source
     (origin
       (method url-fetch)
       (uri (string-append "mirror://gnome/sources/" name "/"
                           (version-major+minor version) "/"
                           name "-" version ".tar.xz"))
       (sha256
        (base32
         "1qx072m0gl6m3d5g5cbbf13p4h217icmlxjnrn829x5xqwi451sw"))))
    (build-system gnu-build-system)
    (native-inputs
     `(("glib:bin" ,glib "bin")         ; for glib-mkenums and glib-genmarshal
       ("intltool" ,intltool)
       ("pkg-config" ,pkg-config)
       ("gobject-introspection" ,gobject-introspection)))
    (inputs
     `(("cyrus-sasl" ,cyrus-sasl)
       ("glib" ,glib)
       ("gtk+" ,gtk+)
       ("libxml2" ,libxml2)
       ("liboauth" ,liboauth)
       ("libsoup" ,libsoup)
       ("nettle" ,nettle)
       ("totem-pl-parser" ,totem-pl-parser)))
    (arguments
     `(#:phases
       (modify-phases %standard-phases
         (add-after 'unpack 'fix-introspection-install-dir
                    (lambda* (#:key outputs #:allow-other-keys)
                      (let ((out (assoc-ref outputs "out")))
                        (substitute* '("src/Makefile.in"
                                       "libs/pls/Makefile.in"
                                       "libs/net/Makefile.in")
                          (("@INTROSPECTION_GIRDIR@")
                           (string-append out "/share/gir-1.0/"))
                          (("@INTROSPECTION_TYPELIBDIR@")
                           (string-append out "/lib/girepository-1.0/")))
                        #t))))))
    (native-search-paths
     (list (search-path-specification
            (variable "GRL_PLUGIN_PATH")
            (files (list (string-append "lib/grilo-"
                                        (version-major+minor version)))))))
    (home-page "https://live.gnome.org/Grilo")
    (synopsis "Framework for discovering and browsing media")
    (description
     "Grilo is a framework focused on making media discovery and browsing easy
for application developers.")
    (license license:lgpl2.1+)))

(define-public grilo-plugins
  (package
    (name "grilo-plugins")
    (version "0.3.3")
    (source
     (origin
       (method url-fetch)
       (uri (string-append "mirror://gnome/sources/" name "/"
                           (version-major+minor version) "/"
                           name "-" version ".tar.xz"))
       (sha256
        (base32
         "172vr1y98d2mzlmg5akjn4ibrcj3gh22cwnb3cv9rvvzhj3yhrpy"))))
    (build-system gnu-build-system)
    (native-inputs
     `(("glib:bin" ,glib "bin")     ; for glib-mkenums and glib-genmarshal
       ("intltool" ,intltool)
       ("itstool" ,itstool)
       ("pkg-config" ,pkg-config)))
    (inputs
     `(("grilo" ,grilo)
       ("nettle" ,nettle) ; XXX: required by libgrlpls-0.3.la
       ("glib" ,glib)
       ("libxml2" ,libxml2)
       ("sqlite" ,sqlite)
       ("gom" ,gom)
       ;; XXX TODO: Add oauth
       ;; XXX TODO: Add goa
       ;; XXX TODO: Add gdata (e.g. needed for youtube plugin)
       ;; XXX TODO: Add lua (needs help finding it)
       ("json-glib" ,json-glib)
       ("avahi" ,avahi)
       ("gmime" ,gmime)
       ("libsoup" ,libsoup)
       ("libarchive" ,libarchive)
       ("totem-pl-parser" ,totem-pl-parser)))
    (arguments
     `(#:make-flags (list (string-append "GRL_PLUGINS_DIR="
                                         %output
                                         "/lib/grilo-"
                                         ,(version-major+minor version)))
       ;; XXX FIXME: Try to get the test suite working.  It appears to require
       ;; a working system dbus.  Inside the build container, all tests fail
       ;; with: "assertion failed: (source)".  Outside of the build container,
       ;; most tests succeed.
       #:tests? #f))
    (home-page "https://live.gnome.org/Grilo")
    (synopsis "Plugins for the Grilo media discovery library")
    (description
     "Grilo is a framework focused on making media discovery and browsing easy
for application developers.")
    (license license:lgpl2.1+)))

(define-public totem
  (package
    (name "totem")
    (version "3.26.2")
    (source
     (origin
       (method url-fetch)
       (uri (string-append "mirror://gnome/sources/" name "/"
                           (version-major+minor version) "/"
                           name "-" version ".tar.xz"))
       (sha256
        (base32
         "1llyisls3pzf5bwkpxyfyxc2d3gpa09n5pjy7qsjdqrp3ya4k36g"))
       (patches (search-patches "totem-meson-easy-codec.patch"
                                "totem-meson-compat.patch"))))
    (build-system meson-build-system)
    (native-inputs
     `(("pkg-config" ,pkg-config)
       ("desktop-file-utils" ,desktop-file-utils)
       ("gobject-introspection" ,gobject-introspection)
       ("glib:bin" ,glib "bin")                   ;for 'glib-mkenums'
       ("gtk:bin" ,gtk+ "bin")                    ;for 'gtk-update-icon-cache'
       ("intltool" ,intltool)
       ("itstool" ,itstool)
       ("xmllint" ,libxml2)))
    (propagated-inputs
     `(("dconf" ,dconf)))
    (inputs
     `(("gtk+" ,gtk+)
       ("gdk-pixbuf" ,gdk-pixbuf)
       ("atk" ,atk)
       ("cairo" ,cairo)
       ("dbus-glib" ,dbus-glib)
       ("clutter" ,clutter)
       ("clutter-gtk" ,clutter-gtk)
       ("clutter-gst" ,clutter-gst)
       ("xorgproto" ,xorgproto)
       ("libxxf86vm" ,libxxf86vm)
       ("libxtst" ,libxtst)
       ("libxrandr" ,libxrandr)
       ("libxml2" ,libxml2)
       ("libsoup" ,libsoup)
       ("libpeas" ,libpeas)
       ("librsvg" ,librsvg)
       ("lirc" ,lirc)
       ("gnome-desktop" ,gnome-desktop)
       ("gstreamer" ,gstreamer)
       ("gst-plugins-base" ,gst-plugins-base)
       ("gst-plugins-good" ,gst-plugins-good)
       ("gsettings-desktop-schemas" ,gsettings-desktop-schemas)
       ("adwaita-icon-theme" ,adwaita-icon-theme)
       ;; XXX We use python-2 because libxml2 because itstool (which needs
       ;; libxml) currently uses python-2.
       ("python" ,python-2)
       ("python-pygobject" ,python2-pygobject)
       ;; XXX TODO pylint needed for python support
       ("totem-pl-parser" ,totem-pl-parser)
       ("grilo" ,grilo)
       ("grilo-plugins" ,grilo-plugins)
       ("nettle" ,nettle)
       ("vala" ,vala)))
    (arguments
     `(#:glib-or-gtk? #t

       ;; Disable parallel builds until
       ;; https://debbugs.gnu.org/cgi/bugreport.cgi?bug=28813 is
       ;; fixed.  Try enabling it when updating this package in case
       ;; upstream has fixed it.
       #:parallel-build? #f

       ;; Disable automatic GStreamer plugin installation via PackageKit and
       ;; all that.
       #:configure-flags '("-D" "enable-easy-codec-installation=no"

                           ;; Do not build .a files for the plugins, it's
                           ;; completely useless.  This saves 2 MiB.
                           "--default-library" "shared")

       #:phases
       (modify-phases %standard-phases
         (add-before
          'install 'disable-cache-generation
          (lambda _
            (setenv "DESTDIR" "/")
            #t))
         (add-after
          'install 'wrap-totem
          (lambda* (#:key inputs outputs #:allow-other-keys)
            (let ((out             (assoc-ref outputs "out"))
                  (gst-plugin-path (getenv "GST_PLUGIN_SYSTEM_PATH"))
                  (grl-plugin-path (getenv "GRL_PLUGIN_PATH")))
              (wrap-program (string-append out "/bin/totem")
                `("GST_PLUGIN_SYSTEM_PATH" ":" prefix (,gst-plugin-path))
                `("GRL_PLUGIN_PATH"        ":" prefix (,grl-plugin-path)))
              (wrap-program (string-append out "/bin/totem-video-thumbnailer")
                `("GST_PLUGIN_SYSTEM_PATH" ":" prefix (,gst-plugin-path))))
            #t)))))
    (home-page "https://wiki.gnome.org/Apps/Videos")
    (synopsis "Simple media player for GNOME based on GStreamer")
    (description "Totem is a simple yet featureful media player for GNOME
which can read a large number of file formats.")
    ;; GPL2+ with an exception clause for non-GPL compatible GStreamer plugins
    ;; to be used and distributed together with GStreamer and Totem.  See
    ;; file://COPYING in the source distribution for details.
    (license license:gpl2+)))

(define-public rhythmbox
 (package
   (name "rhythmbox")
   (version "3.4.2")
   (source (origin
            (method url-fetch)
            (uri (string-append "mirror://gnome/sources/" name "/"
                                (version-major+minor version) "/"
                                name "-" version ".tar.xz"))
            (patches
             (list
              ;; fmradio: Fix build with GStreamer master
              (origin
                (method url-fetch)
                (uri (string-append
                      "https://gitlab.gnome.org/GNOME/rhythmbox/commit/"
                      "b182c6b9e1d09e601bac0b703cc5f8b159ebbc3a.patch"))
                (sha256
                 (base32
                  "06n87xgf927djmv1vshal84nqx7g8nwgljza3g2vydhy7g2n1csq")))))
            (sha256
             (base32
              "0hzcns8gf5yb0rm4ss8jd8qzarcaplp5cylk6plwilsqfvxj4xn2"))))
   (build-system glib-or-gtk-build-system)
   (arguments
    `(#:configure-flags
      (list "--enable-lirc"
            "--enable-python"
            "--enable-vala"
            "--with-brasero"
            "--with-gudev"
            "--with-libsecret")
      #:phases
      (modify-phases %standard-phases
        (add-after
         'install 'wrap-rhythmbox
         (lambda* (#:key inputs outputs #:allow-other-keys)
           (let ((out               (assoc-ref outputs "out"))
                 (gi-typelib-path   (getenv "GI_TYPELIB_PATH"))
                 (gst-plugin-path   (getenv "GST_PLUGIN_SYSTEM_PATH"))
                 (grl-plugin-path   (getenv "GRL_PLUGIN_PATH"))
                 (python-path       (getenv "PYTHONPATH")))
             (wrap-program (string-append out "/bin/rhythmbox")
               `("GI_TYPELIB_PATH"        ":" prefix (,gi-typelib-path))
               `("GST_PLUGIN_SYSTEM_PATH" ":" prefix (,gst-plugin-path))
               `("GRL_PLUGIN_PATH"        ":" prefix (,grl-plugin-path))
               `("PYTHONPATH"             ":" prefix (,python-path))))
           #t)))))
   (propagated-inputs
    `(("dconf" ,dconf)))
   (native-inputs
    `(("itstool" ,itstool)
      ("intltool" ,intltool)
      ("glib" ,glib "bin")
      ("gobject-introspection" ,gobject-introspection)
      ("desktop-file-utils" ,desktop-file-utils)
      ("pkg-config" ,pkg-config)
      ("xmllint" ,libxml2)))
   (inputs
    `(("json-glib" ,json-glib)
      ("tdb" ,tdb)
      ("gnome-desktop" ,gnome-desktop)
      ("python" ,python)
      ("python-pygobject" ,python2-pygobject)
      ("vala" ,vala)
      ("gmime" ,gmime)
      ("nettle" ,nettle)
      ("adwaita-icon-theme" ,adwaita-icon-theme)
      ("grilo" ,grilo)
      ("grilo-plugins" ,grilo-plugins)
      ("gstreamer" ,gstreamer)
      ("gst-plugins-base" ,gst-plugins-base)
      ("gst-plugins-good" ,gst-plugins-good)
      ("totem-pl-parser" ,totem-pl-parser)
      ("libgudev" ,libgudev)
      ;;("libmtp" ,libmtp) FIXME: Not detected
      ("libsecret" ,libsecret)
      ("libsoup" ,libsoup)
      ("libnotify" ,libnotify)
      ("libpeas" ,libpeas)
      ("lirc" ,lirc)
      ;; TODO: clutter* only used by visualizer plugin, which also requires mx
      ;;("clutter" ,clutter)
      ;;("clutter-gtk" ,clutter-gtk)
      ;;("clutter-gst" ,clutter-gst)
      ("gsettings-desktop-schemas" ,gsettings-desktop-schemas)
      ("atk" ,atk)
      ("pango" ,pango)
      ("gtk+" ,gtk+)
      ;; TODO:
      ;;  * libgpod
      ;;  * mx
      ("brasero" ,brasero)))
   (home-page "https://wiki.gnome.org/Apps/Rhythmbox")
   (synopsis "Music player for GNOME")
   (description "Rhythmbox is a music playing application for GNOME.  It
supports playlists, song ratings, and any codecs installed through gstreamer.")
   (license license:gpl2+)))

(define-public eog
 (package
   (name "eog")
   (version "3.28.2")
   (source (origin
            (method url-fetch)
            (uri (string-append "mirror://gnome/sources/" name "/"
                                (version-major+minor version) "/"
                                name "-" version ".tar.xz"))
            (sha256
             (base32
              "1gasrfqi7qrzdq1idh29r0n6ikkqjb6pbp7a8k5krfz5hkhyfin0"))))
   (build-system meson-build-system)
   (arguments
    `(#:configure-flags
      ;; Otherwise, the RUNPATH will lack the final 'eog' path component.
      (list (string-append "-Dc_link_args=-Wl,-rpath="
                           (assoc-ref %outputs "out") "/lib/eog"))
      #:phases
      (modify-phases %standard-phases
        (add-after 'install 'wrap-eog
          (lambda* (#:key outputs #:allow-other-keys)
            (let ((out               (assoc-ref outputs "out"))
                  (gi-typelib-path   (getenv "GI_TYPELIB_PATH")))
              (wrap-program (string-append out "/bin/eog")
                `("GI_TYPELIB_PATH" ":" prefix (,gi-typelib-path))))
            #t)))))
   (propagated-inputs
    `(("dconf" ,dconf)))
   (native-inputs
    `(("intltool" ,intltool)
      ("itstool" ,itstool)
      ("glib" ,glib "bin")
      ("gtk+:bin" ,gtk+ "bin") ; for gtk-update-icon-cache
      ("gobject-introspection" ,gobject-introspection)
      ("pkg-config" ,pkg-config)
      ("xmllint" ,libxml2)))
   (inputs
    `(("gnome-desktop" ,gnome-desktop)
      ("shared-mime-info" ,shared-mime-info)
      ("adwaita-icon-theme" ,adwaita-icon-theme)
      ("exempi" ,exempi)
      ("lcms" ,lcms)
      ("libexif" ,libexif)
      ("libpeas" ,libpeas)
      ("libjpeg" ,libjpeg)
      ("librsvg" ,librsvg)
      ("gsettings-desktop-schemas" ,gsettings-desktop-schemas)
      ("gtk+" ,gtk+)))
   (home-page "https://wiki.gnome.org/Apps/EyeOfGnome")
   (synopsis "GNOME image viewer")
   (description "Eye of GNOME is the GNOME image viewer.  It
supports image conversion, rotation, and slideshows.")
   (license license:gpl2+)))

(define-public eog-plugins
  ;; Note: EOG looks for its plugins (via libpeas) in ~/.local as well as
  ;; $DATA/lib/eog/plugins, where DATA is one of the entries in
  ;; $XDG_DATA_DIRS.  Thus, for EOG to find these, you have to have
  ;; 'XDG_DATA_DIRS' appropriately set.
  (package
    (name "eog-plugins")
    (version "3.26.3")
    (source (origin
              (method url-fetch)
              (uri (string-append "mirror://gnome/sources/eog-plugins/"
                                  (version-major+minor version) "/"
                                  "eog-plugins-" version ".tar.xz"))
              (sha256
               (base32
                "06fnjs2p18ad5vk07z685cx26sc7d3azywss00w9xvz794b2i1g3"))))
    (build-system gnu-build-system)
    (home-page "https://wiki.gnome.org/Apps/EyeOfGnome/Plugins")
    (synopsis "Extensions for the Eye of GNOME image viewer")
    (native-inputs
     `(("pkg-config" ,pkg-config)
       ("gettext" ,gnu-gettext)))
    (inputs
     `(("eog" ,eog)
       ("glib" ,glib)
       ("gtk+" ,gtk+)
       ("libpeas" ,libpeas)
       ("libexif" ,libexif)
       ("libchamplain" ,libchamplain)))
    (description
     "This package provides plugins for the Eye of GNOME (EOG) image viewer,
notably:

@itemize
@item @dfn{EXIF Display}, which displays camera (EXIF) information;
@item @dfn{Map}, which displays a map of where the picture was taken on the
side panel;
@item @dfn{Slideshow Shuffle}, to shuffle images in slideshow mode.
@end itemize\n")

    ;; XXX: eog-postasa-plugin-resources.c (which we don't build) contains a
    ;; long suspicious byte stream that goes to a
    ;; ".gresource.eog_postasa_plugin" ELF section.
    (license license:gpl2+)))

(define-public libgudev
  (package
    (name "libgudev")
    (version "232")
    (source (origin
              (method url-fetch)
              (uri (string-append "mirror://gnome/sources/" name "/"
                                  version "/" name "-" version ".tar.xz"))
              (sha256
               (base32
                "0q3qki451zzgdjazlgshsfzbbm0in40lyx7dyrag7kbkqnwv4k7f"))))
    (build-system gnu-build-system)
    (arguments
     '(#:configure-flags
       ;; umockdev depends on libgudev.
       (list "--disable-umockdev")))
    (native-inputs
     `(("glib:bin" ,glib "bin") ; for glib-genmarshal, etc.
       ("gobject-introspection" ,gobject-introspection)
       ("pkg-config" ,pkg-config)))
    (propagated-inputs
     `(("glib" ,glib))) ; required by gudev-1.0.pc
    (inputs
     `(("udev" ,eudev)))
    (home-page "https://wiki.gnome.org/Projects/libgudev")
    (synopsis "GObject bindings for libudev")
    (description
     "This library provides GObject bindings for libudev.  It was originally
part of udev-extras, then udev, then systemd.  It's now a project on its own.")
    (license license:lgpl2.1+)))

(define-public gvfs
  (package
    (name "gvfs")
    (version "1.36.2")
    (source (origin
              (method url-fetch)
              (uri (string-append "mirror://gnome/sources/" name "/"
                                  (version-major+minor version) "/"
                                  name "-" version ".tar.xz"))
              (sha256
               (base32
                "1xq105596sk9yram5a143b369wpaiiwc9gz86n0j1kfr7nipkqn4"))))
    (build-system gnu-build-system)
    (arguments
     '(#:tests? #f ; XXX: requiring `pidof'
       #:phases
       (modify-phases %standard-phases
         (add-after 'unpack 'remove-broken-autogen-script
           (lambda _ (delete-file "autogen.sh") #t)))))
    (native-inputs
     `(("glib:bin" ,glib "bin") ; for glib-genmarshal, etc.
       ("autoconf" ,autoconf)
       ("automake" ,automake)
       ("gettext" ,gettext-minimal)
       ("gtk-doc" ,gtk-doc)
       ("libtool" ,libtool)
       ("pkg-config" ,pkg-config)
       ("xsltproc" ,libxslt)))
    (inputs
     `(("avahi" ,avahi)
       ("docbook-xml" ,docbook-xml-4.2)
       ("docbook-xsl" ,docbook-xsl)
       ("dbus" ,dbus)
       ("fuse" ,fuse)
       ("gcr" ,gcr)
       ("glib" ,glib)
       ("libarchive" ,libarchive)
       ("libbluray" ,libbluray)
       ("libcap" ,libcap)
       ("libcdio-paranoia" ,libcdio-paranoia)
       ("libgcrypt" ,libgcrypt)
       ("libgphoto2" ,libgphoto2)
       ("libgudev" ,libgudev)
       ("libimobiledevice" ,libimobiledevice)
       ("libmtp" ,libmtp)
       ("libsecret" ,libsecret)
       ("libsmbclient" ,samba)
       ("libsoup" ,libsoup)
       ("libxml2" ,libxml2)
       ("nettle" ,nettle) ; XXX: required by libarchive.pc
       ("polkit" ,polkit)
       ("udisks" ,udisks)))
    (home-page "https://wiki.gnome.org/gvfs/")
    (synopsis "Userspace virtual file system for GIO")
    (description
     "GVFS is a userspace virtual file system designed to work with the I/O
abstraction of GIO.  It contains a GIO module that seamlessly adds GVFS support
to all applications using the GIO API.  It also supports exposing the GVFS
mounts to non-GIO applications using FUSE.

GVFS comes with a set of backends, including trash support, SFTP, SMB, HTTP,
DAV, and others.")
    (license license:lgpl2.0+)))

(define-public gusb
  (package
    (name "gusb")
    (version "0.3.0")
    (source (origin
              (method url-fetch)
              (uri (string-append "https://github.com/hughsie/libgusb/archive/"
                                  version ".tar.gz"))
              (sha256
               (base32
                "1wa9787ww7s1kl9jml6kiyrjgimlgagq4jmgdj7xcpsx83w10qxk"))))
    (build-system meson-build-system)
    (native-inputs
     `(("gobject-introspection" ,gobject-introspection)
       ("pkg-config" ,pkg-config)
       ("vala" ,vala)
       ("gtk-doc" ,gtk-doc)))
    (propagated-inputs
     ;; Both of these are required by gusb.pc.
     `(("glib" ,glib)
       ("libusb" ,libusb)))
    (arguments
     `(#:tests? #f)) ;libusb fails to initialize.  Wonder what that is.
    (home-page "https://github.com/hughsie/libgusb")
    (synopsis "GLib binding for libusb1")
    (description
     "GUsb is a GObject wrapper for libusb1 that makes it easy to do
asynchronous control, bulk and interrupt transfers with proper cancellation
and integration into a mainloop.  This makes it easy to integrate low level
USB transfers with your high-level application or system daemon.")
    (license license:lgpl2.1+)))

(define-public simple-scan
  (package
    (name "simple-scan")
    (version "3.24.1")
    (source (origin
              (method url-fetch)
              (uri (string-append "https://launchpad.net/simple-scan/"
                                  (version-major+minor version) "/"
                                  version "/+download/simple-scan-"
                                  version ".tar.xz"))
              (sha256
               (base32
                "1czg21cdbd2fgqylxfnzfhhzy69gycf816d5bbaq6hb62hmq7bjy"))))
    (build-system glib-or-gtk-build-system)
    (inputs
     `(("gtk" ,gtk+)
       ("zlib" ,zlib)
       ("cairo" ,cairo)
       ("gdk-pixbuf" ,gdk-pixbuf)
       ("gusb" ,gusb)
       ("libsane" ,sane-backends)))
    (native-inputs
     `(("gettext" ,gettext-minimal)
       ("itstool" ,itstool)
       ("colord" ,colord)
       ("glib" ,glib "bin")                       ; glib-compile-schemas, etc.
       ("pkg-config" ,pkg-config)
       ("vala" ,vala)
       ("xmllint" ,libxml2)))
    (arguments
     '(#:configure-flags '("--disable-packagekit")
       #:phases
       (modify-phases %standard-phases
         (add-after 'unpack 'clean
                    (lambda _
                      ;; Remove a left-over reference to PackageKit.

                      ;; https://bugs.launchpad.net/simple-scan/+bug/1462769

                      ;; There are some generated C files erroneously
                      ;; included in the source distribution, and this
                      ;; one breaks the build by referring to a
                      ;; non-existent header (packagekit.h)
                      (delete-file "src/ui.c"))))))
    (home-page "https://launchpad.net/simple-scan")
    (synopsis "Document and image scanner")
    (description "Simple Scan is an easy-to-use application, designed to let
users connect their scanner and quickly have the image/document in an
appropriate format.  Simple Scan is basically a frontend for SANE - which is
the same backend as XSANE uses. This means that all existing scanners will
work and the interface is well tested.")
    (license license:gpl3+)))

(define-public eolie
  (package
    (name "eolie")
    (version "0.9.52")
    (source (origin
              (method url-fetch)
              (uri (string-append "https://gitlab.gnome.org/World/eolie/"
                                  "uploads/d95bf72958276c80dfaca8cce0e4e92c/"
                                  "eolie-" version ".tar.xz"))
              (sha256
               (base32
                "1s3b0rkm8sxmhzzi624snzqvz61i1rja5wxyzw6jg2kcdjcylwln"))))
    (build-system meson-build-system)
    (arguments
     `(#:glib-or-gtk? #t
       #:phases
       (modify-phases %standard-phases
         (add-after 'wrap 'wrap-more
           (lambda* (#:key inputs outputs #:allow-other-keys)
             (let* ((out  (assoc-ref outputs "out"))
                    ;; These libraries must be on LD_LIBRARY_PATH.
                    (libs '("gtkspell3" "webkitgtk" "libsoup" "libsecret"
                            "atk" "gtk+" "gsettings-desktop-schemas"
                            "gcc:lib" ; needed b/c webkitgtk is built with gcc-7
                            "gobject-introspection"))
                    (path (string-join
                           (map (lambda (lib)
                                  (string-append (assoc-ref inputs lib) "/lib"))
                                libs)
                           ":")))
               (wrap-program (string-append out "/bin/eolie")
                 `("LD_LIBRARY_PATH" ":" prefix (,path))
                 `("PYTHONPATH" ":" prefix (,(getenv "PYTHONPATH")))
                 `("GI_TYPELIB_PATH" = (,(getenv "GI_TYPELIB_PATH")))))
             #t)))))
    (native-inputs
     `(("gcc:lib" ,gcc-7 "lib") ; needed because webkitgtk is built with gcc-7
       ("intltool" ,intltool)
       ("itstool" ,itstool)
       ("pkg-config" ,pkg-config)
       ("python" ,python)
       ("glib:bin" ,glib "bin")
       ("gtk+" ,gtk+ "bin")))
    (inputs
     `(("gobject-introspection" ,gobject-introspection)
       ("glib-networking" ,glib-networking)
       ("cairo" ,cairo)
       ("gtk+" ,gtk+)
       ("atk" ,atk)    ; propagated by gtk+, but we need it in LD_LIBRARY_PATH
       ("python" ,python-wrapper)
       ("python-dateutil" ,python-dateutil)
       ("python-pyfxa" ,python-pyfxa)
       ("python-pygobject" ,python-pygobject)
       ("python-pycairo" ,python-pycairo)
       ("python-pycrypto" ,python-pycrypto)
       ("libsecret" ,libsecret)
       ("gtkspell3" ,gtkspell3)
       ("gsettings-desktop-schemas" ,gsettings-desktop-schemas)
       ("webkitgtk" ,webkitgtk-2.24)))
    (home-page "https://wiki.gnome.org/Apps/Eolie")
    (synopsis "Web browser for GNOME")
    (description
     "Eolie is a new web browser for GNOME.  It features Firefox sync support,
a secret password store, an adblocker, and a modern UI.")
    (license license:gpl3+)))

(define-public epiphany
  (package
    (name "epiphany")
    (version "3.28.3.1")
    (source (origin
              (method url-fetch)
              (uri (string-append "mirror://gnome/sources/" name "/"
                                  (version-major+minor version) "/"
                                  name "-" version ".tar.xz"))
              (sha256
               (base32
                "1xz6xl6b0iihvczyr0cs1z5ifvpai6anb4m0ng1caiph06klc1b9"))))

    (build-system meson-build-system)
    (arguments
     ;; FIXME: tests run under Xvfb, but fail with:
     ;;   /src/bookmarks/ephy-bookmarks/create:
     ;;   ** (test-ephy-bookmarks:19591): WARNING **: Unable to start Zeroconf
     ;;      subsystem
     ;;   FAIL
     '(#:tests? #f
       #:glib-or-gtk? #t
       #:configure-flags
       ;; Otherwise, the RUNPATH will lack the final 'epiphany' path component.
       (list (string-append "-Dc_link_args=-Wl,-rpath="
                            (assoc-ref %outputs "out") "/lib/epiphany"))))
    (propagated-inputs
     `(("dconf" ,dconf)))
    (native-inputs
     `(("desktop-file-utils" ,desktop-file-utils) ; for update-desktop-database
       ("gcc" ,gcc-7)  ; needed because webkitgtk-2.22 is compiled with gcc-7
       ("glib:bin" ,glib "bin") ; for glib-mkenums
       ("gtk+:bin" ,gtk+ "bin") ; for gtk-update-icon-cache
       ("intltool" ,intltool)
       ("itstool" ,itstool)
       ("pkg-config" ,pkg-config)
       ("xmllint" ,libxml2)))
    (inputs
     `(("avahi" ,avahi)
       ("gcr" ,gcr)
       ("gdk-pixbuf+svg" ,gdk-pixbuf+svg) ; for loading SVG files
       ("glib-networking" ,glib-networking)
       ("gnome-desktop" ,gnome-desktop)
       ("gsettings-desktop-schemas" ,gsettings-desktop-schemas)
       ("json-glib" ,json-glib)
       ("iso-codes" ,iso-codes)
       ("libnotify" ,libnotify)
       ("libsecret" ,libsecret)
       ("libxslt" ,libxslt)
       ("nettle" ,nettle) ; for hogweed
       ("sqlite" ,sqlite)
       ("webkitgtk" ,webkitgtk-2.24)))
    (home-page "https://wiki.gnome.org/Apps/Web")
    (synopsis "GNOME web browser")
    (description
     "Epiphany is a GNOME web browser targeted at non-technical users.  Its
principles are simplicity and standards compliance.")
    (license license:gpl2+)))

(define-public d-feet
  (package
    (name "d-feet")
    (version "0.3.11")
    (source (origin
              (method url-fetch)
              (uri (string-append "mirror://gnome/sources/" name "/"
                                  (version-major+minor version) "/"
                                  name "-" version ".tar.xz"))
              (sha256
               (base32
                "1hmrijm4d9vwzx2r8qzzsy8ccpj79l1y6cc569n9jjzqcq699p53"))))
    (build-system glib-or-gtk-build-system)
    (arguments
     '(#:out-of-source? #f ; tests need to run in the source directory.
       #:phases
       (modify-phases %standard-phases
         (add-before
          'check 'pre-check
          (lambda _
            ;; The test suite requires a running X server.
            (system "Xvfb :1 &")
            (setenv "DISPLAY" ":1")
            ;; Don't fail on missing '/etc/machine-id'.
            (setenv "DBUS_FATAL_WARNINGS" "0")
            ;; tests.py and window.py don't meet E402:
            ;;   E402 module level import not at top of file
            (substitute* "src/tests/Makefile"
              (("--ignore=E123") "--ignore=E123,E402"))
            #t))
         (add-after
          'install 'wrap-program
          (lambda* (#:key outputs #:allow-other-keys)
            (let ((prog (string-append (assoc-ref outputs "out")
                                       "/bin/d-feet")))
              (wrap-program prog
                `("PYTHONPATH" = (,(getenv "PYTHONPATH")))
                `("GI_TYPELIB_PATH" = (,(getenv "GI_TYPELIB_PATH"))))
              #t))))))
    (native-inputs
     `(("intltool" ,intltool)
       ("itstool" ,itstool)
       ("pkg-config" ,pkg-config)
       ("python-pep8" ,python-pep8)
       ("xmllint" ,libxml2)
       ("xorg-server" ,xorg-server)))
    (inputs
     `(("gobject-introspection" ,gobject-introspection)
       ("gtk+" ,gtk+)
       ("python" ,python-wrapper)
       ("python-pygobject" ,python-pygobject)))
    (home-page "https://wiki.gnome.org/Apps/DFeet")
    (synopsis "D-Bus debugger")
    (description
     "D-Feet is a D-Bus debugger, which can be used to inspect D-Bus interfaces
of running programs and invoke methods on those interfaces.")
    (license license:gpl2+)))

(define-public yelp-xsl
  (package
    (name "yelp-xsl")
    (version "3.28.0")
    (source (origin
              (method url-fetch)
              (uri (string-append "mirror://gnome/sources/" name "/"
                                  (version-major+minor version) "/"
                                  name "-" version ".tar.xz"))
              (sha256
               (base32
                "14rznm1qpsnmkwksnkd5j7zplakl01kvrcw0fdmd5gdc65xz9kcc"))))
    (build-system gnu-build-system)
    (native-inputs
     `(("intltool" ,intltool)
       ("itstool" ,itstool)
       ("xmllint" ,libxml2)))
    (home-page "https://wiki.gnome.org/Apps/Yelp")
    (synopsis "XSL stylesheets for Yelp")
    (description
     "Yelp-xsl contains XSL stylesheets that are used by the yelp help browser
to format Docbook and Mallard documents.")
    (license license:gpl2+)))

(define-public yelp
  (package
    (name "yelp")
    (version "3.28.1")
    (source (origin
              (method url-fetch)
              (uri (string-append "mirror://gnome/sources/" name "/"
                                  (version-major+minor version) "/"
                                  name "-" version ".tar.xz"))
              (sha256
               (base32
                "033w5qnhm495pnvscnb3k2dagzgq4fsnzcrh0k2rgr10mw2mv2p8"))))
    (build-system glib-or-gtk-build-system)
    (native-inputs
     `(("glib:bin" ,glib "bin") ; for glib-genmarshal, etc.
       ("intltool" ,intltool)
       ("itstool" ,itstool)
       ("pkg-config" ,pkg-config)))
    (propagated-inputs
     `(("dconf" ,dconf)))
    (inputs
     `(("gsettings-desktop-schemas" ,gsettings-desktop-schemas)
       ("libxslt" ,libxslt)
       ("sqlite" ,sqlite)
       ("webkitgtk" ,webkitgtk)
       ("yelp-xsl" ,yelp-xsl)))
    (home-page "https://wiki.gnome.org/Apps/Yelp")
    (synopsis "GNOME help browser")
    (description
     "Yelp is the help viewer in Gnome.  It natively views Mallard, DocBook,
man, info, and HTML documents.  It can locate documents according to the
freedesktop.org help system specification.")
    (license license:gpl2+)))

(define-public yelp-tools
  (package
    (name "yelp-tools")
    (version "3.28.0")
    (source (origin
              (method url-fetch)
              (uri (string-append "mirror://gnome/sources/" name "/"
                                  (version-major+minor version) "/"
                                  name "-" version ".tar.xz"))
              (sha256
               (base32
                "1b61dmlb1sd50fgq6zgnkcpx2s1py33q0x9cx67fzpsr4gmgxnw2"))))
    (build-system gnu-build-system)
    (native-inputs
     `(("pkg-config" ,pkg-config)))
    (propagated-inputs
     ;; Needed by `yelp-build', `yelp-check' or 'yelp.m4'.
     `(("itstool" ,itstool)
       ("xmllint" ,libxml2)
       ("xsltproc" ,libxslt)))
    (inputs
     `(("yelp-xsl" ,yelp-xsl)))
    (home-page "https://wiki.gnome.org/Apps/Yelp/Tools")
    (synopsis "Yelp documentation tools")
    (description
     "Yelp-tools is a collection of scripts and build utilities to help create,
manage, and publish documentation for Yelp and the web.  Most of the heavy
lifting is done by packages like yelp-xsl and itstool.  This package just
wraps things up in a developer-friendly way.")
    (license license:gpl2+)))

(define-public libgee
  (package
    (name "libgee")
    (version "0.20.1")
    (source (origin
              (method url-fetch)
              (uri (string-append "mirror://gnome/sources/" name "/"
                                  (version-major+minor version) "/"
                                  name "-" version ".tar.xz"))
              (sha256
               (base32
                "0c26x8gi3ivmhlbqcmiag4jwrkvcy28ld24j55nqr3jikb904a5v"))))
    (build-system gnu-build-system)
    (arguments
     `(#:phases
       (modify-phases %standard-phases
         (add-after 'unpack 'fix-introspection-install-dir
          (lambda* (#:key outputs #:allow-other-keys)
            (let ((out (assoc-ref outputs "out")))
              (substitute* "gee/Makefile.in"
                (("@INTROSPECTION_GIRDIR@")
                 (string-append out "/share/gir-1.0/"))
                (("@INTROSPECTION_TYPELIBDIR@")
                 (string-append out "/lib/girepository-1.0/")))))))))
    (native-inputs
     `(("glib" ,glib "bin")
       ("pkg-config" ,pkg-config)))
    (inputs
     `(("glib" ,glib)
       ("gobject-introspection" ,gobject-introspection)))
    (home-page "https://wiki.gnome.org/Projects/Libgee")
    (synopsis "GObject collection library")
    (description
     "Libgee is a utility library providing GObject-based interfaces and
classes for commonly used data structures.")
    (license license:lgpl2.1+)))

(define-public gexiv2
  (package
    (name "gexiv2")
    (version "0.10.10")
    (source (origin
              (method url-fetch)
              (uri (string-append "mirror://gnome/sources/" name "/"
                                  (version-major+minor version) "/"
                                  name "-" version ".tar.xz"))
              (sha256
               (base32
                "1qbcwq89g4r67k1dj4laqj441pj4195c8hzhxn8vc6mmg8adg6kx"))))
    (build-system meson-build-system)
    (native-inputs
     `(("glib" ,glib "bin")
       ("pkg-config" ,pkg-config)))
    (propagated-inputs
     ;; Listed in "Requires" section of gexiv2.pc
     `(("exiv2" ,exiv2)))
    (inputs
     `(("glib" ,glib)
       ("gobject-introspection" ,gobject-introspection)))
    (home-page "https://wiki.gnome.org/Projects/gexiv2")
    (synopsis "GObject wrapper around the Exiv2 photo metadata library")
    (description
     "Gexiv2 is a GObject wrapper around the Exiv2 photo metadata library.  It
allows for GNOME applications to easily inspect and update EXIF, IPTC, and XMP
metadata in photo and video files of various formats.")
    (license license:gpl2+)))

(define-public shotwell
  (package
    (name "shotwell")
    (version "0.28.4")
    (source (origin
              (method url-fetch)
              (uri (string-append "mirror://gnome/sources/" name "/"
                                  (version-major+minor version) "/"
                                  name "-" version ".tar.xz"))
              (sha256
               (base32
                "03k7n2kmzqn11kf3733w7m6xjh2b5q9xr84za2hli11fjymzaxm9"))))
    (build-system glib-or-gtk-build-system)
    (propagated-inputs
     `(("dconf" ,dconf)))
    (native-inputs
     `(("pkg-config" ,pkg-config)
       ("itstool" ,itstool)
       ("gettext" ,gettext-minimal)
       ("gtk+" ,gtk+ "bin") ; gtk-update-icon-cache
       ("itstool" ,itstool)
       ("vala" ,vala)))
    (inputs
     `(("glib:bin" ,glib "bin")
       ("gstreamer" ,gstreamer)
       ("gst-plugins-base" ,gst-plugins-base)
       ("libgdata" ,libgdata)
       ("libgee" ,libgee)
       ("gexiv2" ,gexiv2)
       ("libraw" ,libraw)
       ("json-glib" ,json-glib)
       ("webkitgtk" ,webkitgtk)
       ("sqlite" ,sqlite)
       ("libsoup" ,libsoup)
       ("libxml2" ,libxml2)
       ("libgudev" ,libgudev)
       ("libgphoto2" ,libgphoto2)
       ("gcr" ,gcr)))
    (home-page "https://wiki.gnome.org/Apps/Shotwell")
    (synopsis "Photo manager for GNOME 3")
    (description
     "Shotwell is a digital photo manager designed for the GNOME desktop
environment.  It allows you to import photos from disk or camera, organize
them by keywords and events, view them in full-window or fullscreen mode, and
share them with others via social networking and more.")
    (license license:lgpl2.1+)))

(define-public file-roller
  (package
    (name "file-roller")
    (version "3.28.0")
    (source (origin
              (method url-fetch)
              (uri (string-append "mirror://gnome/sources/" name "/"
                                  (version-major+minor version) "/"
                                  name "-" version ".tar.xz"))
              (sha256
               (base32
                "15pn2m80x45bzibig4zrqybnbr0n1f9wpqx7f2p6difldns3jwf1"))))
    (build-system meson-build-system)
    (native-inputs
     `(("desktop-file-utils" ,desktop-file-utils) ; for update-desktop-database
       ("intltool" ,intltool)
       ("pkg-config" ,pkg-config)
       ("gtk+" ,gtk+ "bin") ; gtk-update-icon-cache
       ("glib:bin" ,glib "bin")))
    ;; TODO: Add libnautilus.
    (inputs
     `(("gtk+" ,gtk+)
       ("gdk-pixbuf" ,gdk-pixbuf)
       ("json-glib" ,json-glib)
       ("libarchive" ,libarchive)
       ("libnotify" ,libnotify)
       ("nettle" ,nettle)
       ("itstool" ,itstool)
       ("libxml2" ,libxml2)))
    (synopsis "Graphical archive manager for GNOME")
    (description "File Roller is an archive manager for the GNOME desktop
environment that allows users to view, unpack, and create compressed archives
such as gzip tarballs.")
    (home-page "http://fileroller.sourceforge.net/")
    (license license:gpl2+)))

(define-public gnome-session
  (package
    (name "gnome-session")
    (version "3.28.1")
    (source (origin
              (method url-fetch)
              (uri (string-append "mirror://gnome/sources/" name "/"
                                  (version-major+minor version) "/"
                                  name "-" version ".tar.xz"))
              (sha256
               (base32
                "14nmbirgrp2nm16khbz109saqdlinlbrlhjnbjydpnrlimfgg4xq"))))
    (arguments
     '(#:glib-or-gtk? #t
       #:phases
       (modify-phases %standard-phases
         (add-before 'configure 'pre-configure
           (lambda* (#:key outputs #:allow-other-keys)
             ;; Use elogind instead of systemd.
             (substitute* "meson.build"
               (("libsystemd-login") "libelogind")
               (("and libsystemd_daemon_dep.found.*") ","))
             (substitute* "gnome-session/gsm-systemd.c"
               (("#include <systemd/sd-login.h>")
                "#include <elogind/sd-login.h>"))
             ;; Remove uses of the systemd daemon.
             (substitute* "gnome-session/gsm-autostart-app.c"
               (("#ifdef HAVE_SYSTEMD") "#if 0"))
             #t))
         (add-after 'install 'wrap-gnome-session
           (lambda* (#:key inputs outputs #:allow-other-keys)
             ;; Make sure 'gnome-session' finds the 'gsettings' program.
             (let ((glib (assoc-ref inputs "glib:bin"))
                   (out  (assoc-ref outputs "out")))
               (wrap-program (string-append out "/bin/gnome-session")
                 `("PATH" ":" prefix (,(string-append glib "/bin"))))
               #t)))
         (add-after 'install 'add-absolute-paths-to-desktop-files
           (lambda* (#:key outputs #:allow-other-keys)
             (let* ((out (assoc-ref outputs "out")))
               (substitute* (map (lambda (x)
                                   (string-append out "/share/xsessions/" x))
                                 '("gnome.desktop" "gnome-xorg.desktop"))
                 (("gnome-session") (string-append out "/bin/gnome-session")))
               #t))))

       #:configure-flags
       '("-Ddocbook=false" ; FIXME: disabled because of docbook validation error
         "-Dman=false" ; FIXME: disabled because of docbook validation error
         "-Dsystemd_journal=false")))
    (build-system meson-build-system)
    (native-inputs
     `(("glib:bin" ,glib "bin") ; for glib-compile-schemas, etc.
       ("pkg-config" ,pkg-config)
       ("intltool" ,intltool)
       ("xsltproc" ,libxslt)
       ("libxml2" ,libxml2) ;for 'XML_CATALOG_FILES'
       ("docbook-xsl" ,docbook-xsl)
       ("docbook-xml" ,docbook-xml)
       ("xmlto" ,xmlto)))
    (inputs
     `(("elogind" ,elogind)
       ("gnome-desktop" ,gnome-desktop)
       ("gsettings-desktop-schemas" ,gsettings-desktop-schemas)
       ("gtk+" ,gtk+)
       ("json-glib" ,json-glib)
       ("libsm" ,libsm)
       ("libxcomposite" ,libxcomposite)
       ("libxtst" ,libxtst)
       ("mesa" ,mesa)
       ("upower" ,upower)
       ("xtrans" ,xtrans)))
    (synopsis "Session manager for GNOME")
    (description
     "This package contains the GNOME session manager, as well as a
configuration program to choose applications starting on login.")
    (home-page "https://wiki.gnome.org/Projects/SessionManagement")
    (license license:gpl2+)))

(define-public gjs
  (package
    (name "gjs")
    (version "1.52.3")
    (source (origin
              (method url-fetch)
              (uri (string-append "mirror://gnome/sources/" name "/"
                                  (version-major+minor version) "/"
                                  name "-" version ".tar.xz"))
              (sha256
               (base32
                "1z4n15wdz6pbqd2hfzrqc8mmprhv50v4jk43p08v0xv07yldh8ff"))))
    (build-system gnu-build-system)
    (arguments
     '(#:phases
       (modify-phases %standard-phases
         (add-before
          'check 'pre-check
          (lambda _
            ;; The test suite requires a running X server.
            (system "Xvfb :1 &")
            (setenv "DISPLAY" ":1")

            ;; For the missing /etc/machine-id.
            (setenv "DBUS_FATAL_WARNINGS" "0")

            ;; Our mozjs-38 package does not compile the required Intl API
            ;; support for these failing tests.
            (substitute* "installed-tests/js/testLocale.js"
              ((".*toBeDefined.*") "")
              ((".*expect\\(datestr\\).*") ""))
            #t)))))
    (native-inputs
     `(("glib:bin" ,glib "bin")       ; for glib-compile-resources
       ("pkg-config" ,pkg-config)
       ("xmllint" ,libxml2)
       ;; For testing
       ("dbus-launch" ,dbus)
       ("uuidgen" ,util-linux)
       ("xvfb" ,xorg-server-for-tests)))
    (propagated-inputs
     ;; These are all in the Requires.private field of gjs-1.0.pc.
     `(("cairo" ,cairo)
       ("gobject-introspection" ,gobject-introspection)
       ("mozjs" ,mozjs-52)))
    (inputs
     `(("gtk+" ,gtk+)
       ("readline" ,readline)))
    (synopsis "Javascript bindings for GNOME")
    (home-page "https://live.gnome.org/Gjs")
    (description
     "Gjs is a javascript binding for GNOME.  It's mainly based on spidermonkey
javascript engine and the GObject introspection framework.")
    (license license:gpl2+)))

(define-public gedit
  (package
    (name "gedit")
    (version "3.28.1")
    (source (origin
              (method url-fetch)
              (uri (string-append "mirror://gnome/sources/" name "/"
                                  (version-major+minor version) "/"
                                  name "-" version ".tar.xz"))
              (sha256
               (base32
                "0791r07d3ixmmfk68lvhp3d5i4vnlrnx10csxwgpfqyfb04vwx7i"))))
    (build-system glib-or-gtk-build-system)
    (arguments
     `(#:phases
       (modify-phases %standard-phases
         (add-after
          'install 'wrap-gedit
          (lambda* (#:key inputs outputs #:allow-other-keys)
            (let ((out               (assoc-ref outputs "out"))
                  (gtksourceview     (assoc-ref inputs "gtksourceview"))
                  (gi-typelib-path   (getenv "GI_TYPELIB_PATH"))
                  (python-path       (getenv "PYTHONPATH")))
              (wrap-program (string-append out "/bin/gedit")
                ;; For plugins.
                `("GI_TYPELIB_PATH" ":" prefix (,gi-typelib-path))
                `("PYTHONPATH" ":" prefix (,python-path))
                ;; For language-specs.
                `("XDG_DATA_DIRS" ":" prefix (,(string-append gtksourceview
                                                              "/share")))))
            #t)))))
    (propagated-inputs
     `(("dconf" ,dconf)))
    (native-inputs
     `(("intltool" ,intltool)
       ("itstool" ,itstool)
       ("gobject-introspection" ,gobject-introspection)
       ("pkg-config" ,pkg-config)))
    (inputs
     `(("glib" ,glib)
       ("gspell" ,gspell)
       ("gtk+" ,gtk+)
       ("gtksourceview" ,gtksourceview-3)
       ("libpeas" ,libpeas)
       ("libxml2" ,libxml2)
       ("iso-codes" ,iso-codes)
       ("python-pygobject" ,python-pygobject)
       ("python" ,python)
       ("gsettings-desktop-schemas" ,gsettings-desktop-schemas)
       ("libx11" ,libx11)
       ("vala" ,vala)
       ("adwaita-icon-theme" ,adwaita-icon-theme)
       ("libsoup" ,libsoup)
       ("gnome-desktop" ,gnome-desktop)))
    (home-page "https://wiki.gnome.org/Apps/Gedit")
    (synopsis "GNOME text editor")
    (description "While aiming at simplicity and ease of use, gedit is a
powerful general purpose text editor.")
    (license license:gpl2+)))

(define-public zenity
  (package
    (name "zenity")
    (version "3.28.1")
    (source (origin
              (method url-fetch)
              (uri (string-append "mirror://gnome/sources/" name "/"
                                  (version-major+minor version) "/"
                                  name "-" version ".tar.xz"))
              (sha256
               (base32
                "0swavrkc5ps3fwzy6h6l5mmim0wwy10xrq0qqkay5d0zf9a965yv"))))
    (build-system gnu-build-system)
    (native-inputs
     `(("gettext" ,gettext-minimal)
       ("itstool" ,itstool)
       ("pkg-config" ,pkg-config)))
    (inputs
     `(("libnotify" ,libnotify)
       ("webkitgtk" ,webkitgtk)))
    (synopsis "Display graphical dialog boxes from shell scripts")
    (home-page "https://www.gnome.org")
    (description
     "Zenity is a rewrite of gdialog, the GNOME port of dialog which allows you
to display dialog boxes from the commandline and shell scripts.")
    (license license:lgpl2.0+)))

(define-public mutter
  (package
    (name "mutter")
    (version "3.28.2")
    (source (origin
              (method url-fetch)
              (uri (string-append "mirror://gnome/sources/" name "/"
                                  (version-major+minor version) "/"
                                  name "-" version ".tar.xz"))
              (sha256
               (base32
                "0ighs1zvlssgq16v1h3vg280za7y448snq65gc5m1zmqqawqkymg"))))
    ;; NOTE: Since version 3.21.x, mutter now bundles and exports forked
    ;; versions of cogl and clutter.  As a result, many of the inputs,
    ;; propagated-inputs, and configure flags used in cogl and clutter are
    ;; needed here as well.
    (build-system gnu-build-system)
    (arguments
     '(#:configure-flags
       ;; XXX: build fails with [-Werror]:
       ;;    backends/meta-cursor-renderer.c:112:5: error:
       ;;      implicit declaration of function ?roundf?
       (list "--enable-compile-warnings=minimum"

             "--enable-native-backend"

             ;; The following flags are needed for the bundled clutter
             "--enable-x11-backend=yes"

             (string-append "--with-xwayland-path="
                            (assoc-ref %build-inputs "xorg-server-xwayland")
                            "/bin/Xwayland")

             ;; the remaining flags are needed for the bundled cogl
             "--enable-cogl-gst"
             (string-append "--with-gl-libname="
                            (assoc-ref %build-inputs "mesa")
                            "/lib/libGL.so"))
       #:phases
       (modify-phases %standard-phases
         ;; Replace references to systemd libraries to elogind references.
         (add-before 'configure 'use-elogind
           (lambda _
             (substitute* (list "configure"
                                "src/backends/native/meta-launcher.c"
                                "src/core/main.c")
               (("systemd") "elogind"))
             #t)))))
    (native-inputs
     `(("glib:bin" ,glib "bin") ; for glib-compile-schemas, etc.
       ("gobject-introspection" ,gobject-introspection)
       ("intltool" ,intltool)
       ("pkg-config" ,pkg-config)
       ;; For git build
       ("autoconf" ,autoconf)
       ("automake" ,automake)
       ("libtool" ,libtool)))
    (propagated-inputs
     `(;; libmutter.pc refers to these:
       ("gsettings-desktop-schemas" ,gsettings-desktop-schemas)
       ("gtk+" ,gtk+)
       ;; mutter-clutter-1.0.pc and mutter-cogl-1.0.pc refer to these:
       ("atk" ,atk)
       ("cairo" ,cairo)
       ("gdk-pixbuf" ,gdk-pixbuf)
       ("glib" ,glib)
       ("gtk+" ,gtk+)
       ("json-glib" ,json-glib)
       ("libinput" ,libinput)
       ("libx11" ,libx11)
       ("libxcomposite" ,libxcomposite)
       ("libxdamage" ,libxdamage)
       ("libxext" ,libxext)
       ("libxfixes" ,libxfixes)
       ("libxkbcommon" ,libxkbcommon)
       ("libxrandr" ,libxrandr)
       ("mesa" ,mesa)
       ("pango" ,pango)
       ("udev" ,eudev)
       ("xinput" ,xinput)))
    (inputs
     `(("elogind" ,elogind)
       ("gnome-desktop" ,gnome-desktop)
       ("libcanberra-gtk" ,libcanberra)
       ("libgudev" ,libgudev)
       ("libice" ,libice)
       ("libsm" ,libsm)
       ("libxkbfile" ,libxkbfile)
       ("libxrandr" ,libxrandr)
       ("libxtst" ,libxtst)
       ("startup-notification" ,startup-notification)
       ("upower-glib" ,upower)
       ("xkeyboard-config" ,xkeyboard-config)
       ("xorg-server-xwayland" ,xorg-server-xwayland)
       ("zenity" ,zenity)))
    (synopsis "Window and compositing manager")
    (home-page "https://www.gnome.org")
    (description
     "Mutter is a window and compositing manager that displays and manages your
desktop via OpenGL.  Mutter combines a sophisticated display engine using the
Clutter toolkit with solid window-management logic inherited from the Metacity
window manager.")
    (license license:gpl2+)))

(define-public gnome-online-accounts
  (package
    (name "gnome-online-accounts")
    (version "3.28.0")
    (source (origin
              (method url-fetch)
              (uri (string-append "mirror://gnome/sources/" name "/"
                                  (version-major+minor version) "/"
                                  name "-" version ".tar.xz"))
              (sha256
               (base32
                "035lmm21imr7ddpzffqabv53g3ggjscmqvlzy3j1qkv00zrlxg47"))))
    (build-system glib-or-gtk-build-system)
    (native-inputs
     `(("glib:bin" ,glib "bin") ; for glib-compile-schemas, etc.
       ("gobject-introspection" ,gobject-introspection)
       ("intltool" ,intltool)
       ("pkg-config" ,pkg-config)
       ("xsltproc" ,libxslt)))
    (propagated-inputs
     `(("glib" ,glib)           ; required by goa-1.0.pc
       ("gtk+" ,gtk+)))         ; required by goa-backend-1.0.pc
    (inputs
     `(("docbook-xsl" ,docbook-xsl)
       ("json-glib" ,json-glib)
       ("libsecret" ,libsecret)
       ("rest" ,rest)
       ("webkitgtk" ,webkitgtk)))
    (synopsis "Single sign-on framework for GNOME")
    (home-page "https://wiki.gnome.org/Projects/GnomeOnlineAccounts")
    (description
     "GNOME Online Accounts provides interfaces so that applications and
libraries in GNOME can access the user's online accounts.  It has providers for
Google, ownCloud, Facebook, Flickr, Windows Live, Pocket, Foursquare, Microsoft
Exchange, Last.fm, IMAP/SMTP, Jabber, SIP and Kerberos.")
    (license license:lgpl2.0+)))

(define-public evolution-data-server
  (package
    (name "evolution-data-server")
    (version "3.28.3")
    (source (origin
              (method url-fetch)
              (uri (string-append "mirror://gnome/sources/" name "/"
                                  (version-major+minor version) "/"
                                  name "-" version ".tar.xz"))
              (sha256
               (base32
                "11sq795115vrcgxl9svscm6wg8isjj784c3d84qzb6z47zq92zj3"))))
    (build-system cmake-build-system)
    (arguments
     '(;; XXX FIXME: 11/85 tests are failing.
       #:tests? #f
       #:configure-flags
       (let* ((lib (string-append (assoc-ref %outputs "out")
                                  "/lib"))
              (runpaths (map (lambda (s) (string-append
                                          lib "/evolution-data-server/" s))
                             '("addressbook-backends" "calendar-backends"
                               "camel-providers" "credential-modules"
                               "registry-modules"))))
         (list "-DENABLE_UOA=OFF"             ;disable Ubuntu Online Accounts support
               "-DENABLE_GOOGLE=OFF"          ;disable Google Contacts support
               "-DENABLE_GOOGLE_AUTH=OFF"     ;disable Google authentication
               "-DENABLE_VALA_BINDINGS=ON"
               ;; FIXME: Building against ICU 60 requires C++11 or higher.  Remove
               ;; "-std=gnu++11" when our default compiler is >= GCC6.
               ;; FIXME: Temporarily use "-DU_USING_ICU_NAMESPACE=1" until
               ;; evolution-data-server has been updated to qualify ICU types
               ;; explicitly, as required by ICU 61 and later.  See:
               ;; <https://ssl.icu-project.org/repos/icu/trunk/icu4c/readme.html#RecBuild>
               "-DCMAKE_CXX_FLAGS=-std=gnu++11 -DU_USING_ICU_NAMESPACE=1"
               (string-append "-DCMAKE_INSTALL_RPATH=" lib ";"
                              (string-append lib "/evolution-data-server;")
                              (string-join runpaths ";"))
               "-DENABLE_INTROSPECTION=ON"))  ;required for Vala bindings
       #:phases
       (modify-phases %standard-phases
         (add-after 'unpack 'patch-paths
          (lambda _
            (substitute* "tests/test-server-utils/e-test-server-utils.c"
              (("/bin/rm") (which "rm")))
            #t))
         (add-before 'configure 'dont-override-rpath
           (lambda _
             (substitute* "CMakeLists.txt"
               ;; CMakeLists.txt hard-codes runpath to just the libdir.
               ;; Remove it so the configure flag is respected.
               (("SET\\(CMAKE_INSTALL_RPATH .*") ""))
             #t)))))
    (native-inputs
     `(("glib:bin" ,glib "bin") ; for glib-mkenums, etc.
       ("gobject-introspection" ,gobject-introspection)
       ("gperf" ,gperf)
       ("intltool" ,intltool)
       ("pkg-config" ,pkg-config)
       ("vala" ,vala)
       ("python" ,python-wrapper)))
    (propagated-inputs
     ;; These are all in the Requires field of .pc files.
     `(("gtk+" ,gtk+)
       ("libical" ,libical)
       ("libsecret" ,libsecret)
       ("libsoup" ,libsoup)
       ("nss" ,nss)
       ("sqlite" ,sqlite)))
    (inputs
     `(("bdb" ,bdb)
       ("gcr" ,gcr)
       ("gnome-online-accounts" ,gnome-online-accounts)
       ("json-glib" ,json-glib)
       ("libgweather" ,libgweather)
       ("mit-krb5" ,mit-krb5)
       ("openldap" ,openldap)
       ("webkitgtk" ,webkitgtk)))
    (synopsis "Store address books and calendars")
    (home-page "https://wiki.gnome.org/Apps/Evolution")
    (description
     "This package provides a unified backend for programs that work with
contacts, tasks, and calendar information.  It was originally developed for
Evolution (hence the name), but is now used by other packages as well.")
    (license license:lgpl2.0)))

(define-public caribou
  (package
    (name "caribou")
    (version "0.4.21")
    (source (origin
              (method url-fetch)
              (uri (string-append "mirror://gnome/sources/" name "/"
                                  (version-major+minor version) "/"
                                  name "-" version ".tar.xz"))
              (sha256
               (base32
                "0mfychh1q3dx0b96pjz9a9y112bm9yqyim40yykzxx1hppsdjhww"))))
    (build-system glib-or-gtk-build-system)
    (arguments
     '(#:phases
       (modify-phases %standard-phases
         (add-before
          'build 'pre-build
          (lambda* (#:key outputs #:allow-other-keys)
            (let ((out (assoc-ref outputs "out")))
              ;; Use absolute shared library path in Caribou-1.0.typelib.
              (substitute* "libcaribou/Makefile"
                (("--shared-library=libcaribou.so")
                 (string-append "--shared-library="
                                out "/lib/libcaribou.so")))
              #t)))
         (add-after 'install 'wrap-programs
          (lambda* (#:key outputs #:allow-other-keys)
            (let* ((out (assoc-ref outputs "out"))
                   (python-path (getenv "PYTHONPATH"))
                   (gi-typelib-path (getenv "GI_TYPELIB_PATH")))
              (for-each
               (lambda (prog)
                 (wrap-program prog
                   `("PYTHONPATH"      ":" prefix (,python-path))
                   `("GI_TYPELIB_PATH" ":" prefix (,gi-typelib-path))))
               (list (string-append out "/bin/caribou-preferences")
                     (string-append out "/libexec/antler-keyboard"))))
            #t)))))
    (native-inputs
     `(("glib:bin" ,glib "bin") ; for glib-compile-schemas, etc.
       ("gobject-introspection" ,gobject-introspection)
       ("intltool" ,intltool)
       ("pkg-config" ,pkg-config)
       ("python" ,python-2) ; incompatible with Python 3 (print syntax)
       ("vala" ,vala)
       ("xsltproc" ,libxslt)))
    (propagated-inputs
     ;; caribou-1.0.pc refers to all these.
     `(("libgee" ,libgee)
       ("libxklavier" ,libxklavier)
       ("libxtst" ,libxtst)
       ("gtk+" ,gtk+)))
    (inputs
     `(("clutter" ,clutter)
       ("dconf" ,dconf)
       ("gtk+-2" ,gtk+-2)
       ("python-pygobject" ,python2-pygobject)))
    (synopsis "Text entry and UI navigation application")
    (home-page "https://wiki.gnome.org/Projects/Caribou")
    (description
     "Caribou is an input assistive technology intended for switch and pointer
users.")
    (license license:lgpl2.1)))

(define-public network-manager
  (package
    (name "network-manager")
    (version "1.10.10")
    (source (origin
              (method url-fetch)
              (uri (string-append "mirror://gnome/sources/NetworkManager/"
                                  (version-major+minor version) "/"
                                  "NetworkManager-" version ".tar.xz"))
              (sha256
               (base32
                "1jn3g0f2x1irc88awqp8m3gnpdx1whqqqbdgkbgr4x55s702jki4"))
              (snippet
              '(begin
                 (use-modules (guix build utils))
                 (substitute* "configure"
                   ;; Replace libsystemd-login with libelogind.
                   (("libsystemd-login") "libelogind"))
                 (substitute* "src/devices/wwan/nm-modem-manager.c"
                   (("systemd") "elogind"))
                 (substitute* "src/nm-session-monitor.c"
                   (("systemd") "elogind"))
                 (substitute* "./src/nm-logging.c"
                   (("systemd") "elogind"))
                 #t))))
    (build-system gnu-build-system)
    (outputs '("out"
               "doc")) ; 8 MiB of gtk-doc HTML
    (arguments
     '(#:configure-flags
       (let ((out      (assoc-ref %outputs "out"))
             (doc      (assoc-ref %outputs "doc"))
             (dhclient (string-append (assoc-ref %build-inputs "isc-dhcp")
                                      "/sbin/dhclient")))
         (list "--with-systemd-logind=yes" ;In Guix System, this is provided by elogind.
               "--with-consolekit=no"
               "--with-crypto=gnutls"
               "--disable-config-plugin-ibft"
               "--sysconfdir=/etc"
               "--localstatedir=/var"
               (string-append "--with-udev-dir="
                              out "/lib/udev")
               (string-append "--with-dbus-sys-dir="
                              out "/etc/dbus-1/system.d")
               (string-append "--with-html-dir="
                              doc "/share/gtk-doc/html")
               (string-append "--with-dhclient=" dhclient)))
       #:phases
       (modify-phases %standard-phases
         (add-before 'configure 'pre-configure
           (lambda _
             ;; These tests try to test aspects of network-manager's
             ;; functionality within restricted containers, but they don't
             ;; cope with being already in the Guix build jail as that jail
             ;; lacks some features that they would like to proxy over (like
             ;; a /sys mount).
             (substitute* '("Makefile.in")
               (("src/platform/tests/test-address-linux") " ")
               (("src/platform/tests/test-cleanup-linux") " ")
               (("src/platform/tests/test-link-linux") " ")
               (("src/platform/tests/test-route-linux") " ")
               (("src/devices/tests/test-arping") " ")
               (("src/devices/tests/test-lldp") " ")
               (("src/tests/test-route-manager-linux") " "))
             #t))
         (add-after 'unpack 'delete-failing-tests
           (lambda _
             ;; FIXME: These four tests fail for unknown reasons.
             ;; ERROR:libnm-core/tests/test-general.c:5842:
             ;;   _json_config_check_valid: assertion failed (res == expected): (1 == 0)
             ;; ERROR:libnm-core/tests/test-keyfile.c:647:
             ;;   test_team_conf_read_invalid: assertion failed: (nm_setting_team_get_config (s_team) == NULL)
             ;; ERROR:libnm-core/tests/test-setting.c:907:
             ;;   _test_team_config_sync: assertion failed: (nm_streq0 (nm_setting_team_get_runner (s_team), runner))
             ;; NetworkManager:ERROR:src/platform/tests/test-nmp-object.c:397:
             ;;   test_cache_link: assertion failed: (nmp_object_is_visible (obj_new))
             (substitute* "Makefile.in"
               (("libnm-core/tests/test-general") " ")
               (("libnm-core/tests/test-keyfile") " ")
               (("libnm-core/tests/test-setting\\$\\(EXEEXT\\)") " ")
               (("src/platform/tests/test-nmp-object") " "))
             #t))
         (add-before 'check 'pre-check
           (lambda _
             ;; For the missing /etc/machine-id.
             (setenv "DBUS_FATAL_WARNINGS" "0")
             #t))
         (replace 'install
           (lambda _
             (invoke "make"
                     "sysconfdir=/tmp"
                     "rundir=/tmp"
                     "statedir=/tmp"
                     "nmstatedir=/tmp/nm"
                     "install")
             #t)))))
    (propagated-inputs
     `(("glib" ,glib)))
    (native-inputs
     `(("glib:bin" ,glib "bin") ; for gdbus-codegen
       ("gobject-introspection" ,gobject-introspection)
       ("docbook-xsl" ,docbook-xsl)
       ("intltool" ,intltool)
       ("libxslt" ,libxslt)
       ("libxml2" ,libxml2)
       ("pkg-config" ,pkg-config)
       ;; For testing.
       ("python" ,python-wrapper)
       ("python-dbus" ,python-dbus)
       ("python-pygobject" ,python-pygobject)))
    (inputs
     `(("curl" ,curl)
       ("cyrus-sasl" ,cyrus-sasl)
       ("dbus-glib" ,dbus-glib)
       ("dnsmasq" ,dnsmasq)
       ("eudev" ,eudev)
       ("gnutls" ,gnutls)
       ("iptables" ,iptables)
       ("isc-dhcp" ,isc-dhcp)
       ("jansson" ,jansson)
       ("libgcrypt" ,libgcrypt)
       ("libgudev" ,libgudev)
       ("libndp" ,libndp)
       ("libnl" ,libnl)
       ("libsoup" ,libsoup)
       ("modem-manager" ,modem-manager)
       ("newt" ,newt)                       ;for the 'nmtui' console interface
       ("polkit" ,polkit)
       ("ppp" ,ppp)
       ("readline" ,readline)
       ("util-linux" ,util-linux)
       ("elogind" ,elogind)))
    (synopsis "Network connection manager")
    (home-page "https://www.gnome.org/projects/NetworkManager/")
    (description
     "NetworkManager is a system network service that manages your network
devices and connections, attempting to keep active network connectivity when
available.  It manages ethernet, WiFi, mobile broadband (WWAN), and PPPoE
devices, and provides VPN integration with a variety of different VPN
services.")
    (license license:gpl2+)
    (properties '((upstream-name . "NetworkManager")))))

(define-public network-manager-openvpn
  (package
    (name "network-manager-openvpn")
    (version "1.8.4")
    (source (origin
              (method url-fetch)
              (uri (string-append
                    "mirror://gnome/sources/NetworkManager-openvpn/"
                    (version-major+minor version)
                    "/NetworkManager-openvpn-" version ".tar.xz"))
              (sha256
               (base32
                "0gyrv46h9k17qym48qacq4zpxbap6hi17shn921824zm98m2bdvr"))))
    (build-system gnu-build-system)
    (arguments
     '(#:configure-flags '("--enable-absolute-paths")))
    (native-inputs
     `(("pkg-config" ,pkg-config)
       ("intltool" ,intltool)))
    (inputs
     `(("gtk+" ,gtk+)
       ("openvpn" ,openvpn)
       ("network-manager" ,network-manager)
       ("network-manager-applet" ,network-manager-applet) ;for libnma
       ("libsecret" ,libsecret)))
    (home-page "https://wiki.gnome.org/Projects/NetworkManager/VPN")
    (synopsis "OpenVPN plug-in for NetworkManager")
    (description
     "This extension of NetworkManager allows it to take care of connections
to virtual private networks (VPNs) via OpenVPN.")
    (license license:gpl2+)
    (properties `((upstream-name . "NetworkManager-openvpn")))))

(define-public mobile-broadband-provider-info
  (package
    (name "mobile-broadband-provider-info")
    (version "20170310")
    (source (origin
              (method url-fetch)
              (uri (string-append
                    "mirror://gnome/sources/"
                    "mobile-broadband-provider-info/" version "/"
                    "mobile-broadband-provider-info-" version ".tar.xz"))
              (sha256
               (base32
                "0fxm11x8k9hxjg8l5inaldfmmjnwkay3ibjv899jra03bv4h6kql"))))
    (build-system gnu-build-system)
    (arguments
     `(#:tests? #f)) ; No tests
    (home-page "https://wiki.gnome.org/Projects/NetworkManager")
    (synopsis "Database of broadband connection configuration")
    (description "Database of broadband connection configuration.")
    (license license:public-domain)))

(define-public network-manager-applet
  (package
    (name "network-manager-applet")
    (version "1.8.14")
    (source (origin
              (method url-fetch)
              (uri (string-append "mirror://gnome/sources/" name "/"
                                  (version-major+minor version) "/"
                                  name "-" version ".tar.xz"))
              (sha256
               (base32
                "1js0i2kwfklahsn77qgxzdscy33drrlym3mrj1qhlw0zf8ri56ya"))))
    (build-system glib-or-gtk-build-system)
    (arguments '(#:configure-flags '("--disable-migration")))
    (native-inputs
     `(("intltool" ,intltool)
       ("gobject-introspection" ,gobject-introspection)
       ("pkg-config" ,pkg-config)))
    (propagated-inputs
     ;; libnm-gtk.pc refers to all these.
     `(("dbus-glib" ,dbus-glib)
       ("gtk+" ,gtk+)
       ("network-manager" ,network-manager)))
    (inputs
     `(("iso-codes" ,iso-codes)
       ("libgudev" ,libgudev)
       ("libnotify" ,libnotify)
       ("libsecret" ,libsecret)
       ("libselinux" ,libselinux)
       ("jansson" ,jansson) ; for team support
       ("modem-manager" ,modem-manager)))
    (synopsis "Applet for managing network connections")
    (home-page "https://www.gnome.org/projects/NetworkManager/")
    (description
     "This package contains a systray applet for NetworkManager.  It displays
the available networks and allows users to easily switch between them.")
    (license license:gpl2+)))

(define-public libxml++
  (package
    (name "libxml++")
    (version "3.0.1")
    (source (origin
              (method url-fetch)
              (uri (string-append "mirror://gnome/sources/" name "/"
                                  (version-major+minor version) "/"
                                  name "-" version ".tar.xz"))
              (sha256
               (base32
                "19kik79fmg61nv0by0a5f9wchrcfjwzvih4v2waw01hqflhqvp0r"))))
    (build-system gnu-build-system)
    ;; libxml++-3.0.pc refers to all these.
    (propagated-inputs
     `(("libxml2" ,libxml2)
       ("glibmm" ,glibmm)))
    (native-inputs
     `(("perl" ,perl)
       ("pkg-config" ,pkg-config)))
    (home-page "http://libxmlplusplus.sourceforge.net/")
    (synopsis "C++ wrapper for XML parser library libxml2")
    (description
     "This package provides a C++ wrapper for the XML parser library
libxml2.")
    (license license:lgpl2.1+)))

(define-public libxml++-2
  (package
    (inherit libxml++)
    (name "libxml++")
    (version "2.40.1")
    (source (origin
              (method url-fetch)
              (uri (string-append "mirror://gnome/sources/" name "/"
                                  (version-major+minor version) "/"
                                  name "-" version ".tar.xz"))
              (sha256
               (base32
                "1sb3akryklvh2v6m6dihdnbpf1lkx441v972q9hlz1sq6bfspm2a"))))))

(define-public gdm
  (package
    (name "gdm")
    (version "3.28.2")
    (source (origin
              (method url-fetch)
              (uri (string-append "mirror://gnome/sources/" name "/"
                                  (version-major+minor version) "/"
                                  name "-" version ".tar.xz"))
              (patches (search-patches "gdm-CVE-2018-14424.patch"))
              (sha256
               (base32
                "0wdm1503x66n1crdlmzmincbd2hccpxsdgjsl5anx3yjpdzs0hb0"))))
    (build-system glib-or-gtk-build-system)
    (arguments
     '(#:configure-flags
       `("--without-plymouth"
         "--disable-systemd-journal"

         ;; Using --with-initial-vt=7 allows GDM to run alongside TTY 1,
         ;; instead of having to replace it (i.e., stopping the mingetty
         ;; service for TTY 1 before starting GDM).
         "--with-initial-vt=7"

         ;; Use '/etc/environment' for locale settings instead of the
         ;; systemd-specific '/etc/locale.conf'.
         "--with-lang-file=/etc/environment"

         "--localstatedir=/var"
         ,(string-append "--with-default-path="
                         (string-join '("/run/setuid-programs"
                                        "/run/current-system/profile/bin"
                                        "/run/current-system/profile/sbin")
                                      ":"))
         ;; Put GDM in bindir so that glib-or-gtk-build-system wraps the
         ;; XDG_DATA_DIRS so that it finds its schemas.
         "--sbindir" ,(string-append (assoc-ref %outputs "out") "/bin"))
       #:phases
       (modify-phases %standard-phases
         (add-before
          'configure 'pre-configure
          (lambda* (#:key inputs #:allow-other-keys)
            ;; We don't have <systemd/sd-daemon.h>.
            (substitute* '("common/gdm-log.c"
                           "daemon/gdm-server.c"
                           "daemon/gdm-session-worker.c"
                           "daemon/gdm-session-worker-job.c")
              (("#include <systemd/sd-daemon\\.h>") ""))
            ;; Use elogind for sd-login.
            (substitute* '("common/gdm-common.c"
                           "daemon/gdm-manager.c"
                           "libgdm/gdm-user-switching.c")
              (("#include <systemd/sd-login\\.h>")
               "#include <elogind/sd-login.h>"))
            ;; Check for elogind.
            (substitute* '("configure")
              (("libsystemd")
               "libelogind"))
            ;; Look for system-installed sessions in
            ;; /run/current-system/profile/share.
            (substitute* '("libgdm/gdm-sessions.c"
                           "daemon/gdm-session.c"
                           "daemon/gdm-display.c"
                           "daemon/gdm-launch-environment.c")
              (("DATADIR \"/x")
               "\"/run/current-system/profile/share/x")
              (("DATADIR \"/wayland")
               "\"/run/current-system/profile/share/wayland")
              (("DATADIR \"/gnome")
               "\"/run/current-system/profile/share/gnome"))
            (let ((propagate '("GDM_CUSTOM_CONF"
                               "GDM_DBUS_DAEMON"
                               "GDM_X_SERVER"
                               "GDM_X_SESSION"
                               ;; XXX: Remove this once GNOME Shell is
                               ;; a dependency of GDM.
                               "XDG_DATA_DIRS")))
              (substitute* "daemon/gdm-session.c"
                (("set_up_session_environment \\(self\\);")
                 (apply string-append
                        "set_up_session_environment (self);\n"
                        (map (lambda (name)
                               (string-append
                                "gdm_session_set_environment_variable "
                                "(self, \"" name "\","
                                "g_getenv (\"" name "\"));\n"))
                             propagate)))))
            ;; Look for custom GDM conf in /run/current-system.
            (substitute* '("common/gdm-settings-desktop-backend.c")
              (("GDM_CUSTOM_CONF")
               (string-append "(g_getenv(\"GDM_CUSTOM_CONF\") != NULL"
                              " ? g_getenv(\"GDM_CUSTOM_CONF\")"
                              " : GDM_CUSTOM_CONF)")))
            ;; Use service-supplied path to X.
            (substitute* '("daemon/gdm-server.c")
              (("\\(X_SERVER X_SERVER_ARG_FORMAT")
               "(\"%s\" X_SERVER_ARG_FORMAT, g_getenv (\"GDM_X_SERVER\")"))
            (substitute* '("daemon/gdm-x-session.c")
              (("\"dbus-daemon\"")
               "g_getenv (\"GDM_DBUS_DAEMON\")")
              (("X_SERVER")
               "g_getenv (\"GDM_X_SERVER\")")
              (("GDMCONFDIR \"/Xsession\"")
               "g_getenv (\"GDM_X_SESSION\")"))
            ;; Use an absolute path for GNOME Session.
            (substitute* "daemon/gdm-launch-environment.c"
              (("\"gnome-session\"")
               (string-append "\"" (assoc-ref inputs "gnome-session")
                              "/bin/gnome-session\"")))
            #t))
         ;; GDM needs GNOME Session to run these applications.  We link
         ;; their autostart files in `share/gdm/greeter/autostart'
         ;; because GDM explicitly tells GNOME Session to look there.
         ;;
         ;; XXX: GNOME Shell should be linked here too, but currently
         ;; GNOME Shell depends on GDM.
         (add-after 'install 'link-autostart-files
           (lambda* (#:key inputs outputs #:allow-other-keys)
             (let* ((out (assoc-ref outputs "out"))
                    (autostart (string-append out "/share/gdm/"
                                              "greeter/autostart"))
                    (settings (assoc-ref inputs "gnome-settings-daemon")))
               (mkdir-p autostart)
               (with-directory-excursion autostart
                 (for-each (lambda (desktop)
                             (symlink desktop (basename desktop)))
                           (find-files (string-append settings "/etc/xdg"))))
               #t))))))
    (native-inputs
     `(("dconf" ,dconf)
       ("glib:bin" ,glib "bin") ; for glib-compile-schemas, etc.
       ("gobject-introspection" ,gobject-introspection)
       ("intltool" ,intltool)
       ("itstool" ,itstool)
       ("pkg-config" ,pkg-config)
       ("xmllint" ,libxml2)))
    (inputs
     `(("accountsservice" ,accountsservice)
       ("check" ,check) ; for testing
       ("elogind" ,elogind)
       ("gnome-session" ,gnome-session)
       ("gnome-settings-daemon" ,gnome-settings-daemon)
       ("gtk+" ,gtk+)
       ("iso-codes" ,iso-codes)
       ("libcanberra" ,libcanberra)
       ("linux-pam" ,linux-pam)))
    (synopsis "Display manager for GNOME")
    (home-page "https://wiki.gnome.org/Projects/GDM/")
    (description
     "GNOME Display Manager is a system service that is responsible for
providing graphical log-ins and managing local and remote displays.")
    (license license:gpl2+)))

(define-public libgtop
  (package
    (name "libgtop")
    (version "2.38.0")
    (source (origin
              (method url-fetch)
              (uri (string-append "mirror://gnome/sources/" name "/"
                                  (version-major+minor version) "/"
                                  name "-" version ".tar.xz"))
              (sha256
               (base32
                "04mnxgzyb26wqk6qij4iw8cxwl82r8pcsna5dg8vz2j3pdi0wv2g"))))
    (build-system gnu-build-system)
    (native-inputs
     `(("gobject-introspection" ,gobject-introspection)
       ("intltool" ,intltool)
       ("perl" ,perl)
       ("pkg-config" ,pkg-config)))
    (propagated-inputs
     `(("glib" ,glib))) ; required by libgtop-2.0.pc
    (synopsis "Portable system access library")
    (home-page "https://www.gnome.org/")
    (description
     "LibGTop is a library to get system specific data such as CPU and memory
usage and information about running processes.")
    (license license:gpl2+)))

(define-public gnome-bluetooth
  (package
    (name "gnome-bluetooth")
    (version "3.28.0")
    (source (origin
              (method url-fetch)
              (uri (string-append "mirror://gnome/sources/" name "/"
                                  (version-major+minor version) "/"
                                  name "-" version ".tar.xz"))
              (sha256
               (base32
                "0q7yzklrlayj99risj096mr5x35anx94wvr6nbf6pwbvvzv7453p"))))
    (build-system meson-build-system)
    (native-inputs
     `(("glib:bin" ,glib "bin") ; for gdbus-codegen, etc.
       ("gtk+" ,gtk+ "bin") ; gtk-update-icon-cache
       ("gobject-introspection" ,gobject-introspection)
       ("intltool" ,intltool)
       ("pkg-config" ,pkg-config)
       ("xmllint" ,libxml2)))
    (propagated-inputs
     ;; gnome-bluetooth-1.0.pc refers to all these.
     `(("gtk+" ,gtk+)
       ("udev" ,eudev)))
    (inputs
     `(("libcanberra" ,libcanberra)
       ("libnotify" ,libnotify)))
    (synopsis "GNOME Bluetooth subsystem")
    (home-page "https://wiki.gnome.org/Projects/GnomeBluetooth")
    (description
     "This package contains tools for managing and manipulating Bluetooth
devices using the GNOME desktop.")
    (license license:lgpl2.1+)))

(define-public gnome-control-center
  (package
    (name "gnome-control-center")
    (version "3.28.2")
    (source (origin
              (method url-fetch)
              (uri (string-append "mirror://gnome/sources/" name "/"
                                  (version-major+minor version) "/"
                                  name "-" version ".tar.xz"))
              (sha256
               (base32
                "0d6pjdbsra16nav8201kaadja5yma92bhziki9601ilk2ry3v7pz"))))
    (build-system meson-build-system)
    (arguments
     '(#:glib-or-gtk? #t
       #:configure-flags
       (list "-Dcheese=false")
       #:phases
       (modify-phases %standard-phases
         (add-before 'configure 'patch-paths
           (lambda* (#:key inputs #:allow-other-keys)
             (let ((libc   (assoc-ref inputs "libc"))
                   (tzdata (assoc-ref inputs "tzdata")))
               (substitute* "panels/datetime/tz.h"
                 (("/usr/share/zoneinfo/zone.tab")
                  (string-append tzdata "/share/zoneinfo/zone.tab")))
               (substitute* "panels/datetime/test-endianess.c"
                 (("/usr/share/locale")
                  (string-append libc "/share/locale")))
               #t))))))
    (native-inputs
     `(("glib:bin" ,glib "bin") ; for glib-mkenums, etc.
       ("gtk+:bin" ,gtk+ "bin") ; for gtk-update-icon-cache
       ("intltool" ,intltool)
       ("pkg-config" ,pkg-config)
       ("xsltproc" ,libxslt)))
    (inputs
     `(("accountsservice" ,accountsservice)
       ("clutter-gtk" ,clutter-gtk)
       ("colord-gtk" ,colord-gtk)
       ("cups" ,cups)
       ("dconf" ,dconf)
       ("docbook-xsl" ,docbook-xsl)
       ("gdk-pixbuf" ,gdk-pixbuf) ; for loading SVG files
       ("gnome-bluetooth" ,gnome-bluetooth)
       ("gnome-desktop" ,gnome-desktop)
       ("gnome-online-accounts" ,gnome-online-accounts)
       ("gnome-settings-daemon" ,gnome-settings-daemon)
       ("grilo" ,grilo)
       ("ibus" ,ibus)
       ("libcanberra" ,libcanberra)
       ("libgudev" ,libgudev)
       ("libgtop" ,libgtop)
       ("libpwquality" ,libpwquality)
       ("libsoup" ,libsoup)
       ("libxml2" ,libxml2)
       ("libwacom" ,libwacom)
       ("mesa" ,mesa)
       ("mit-krb5" ,mit-krb5)
       ("modem-manager" ,modem-manager)
       ("network-manager-applet" ,network-manager-applet)
       ("polkit" ,polkit)
       ("pulseaudio" ,pulseaudio)
       ("smbclient" ,samba)
       ("tzdata" ,tzdata)
       ("upower" ,upower)))
    (synopsis "Utilities to configure the GNOME desktop")
    (home-page "https://www.gnome.org/")
    (description
     "This package contains configuration applets for the GNOME desktop,
allowing to set accessibility configuration, desktop fonts, keyboard and mouse
properties, sound setup, desktop theme and background, user interface
properties, screen resolution, and other GNOME parameters.")
    (license license:gpl2+)))

(define-public gnome-shell
  (package
    (name "gnome-shell")
    (version "3.28.2")
    (source (origin
              (method url-fetch)
              (uri (string-append "mirror://gnome/sources/" name "/"
                                  (version-major+minor version) "/"
                                  name "-" version ".tar.xz"))
              (sha256
               (base32
                "1b9n89ij2g5nqaqp7a13jnqcd8qa2v9p55rbi71al3xvqk091ri7"))
              (patches (search-patches "gnome-shell-theme.patch"))
              (modules '((guix build utils)))
              (snippet
               #~(begin
                   ;; Copy images for use on the GDM log-in screen.
                   (copy-file #$(file-append %artwork-repository
                                             "/slim/0.x/background.png")
                              "data/theme/guix-background.png")
                   (copy-file #$(file-append %artwork-repository
                                             "/logo/Guix-horizontal-white.svg")
                              "data/theme/guix-logo.svg")
                   #t))))
    (build-system meson-build-system)
    (arguments
<<<<<<< HEAD
     '(#:glib-or-gtk? #t
       #:configure-flags
       (list "-Dsystemd=false"
             ;; Otherwise, the RUNPATH will lack the final path component.
             (string-append "-Dc_link_args=-Wl,-rpath="
                            (assoc-ref %outputs "out")
                            "/lib/gnome-shell"))
=======
     `(#:disallowed-references ((,glib "bin")
                                ,inkscape ,libxslt
                                ,ruby-sass)

       #:modules ((guix build glib-or-gtk-build-system)
                  (guix build utils)
                  (srfi srfi-1))

>>>>>>> 93f178b5
       #:phases
       (modify-phases %standard-phases
         (add-after 'unpack 'fix-keysdir
           (lambda* (#:key outputs #:allow-other-keys)
             (let* ((out     (assoc-ref outputs "out"))
                    (keysdir (string-append
                              out "/share/gnome-control-center/keybindings")))
<<<<<<< HEAD
               (substitute* "meson.build"
                 (("keysdir =.*")
                  (string-append "keysdir = '" keysdir "'\n")))
               #t)))
         (add-before 'configure 'convert-logo-to-png
           (lambda* (#:key inputs #:allow-other-keys)
             ;; Convert the logo from SVG to PNG.
             (invoke "inkscape" "--export-png=data/theme/guix-logo.png"
                     "data/theme/guix-logo.svg")))
         (add-before 'check 'pre-check
           (lambda* (#:key inputs #:allow-other-keys)
             ;; Tests require a running X server.
             (system "Xvfb :1 &")
             (setenv "DISPLAY" ":1")
             #t))
         (add-after 'install 'wrap-programs
           (lambda* (#:key inputs outputs #:allow-other-keys)
             (let ((out              (assoc-ref outputs "out"))
                   (gi-typelib-path  (getenv "GI_TYPELIB_PATH"))
                   (python-path      (getenv "PYTHONPATH")))
               (wrap-program (string-append out "/bin/gnome-shell")
                 `("GI_TYPELIB_PATH" ":" prefix (,gi-typelib-path))
                 ;; FIXME: gnome-shell loads these libraries with unqualified
                 ;; names only, so they need to be on LD_LIBRARY_PATH.  The
                 ;; alternative might be to patch gnome-shell.
                 `("LD_LIBRARY_PATH" ":" prefix
                   ,(map (lambda (pkg)
                           (string-append (assoc-ref inputs pkg) "/lib"))
                         '("gnome-bluetooth" "librsvg" "libgweather"))))
               (for-each
                (lambda (prog)
                  (wrap-program (string-append out "/bin/" prog)
                    `("PYTHONPATH"      ":" prefix (,python-path))
                    `("GI_TYPELIB_PATH" ":" prefix (,gi-typelib-path))))
                '("gnome-shell-extension-tool" "gnome-shell-perf-tool"))
               #t))))))
=======
               (zero? (system* "make"
                               (string-append "keysdir=" keysdir)
                               "install")))))
         (add-after
          'install 'wrap-programs
          (lambda* (#:key outputs #:allow-other-keys)
            (let ((out              (assoc-ref outputs "out"))
                  (gi-typelib-path  (getenv "GI_TYPELIB_PATH"))
                  (python-path      (getenv "PYTHONPATH")))
              (wrap-program (string-append out "/bin/gnome-shell")
                `("GI_TYPELIB_PATH" ":" prefix (,gi-typelib-path)))
              (for-each
               (lambda (prog)
                 (wrap-program (string-append out "/bin/" prog)
                   `("PYTHONPATH"      ":" prefix (,python-path))
                   `("GI_TYPELIB_PATH" ":" prefix (,gi-typelib-path))))
               '("gnome-shell-extension-tool" "gnome-shell-perf-tool"))
              #t)))
         (replace 'glib-or-gtk-wrap
           (let ((wrap (assoc-ref %standard-phases 'glib-or-gtk-wrap)))
             (lambda* (#:key inputs outputs #:allow-other-keys #:rest rest)
               ;; By default Inkscape et al. would end up in the XDG_DATA_DIRS
               ;; settings of the wrappers created by the 'glib-or-gtk-wrap'
               ;; phase.  Fix that since we don't need these.
               (wrap #:inputs (fold alist-delete inputs
                                    '("inkscape" "intltool" "glib:bin"))
                     #:outputs outputs)))))))
>>>>>>> 93f178b5
    (native-inputs
     `(("glib:bin" ,glib "bin") ; for glib-compile-schemas, etc.
       ("desktop-file-utils" ,desktop-file-utils) ; for update-desktop-database
       ("gobject-introspection" ,gobject-introspection)
       ("inkscape" ,inkscape)
       ("intltool" ,intltool)
       ("pkg-config" ,pkg-config)
       ("python" ,python)
       ("ruby-sass" ,ruby-sass)
       ("sassc" ,sassc)
       ("xsltproc" ,libxslt)
       ;; For tests
       ("xorg-server" ,xorg-server)))
    (inputs
     `(("accountsservice" ,accountsservice)
       ("caribou" ,caribou)
       ("docbook-xsl" ,docbook-xsl)
       ("evolution-data-server" ,evolution-data-server)
       ("gcr" ,gcr)
       ("gdm" ,gdm)
       ("gjs" ,gjs)
       ("gnome-bluetooth" ,gnome-bluetooth)
       ("gnome-control-center" ,gnome-control-center)
       ("gnome-desktop" ,gnome-desktop)
       ("gnome-settings-daemon" ,gnome-settings-daemon)
       ("gst-plugins-base" ,gst-plugins-base)
       ("ibus" ,ibus)
       ("libcanberra" ,libcanberra)
       ("libcroco" ,libcroco)
       ("libgweather" ,libgweather)
       ("libsoup" ,libsoup)
       ("mesa-headers" ,mesa-headers)
       ("mutter" ,mutter)
       ("network-manager-applet" ,network-manager-applet)
       ("polkit" ,polkit)
       ("pulseaudio" ,pulseaudio)
       ("python-pygobject" ,python-pygobject)
       ("startup-notification" ,startup-notification)
       ("telepathy-logger" ,telepathy-logger)
       ("upower" ,upower)
       ;; XXX: These requirements were added in 3.24, but no mention in NEWS.
       ;; Missing propagation? See also: <https://bugs.gnu.org/27264>
       ("librsvg" ,librsvg)
       ("geoclue" ,geoclue)))
    (synopsis "Desktop shell for GNOME")
    (home-page "https://wiki.gnome.org/Projects/GnomeShell")
    (description
     "GNOME Shell provides core user interface functions for the GNOME desktop,
like switching to windows and launching applications.")
    (license license:gpl2+)))

(define-public gtk-vnc
  (package
    (name "gtk-vnc")
    (version "0.9.0")
    (source
     (origin
       (method url-fetch)
       (uri (string-append "mirror://gnome/sources/" name "/"
                           (version-major+minor version) "/"
                           name "-" version ".tar.xz"))
       (sha256
        (base32
         "1dya1wc9vis8h0fv625pii1n70cckf1xjg1m2hndz989d118i6is"))))
    (build-system gnu-build-system)
    (arguments
     '(#:configure-flags '("--with-gtk=3.0")))
    (propagated-inputs
     `(("gtk+" ,gtk+))) ; required by gtk-vnc-2.0.pc.
    (inputs
     `(("cyrus-sasl" ,cyrus-sasl)
       ("gnutls" ,gnutls)
       ("libgcrypt" ,libgcrypt)
       ("pulseaudio" ,pulseaudio)))
    (native-inputs
     `(("glib:bin" ,glib "bin")
       ("gobject-introspection" ,gobject-introspection)
       ("intltool" ,intltool)
       ("pkg-config" ,pkg-config)
       ("python-wrapper" ,python-wrapper)
       ("vala" ,vala)))
    (home-page "https://wiki.gnome.org/Projects/gtk-vnc")
    (synopsis "VNC viewer widget for GTK+")
    (description
     "GTK-VNC is a VNC viewer widget for GTK+, used by remote desktop viewing
applications, for instance the Vinagre client, GNOME Boxes and virt-viewer.
GTK-VNC implements client side RFB protocol and authentication extensions such
as SASL, TLS and VeNCrypt.  Additionally it supports encoding extensions.")
    (license license:lgpl2.1+)))

(define-public gnome-autoar
  (package
    (name "gnome-autoar")
    (version "0.2.3")
    (source (origin
              (method url-fetch)
              (uri (string-append "mirror://gnome/sources/" name "/"
                                  (version-major+minor version) "/"
                                  name "-" version ".tar.xz"))
              (sha256
               (base32
                "02i4zgqqqj56h7bcys6dz7n78m4nj2x4dv1ggjmnrk98n06xpsax"))))
    (build-system glib-or-gtk-build-system)
    (native-inputs
     `(("gnome-common" ,gnome-common)
       ("gobject-introspection" ,gobject-introspection)
       ("pkg-config" ,pkg-config)))
    (propagated-inputs
     `(("libarchive" ,libarchive)))  ; XXX document why
    (inputs
     `(("gtk+" ,gtk+)
       ("nettle" ,nettle))) ; XXX: required by libarchive.pc
    (synopsis "Archives integration support for GNOME")
    (home-page "https://git.gnome.org/browse/gnome-autoar/")
    (description
     "GNOME Autoar is a library which makes creating and extracting archives
easy, safe, and automatic.")
    (license license:lgpl2.1+)))

(define-public tracker
  (package
    (name "tracker")
    (version "2.0.4")
    (source (origin
              (method url-fetch)
              (uri (string-append "mirror://gnome/sources/" name "/"
                                  (version-major+minor version) "/"
                                  name "-" version ".tar.xz"))
              (sha256
               (base32
                "1mfc5lv820kr7ssi7hldn25gmshh65k19kh478qjsnb64sshsbyf"))))
    (build-system glib-or-gtk-build-system)
    (arguments
     `(#:phases
       (modify-phases %standard-phases
         (add-after 'unpack 'disable-broken-tests
           (lambda _
             ;; FIXME: Most of these fail with GLib-GIO-FATAL-ERROR: Settings
             ;; schema 'org.freedesktop.Tracker.FTS' is not installed.
             (substitute* "tests/libtracker-miner/Makefile.in"
               (("tracker-file-notifier-test\\$\\(EXEEXT\\)") "")
               (("tracker-miner-fs-test\\$\\(EXEEXT\\)") "")
               (("tracker-monitor-test\\$\\(EXEEXT\\)") ""))
             (substitute* "tests/libtracker-fts/Makefile.in"
               (("tracker-fts-test\\$\\(EXEEXT\\)") ""))
             (substitute* "tests/libtracker-data/Makefile.in"
               (("tracker-ontology\\$\\(EXEEXT\\)") "")
               (("tracker-ontology-change\\$\\(EXEEXT\\)") "")
               (("tracker-backup\\$\\(EXEEXT\\)") "")
               (("tracker-sparql-blank\\$\\(EXEEXT\\)") "")
               (("tracker-sparql\\$\\(EXEEXT\\)") ""))
             ;; These fail because the SPARQL backend could not be loaded.
             ;; That's because /etc/machine-id is missing, but
             ;; DBUS_FATAL_WARNINGS does not help here.
             (substitute* "tests/libtracker-sparql/Makefile.in"
               (("tracker-gb-737023-test\\$\\(EXEEXT\\)") "")
               (("tracker-sparql-test\\$\\(EXEEXT\\)") ""))
             (substitute* "tests/tracker-steroids/Makefile.in"
               (("tracker-test\\$\\(EXEEXT\\)") ""))
             #t))
         ;; Two tests fail if LANG is not set.
         (add-before 'check 'pre-check
           (lambda _
             (setenv "LANG" "en_US.UTF-8")
             ;; For the missing /etc/machine-id.
             (setenv "DBUS_FATAL_WARNINGS" "0")
             #t)))))
    (native-inputs
     `(("gnome-common" ,gnome-common)
       ("gobject-introspection" ,gobject-introspection)
       ("intltool" ,intltool)
       ("pkg-config" ,pkg-config)
       ("vala" ,vala)))
    (inputs
     `(("gtk+" ,gtk+)
       ("dbus" ,dbus)
       ("gstreamer" ,gstreamer)
       ("gst-plugins-base" ,gst-plugins-base)
       ("sqlite" ,sqlite)
       ("nettle" ,nettle)  ; XXX why is this needed?
       ("python" ,python)
       ("poppler" ,poppler)
       ("libgsf" ,libgsf)
       ("libexif" ,libexif)
       ("libpng" ,libpng)
       ("libtiff" ,libtiff)
       ("libvorbis" ,libvorbis)
       ("flac" ,flac)
       ("totem-pl-parser" ,totem-pl-parser)
       ("zlib" ,zlib)
       ("exempi" ,exempi)
       ("libxml2" ,libxml2)
       ("upower" ,upower)
       ("libunistring" ,libunistring)
       ("giflib" ,giflib)
       ("json-glib" ,json-glib)
       ("openjpeg" ,openjpeg-1)
       ("libosinfo" ,libosinfo)
       ("libcue" ,libcue)
       ("libseccomp" ,libseccomp)
       ("libsoup" ,libsoup)
       ("libuuid" ,util-linux)))
    (synopsis "Metadata database, indexer and search tool")
    (home-page "https://wiki.gnome.org/Projects/Tracker")
    (description
     "Tracker is an advanced framework for first class objects with associated
metadata and tags.  It provides a one stop solution for all metadata, tags,
shared object databases, search tools and indexing.")
    ;; src/libtracker-*/* and src/tracker-extract/* are covered by lgpl2.1+,
    ;; src/gvdb/* are covered by lgpl2.0+, and the rest is gpl2+.
    (license (list license:gpl2+
                   license:lgpl2.1+
                   license:lgpl2.0+))))

(define-public nautilus
  (package
    (name "nautilus")
    (version "3.28.1")
    (source (origin
              (method url-fetch)
              (uri (string-append "mirror://gnome/sources/" name "/"
                                  (version-major+minor version) "/"
                                  name "-" version ".tar.xz"))
              (sha256
               (base32
                "19dhpa2ylrg8d5274lahy7xqr2p9z3jnq1h4qmsh95czkpy7is4w"))))
    (build-system meson-build-system)
    (arguments
     '(#:glib-or-gtk? #t
       ;; XXX: FAIL: check-nautilus
       ;;   Settings schema 'org.gnome.nautilus.preferences' is not installed
       #:tests? #f))
    (native-inputs
     `(("desktop-file-utils" ,desktop-file-utils) ; for update-desktop-database
       ("glib:bin" ,glib "bin")         ; for glib-mkenums, etc.
       ("gtk+:bin" ,gtk+ "bin")         ; for gtk-update-icon-cache
       ("gobject-introspection" ,gobject-introspection)
       ("intltool" ,intltool)
       ("pkg-config" ,pkg-config)))
    (inputs
     `(("dconf" ,dconf)
       ("gexiv2" ,gexiv2)
       ("gvfs" ,gvfs)
       ("exempi" ,exempi)
       ("gnome-desktop" ,gnome-desktop)
       ("gnome-autoar" ,gnome-autoar)
       ("libselinux" ,libselinux)
       ("nettle" ,nettle) ; XXX required by libarchive.pc via gnome-autoar
       ("tracker" ,tracker)
       ;; XXX: gtk+ is required by libnautilus-extension.pc
       ;;
       ;; Don't propagate it to reduces "profile pollution" of the 'gnome' meta
       ;; package.  See:
       ;; <http://lists.gnu.org/archive/html/guix-devel/2016-03/msg00283.html>.
       ("gtk+" ,gtk+)
       ("libexif" ,libexif)
       ("libxml2" ,libxml2)))
    (synopsis "File manager for GNOME")
    (home-page "https://wiki.gnome.org/Apps/Nautilus")
    (description
     "Nautilus (Files) is a file manager designed to fit the GNOME desktop
design and behaviour, giving the user a simple way to navigate and manage its
files.")
    (license license:gpl2+)))

(define-public baobab
  (package
    (name "baobab")
    (version "3.28.0")
    (source (origin
              (method url-fetch)
              (uri (string-append
                    "mirror://gnome/sources/" name "/"
                    (version-major+minor version) "/"
                    name "-" version ".tar.xz"))
              (sha256
               (base32
                "0qsx7vx5c3n4yxlxbr11sppw7qwcv9z3g45b5xb9y7wxw5lv42sk"))))
    (build-system meson-build-system)
    (arguments
     '(#:glib-or-gtk? #t))
    (native-inputs
     `(("intltool" ,intltool)
       ("pkg-config" ,pkg-config)
       ("desktop-file-utils" ,desktop-file-utils) ; for update-desktop-database
       ("gtk+-bin" ,gtk+ "bin") ; for gtk-update-icon-cache
       ("itstool" ,itstool)
       ("xmllint" ,libxml2)
       ("glib" ,glib "bin")
       ("vala" ,vala)))
    (inputs
     `(("gtk+" ,gtk+)))
    (synopsis "Disk usage analyzer for GNOME")
    (description
     "Baobab (Disk Usage Analyzer) is a graphical application to analyse disk
usage in the GNOME desktop environment.  It can easily scan device volumes or
a specific user-requested directory branch (local or remote).  Once the scan
is complete it provides a graphical representation of each selected folder.")
    (home-page "https://wiki.gnome.org/Apps/Baobab")
    (license license:gpl2+)))

(define-public gnome-backgrounds
  (package
    (name "gnome-backgrounds")
    (version "3.28.0")
    (source
     (origin
       (method url-fetch)
       (uri (string-append "mirror://gnome/sources/" name "/"
                           (version-major+minor version) "/"
                           name "-" version ".tar.xz"))
       (sha256
        (base32
         "1qgim0yhzjgcq172y4vp5hqz4rh1ak38a7pgi6s7dq0wklyrcnxj"))))
    (build-system meson-build-system)
    (native-inputs
     `(("intltool" ,intltool)))
    (home-page "https://git.gnome.org/browse/gnome-backgrounds")
    (synopsis "Background images for the GNOME desktop")
    (description
     "GNOME backgrounds package contains a collection of graphics files which
can be used as backgrounds in the GNOME Desktop environment.  Additionally,
the package creates the proper framework and directory structure so that you
can add your own files to the collection.")
    (license (list license:gpl2+
                   license:cc-by2.0
                   license:cc-by-sa2.0
                   license:cc-by-sa3.0))))

(define-public gnome-screenshot
  (package
    (name "gnome-screenshot")
    (version "3.26.0")
    (source
     (origin
       (method url-fetch)
       (uri (string-append "mirror://gnome/sources/" name "/"
                           (version-major+minor version) "/"
                           name "-" version ".tar.xz"))
       (sha256
        (base32
         "1fy8fjl29i3xhj8caik03d3za06x96xgkk8r4fwz88iqbmci3g0v"))))
    (build-system meson-build-system)
    (native-inputs
     `(("glib:bin" ,glib "bin") ; for glib-compile-schemas, etc.
       ("gtk+-bin" ,gtk+ "bin") ; for gtk-update-icon-cache
       ("desktop-file-utils" ,desktop-file-utils) ; for update-desktop-database
       ("intltool" ,intltool)
       ("appstream-glib" ,appstream-glib)
       ("pkg-config" ,pkg-config)))
    (inputs
     `(("gtk+" ,gtk+)
       ("libcanberra" ,libcanberra)
       ("libx11" ,libx11)
       ("libxext" ,libxext)))
    (home-page "https://git.gnome.org/browse/gnome-screenshot")
    (synopsis "Take pictures of your screen")
    (description
     "GNOME Screenshot is a utility used for taking screenshots of the entire
screen, a window or a user defined area of the screen, with optional
beautifying border effects.")
    (license license:gpl2+)))

(define-public dconf-editor
  (package
    (name "dconf-editor")
    (version "3.28.0")
    (source
     (origin
       (method url-fetch)
       (uri (string-append "mirror://gnome/sources/" name "/"
                           (version-major+minor version) "/"
                           name "-" version ".tar.xz"))
       (sha256
        (base32
         "0nhcpwqrkmpxbhaf0cafvy6dlp6s7vhm5vknl4lgs3l24zc56ns5"))))
    (build-system meson-build-system)
    (native-inputs
     `(("glib:bin" ,glib "bin") ; for glib-compile-schemas, gio-2.0.
       ("gtk+-bin" ,gtk+ "bin") ; for gtk-update-icon-cache
       ("intltool" ,intltool)
       ("pkg-config" ,pkg-config)
       ("vala" ,vala)))
    (inputs
     `(("dconf" ,dconf)
       ("gtk+" ,gtk+)
       ("libxml2" ,libxml2)))
    (home-page "https://git.gnome.org/browse/dconf-editor")
    (synopsis "Graphical editor for GNOME's dconf configuration system")
    (description
     "Dconf-editor is a graphical tool for browsing and editing the dconf
configuration system for GNOME.  It allows users to configure desktop
software that do not provide their own configuration interface.")
    (license license:lgpl2.1+)))

(define-public gnome-default-applications
  (package
    (name "gnome-default-applications")
    (version "0")
    (build-system trivial-build-system)
    (source #f)
    (propagated-inputs
     `(("nautilus" ,nautilus)
       ("evince" ,evince)))
    (arguments
     `(#:modules ((guix build utils))
       #:builder
       (begin
         (use-modules (guix build utils))
         (let* ((out (assoc-ref %outputs "out"))
                (apps (string-append out "/share/applications")))
           (mkdir-p apps)
           (call-with-output-file (string-append apps "/defaults.list")
             (lambda (port)
               (format port "[Default Applications]\n")
               (format port "inode/directory=org.gnome.Nautilus.desktop\n")
               (format port "application/pdf=evince.desktop\n")
               (format port "application/postscript=evince.desktop\n")))
           #t))))
    (synopsis "Default MIME type associations for the GNOME desktop")
    (description
     "Given many installed packages which might handle a given MIME type, a
user running the GNOME desktop probably has some preferences: for example,
that folders be opened by default by the Nautilus file manager, not the Baobab
disk usage analyzer.  This package establishes that set of default MIME type
associations for GNOME.")
    (license license:gpl3+)
    (home-page #f)))

(define-public gnome
  (package
    (name "gnome")
    (version (package-version gnome-shell))
    (source #f)
    (build-system trivial-build-system)
    (arguments '(#:builder (begin (mkdir %output) #t)))
    (propagated-inputs
     ;; TODO: Add more packages according to:
     ;;       <https://packages.debian.org/jessie/gnome-core>.
     `(("adwaita-icon-theme"        ,adwaita-icon-theme)
       ("baobab"                    ,baobab)
       ("font-cantarell"            ,font-cantarell)
       ("font-dejavu"               ,font-dejavu)
       ("at-spi2-core"              ,at-spi2-core)
       ("dbus"                      ,dbus)
       ("dconf"                     ,dconf)
       ("desktop-file-utils"        ,desktop-file-utils)
       ("eog"                       ,eog)
       ("epiphany"                  ,epiphany)
       ("evince"                    ,evince)
       ("file-roller"               ,file-roller)
       ("gedit"                     ,gedit)
       ("glib-networking"           ,glib-networking)
       ("gnome-backgrounds"         ,gnome-backgrounds)
       ("gnome-bluetooth"           ,gnome-bluetooth)
       ("gnome-calculator"          ,gnome-calculator)
       ("gnome-control-center"      ,gnome-control-center)
       ("gnome-disk-utility"        ,gnome-disk-utility)
       ("gnome-default-applications" ,gnome-default-applications)
       ("gnome-keyring"             ,gnome-keyring)
       ("gnome-online-accounts"     ,gnome-online-accounts)
       ("gnome-session"             ,gnome-session)
       ("gnome-settings-daemon"     ,gnome-settings-daemon)
       ("gnome-shell"               ,gnome-shell)
       ("gnome-system-monitor"      ,gnome-system-monitor)
       ("gnome-terminal"            ,gnome-terminal)
       ("gnome-themes-standard"     ,gnome-themes-standard)
       ("gst-plugins-base"          ,gst-plugins-base)
       ("gst-plugins-good"          ,gst-plugins-good)
       ("gucharmap"                 ,gucharmap)
       ("gvfs"                      ,gvfs)
       ("hicolor-icon-theme"        ,hicolor-icon-theme)
       ("nautilus"                  ,nautilus)
       ("pinentry-gnome3"           ,pinentry-gnome3)
       ("pulseaudio"                ,pulseaudio)
       ("shared-mime-info"          ,shared-mime-info)
       ("system-config-printer"     ,system-config-printer)
       ("totem"                     ,totem)
       ("xdg-user-dirs"             ,xdg-user-dirs)
       ("yelp"                      ,yelp)
       ("zenity"                    ,zenity)))
    (synopsis "The GNU desktop environment")
    (home-page "https://www.gnome.org/")
    (description
     "GNOME is the graphical desktop for GNU.  It includes a wide variety of
applications for browsing the web, editing text and images, creating
documents and diagrams, playing media, scanning, and much more.")
    (license license:gpl2+)))

(define-public byzanz
  ;; The last stable release of Byzanz was in 2011, but there have been many
  ;; useful commits made to the Byzanz repository since then that it would be
  ;; silly to use such an old release.
  (let ((commit "f7af3a5bd252db84af8365bd059c117a7aa5c4af"))
    (package
      (name "byzanz")
      (version (string-append "0.2-1." (string-take commit 7)))
      (source (origin
                (method git-fetch)
                (uri (git-reference
                      (url "https://git.gnome.org/browse/byzanz")
                      (commit commit)))
                (file-name (string-append name "-" version "-checkout"))
                (sha256
                 (base32
                  "1l60myzxf9cav27v5v3nsijlslz9r7ip6d5kiirfpkf9k0w26hz3"))))
      (build-system glib-or-gtk-build-system)
      (arguments
       '(#:phases
         (modify-phases %standard-phases
           (replace 'bootstrap
             (lambda _
               ;; The build system cleverly detects that we're not building from
               ;; a release tarball and turns on -Werror for GCC.
               ;; Unsurprisingly, there is a warning during compilation that
               ;; causes the build to fail unnecessarily, so we remove the flag.
               (substitute* '("configure.ac")
                 (("-Werror") ""))
               ;; The autogen.sh script in gnome-common will run ./configure
               ;; by default, which is problematic because source shebangs
               ;; have not yet been patched.
               (setenv "NOCONFIGURE" "t")
               (zero? (system* "sh" "autogen.sh")))))))
      (native-inputs
       `(("autoconf" ,autoconf)
         ("automake" ,automake)
         ("gnome-common" ,gnome-common)
         ("intltool" ,intltool)
         ("libtool" ,libtool)
         ("pkg-config" ,pkg-config)
         ("which" ,which)))
      (inputs
       `(("glib" ,glib)
         ("gstreamer" ,gstreamer)
         ("gst-plugins-base" ,gst-plugins-base)
         ("gtk+" ,gtk+)))
      (synopsis "Desktop recording program")
      (description "Byzanz is a simple desktop recording program with a
command-line interface.  It can record part or all of an X display for a
specified duration and save it as a GIF encoded animated image file.")
      (home-page "https://git.gnome.org/browse/byzanz")
      (license license:gpl2+))))

(define-public gsound
  (package
    (name "gsound")
    (version "1.0.2")
    (source (origin
              (method url-fetch)
              (uri (string-append "mirror://gnome/sources/" name "/"
                                  (version-major+minor version) "/"
                                  name "-" version ".tar.xz"))
              (sha256
               (base32
                "0lwfwx2c99qrp08pfaj59pks5dphsnxjgrxyadz065d8xqqgza5v"))))
    (build-system glib-or-gtk-build-system)
    (native-inputs
     `(("pkg-config" ,pkg-config)
       ("gobject-introspection" ,gobject-introspection)
       ("vala" ,vala)))
    (inputs
     `(("glib" ,glib)
       ("libcanberra" ,libcanberra)))
    (home-page "https://wiki.gnome.org/Projects/GSound")
    (synopsis "GObject wrapper for libcanberra")
    (description
     "GSound is a small library for playing system sounds.  It's designed to be
used via GObject Introspection, and is a thin wrapper around the libcanberra C
library.")
    (license license:lgpl2.1+)))

(define-public libzapojit
  (package
    (name "libzapojit")
    (version "0.0.3")
    (source (origin
              (method url-fetch)
              (uri (string-append "mirror://gnome/sources/" name "/"
                                  (version-major+minor version) "/"
                                  name "-" version ".tar.xz"))
              (sha256
               (base32
                "0zn3s7ryjc3k1abj4k55dr2na844l451nrg9s6cvnnhh569zj99x"))))
    (build-system gnu-build-system)
    (native-inputs
     `(("gobject-introspection" ,gobject-introspection)
       ("intltool" ,intltool)
       ("pkg-config" ,pkg-config)))
    (inputs
     `(("gnome-online-accounts" ,gnome-online-accounts)
       ("json-glib" ,json-glib)
       ("rest" ,rest)))
    (home-page "https://wiki.gnome.org/Projects/Zapojit")
    (synopsis "Library for accessing SkyDrive and Hotmail")
    (description
     "Libzapojit is a GLib-based library for accessing online service APIs of
Microsoft SkyDrive and Hotmail, using their REST protocols.")
    (license license:lgpl2.1+)))

(define-public gnome-clocks
  (package
    (name "gnome-clocks")
    (version "3.28.0")
    (source (origin
              (method url-fetch)
              (uri (string-append "mirror://gnome/sources/" name "/"
                                  (version-major+minor version) "/"
                                  name "-" version ".tar.xz"))
              (sha256
               (base32
                "1dd739vchb592mck1dia2hkywn4213cpramyqzgmlmwv8z80p3nl"))))
    (build-system meson-build-system)
    (arguments
     '(#:glib-or-gtk? #t))
    (native-inputs
     `(("vala" ,vala)
       ("pkg-config" ,pkg-config)
       ("glib" ,glib "bin")             ; for glib-compile-resources
       ("gtk+-bin" ,gtk+ "bin")         ; for gtk-update-icon-cache
       ("desktop-file-utils" ,desktop-file-utils)
       ("gettext" ,gettext-minimal)
       ("itstool" ,itstool)))
    (inputs
     `(("glib" ,glib)
       ("gtk+" ,gtk+)
       ("gsound" ,gsound)
       ("geoclue" ,geoclue)
       ("geocode-glib" ,geocode-glib)
       ("libgweather" ,libgweather)
       ("gnome-desktop" ,gnome-desktop)))
    (home-page "https://wiki.gnome.org/Apps/Clocks")
    (synopsis "GNOME's clock application")
    (description
     "GNOME Clocks is a simple clocks application designed to fit the GNOME
desktop.  It supports world clock, stop watch, alarms, and count down timer.")
    (license license:gpl3+)))

(define-public gnome-calendar
  (package
    (name "gnome-calendar")
    (version "3.28.2")
    (source (origin
              (method url-fetch)
              (uri (string-append "mirror://gnome/sources/" name "/"
                                  (version-major+minor version) "/"
                                  name "-" version ".tar.xz"))
              (sha256
               (base32
                "0x6wxngf8fkwgbl6x7rzp0srrb43rm55klpb2vfjk2hahpbjvxyw"))))
    (build-system meson-build-system)
    (arguments
     '(#:glib-or-gtk? #t
       ;; gnome-calendar has to be installed before the tests can be run
       ;; https://bugzilla.gnome.org/show_bug.cgi?id=788224
       #:tests? #f))
    (native-inputs
     `(("gettext" ,gettext-minimal)
       ("glib-bin" ,glib "bin")         ; For glib-compile-schemas
       ("gtk+-bin" ,gtk+ "bin")         ; For gtk-update-icon-cache
       ("pkg-config" ,pkg-config)))
    (inputs
     `(("evolution-data-server" ,evolution-data-server)
       ("gnome-online-accounts" ,gnome-online-accounts)
       ("gsettings-desktop-schemas" ,gsettings-desktop-schemas)
       ("libdazzle" ,libdazzle)
       ("libgweather" ,libgweather)
       ("geoclue" ,geoclue)))
    (home-page "https://wiki.gnome.org/Apps/Calendar")
    (synopsis "GNOME's calendar application")
    (description
     "GNOME Calendar is a simple calendar application designed to fit the GNOME
desktop.  It supports multiple calendars, month, week and year view.")
    (license license:gpl3+)))

(define-public gnome-todo
  (package
    (name "gnome-todo")
    (version "3.28.1")
    (source (origin
              (method url-fetch)
              (uri (string-append "mirror://gnome/sources/" name "/"
                                  (version-major+minor version) "/"
                                  name "-" version ".tar.xz"))
              (sha256
               (base32
                "08ygqbib72jlf9y0a16k54zz51sncpq2wa18wp81v46q8301ymy7"))))
    (build-system meson-build-system)
    (arguments
     '(#:glib-or-gtk? #t
       #:phases (modify-phases %standard-phases
                  (add-after
                      'install 'wrap-gnome-todo
                    (lambda* (#:key inputs outputs #:allow-other-keys)
                      (let ((out               (assoc-ref outputs "out"))
                            (gi-typelib-path   (getenv "GI_TYPELIB_PATH"))
                            (python-path       (getenv "PYTHONPATH")))
                        (wrap-program (string-append out "/bin/gnome-todo")
                          ;; XXX: gi plugins are broken.
                          ;; See https://bugzilla.gnome.org/show_bug.cgi?id=787212
                          ;; For plugins.
                          `("GI_TYPELIB_PATH" ":" prefix (,gi-typelib-path))
                          `("PYTHONPATH" ":" prefix (,python-path))))
                      #t)))))
    (native-inputs
     `(("gettext" ,gettext-minimal)
       ("gobject-introspection" ,gobject-introspection)
       ("glib:bin" ,glib "bin")         ; For glib-compile-resources
       ("gtk+-bin" ,gtk+ "bin")         ; For gtk-update-icon-cache
       ("pkg-config" ,pkg-config)))
    (inputs
     `(("rest" ,rest)                   ; For Todoist plugin
       ("json-glib" ,json-glib)         ; For Todoist plugin
       ("libical" ,libical)
       ("libpeas" ,libpeas)
       ("python-pygobject" ,python-pygobject)
       ("evolution-data-server" ,evolution-data-server)
       ("gnome-online-accounts" ,gnome-online-accounts)
       ("gsettings-desktop-schemas" ,gsettings-desktop-schemas)))
    (home-page "https://wiki.gnome.org/Apps/Todo")
    (synopsis "GNOME's ToDo Application")
    (description
     "GNOME To Do is a simplistic personal task manager designed to perfectly
fit the GNOME desktop.")
    (license license:gpl3+)))

(define-public gnome-dictionary
  (package
    (name "gnome-dictionary")
    (version "3.26.1")
    (source (origin
              (method url-fetch)
              (uri (string-append "mirror://gnome/sources/" name "/"
                                  (version-major+minor version) "/"
                                  name "-" version ".tar.xz"))
              (sha256
               (base32
                "007k2bq8iplg4psdpz074r5d4zxvn4s95qym4rw9hs6giljbrf0n"))))
    (build-system meson-build-system)
    (arguments '(#:glib-or-gtk? #t
                 #:phases (modify-phases %standard-phases
                            (add-after 'unpack 'patch-install-script
                              (lambda _
                                ;; This script attempts to compile glib schemas
                                ;; and create an empty MIME database.  We do
                                ;; that elsewhere, so prevent it from running.
                                (substitute* "build-aux/post-install.sh"
                                  (("\\[ -z \"\\$DESTDIR\" \\]") "false"))
                                #t)))))
    (native-inputs
     `(("glib:bin" ,glib "bin")
       ("gobject-introspection" ,gobject-introspection)
       ("intltool" ,intltool)
       ("itstool" ,itstool)
       ("pkg-config" ,pkg-config)
       ("xmllint" ,libxml2)))
    (inputs
     `(("gsettings-desktop-schemas" ,gsettings-desktop-schemas)
       ("gtk+" ,gtk+)))
    (home-page "https://wiki.gnome.org/Apps/Dictionary")
    (synopsis "Look up words in dictionary sources")
    (description
     "GNOME Dictionary can look for the definition or translation of a word in
existing databases over the internet.")
    (license license:gpl3+)))

(define-public gnome-tweak-tool
  (package
    (name "gnome-tweak-tool")
    (version "3.26.4")
    (source (origin
              (method url-fetch)
              (uri (string-append "mirror://gnome/sources/gnome-tweak-tool/"
                                  (version-major+minor version) "/"
                                  "gnome-tweak-tool-" version ".tar.xz"))
              (patches (list
                        (search-patch "gnome-tweak-tool-search-paths.patch")))
              (sha256
               (base32
                "1pq5a0kzh1sz7s7ax5c7p6212k9d51nk5bfvjfyqn99cs928187x"))))
    (build-system glib-or-gtk-build-system)
    (arguments
     `(#:configure-flags '("--localstatedir=/tmp"
                           "--sysconfdir=/tmp")
       #:imported-modules ((guix build python-build-system)
                           ,@%glib-or-gtk-build-system-modules)
       #:phases (modify-phases %standard-phases
                  (delete 'configure)
                  (replace 'build
                    (lambda* (#:key outputs #:allow-other-keys)
                      (invoke "meson" "build"
                                      "--prefix" (assoc-ref outputs "out"))))
                  (replace 'check
                    (lambda _ (invoke "ninja" "-C" "build" "test")))
                  (replace 'install
                    (lambda* (#:key outputs #:allow-other-keys)
                      (invoke "ninja" "-C" "build" "install")))
                  (add-after 'install 'wrap-program
                    (lambda* (#:key outputs #:allow-other-keys)
                      (let ((out               (assoc-ref outputs "out"))
                            (gi-typelib-path   (getenv "GI_TYPELIB_PATH")))
                        (wrap-program (string-append out "/bin/gnome-tweak-tool")
                          `("GI_TYPELIB_PATH" ":" prefix (,gi-typelib-path))))
                      #t))
                  (add-after 'install 'wrap
                    (@@ (guix build python-build-system) wrap)))))
    (native-inputs
     `(("gtk+:bin" ,gtk+ "bin")         ; For gtk-update-icon-cache
       ("intltool" ,intltool)
       ("meson" ,meson-for-build)
       ("ninja" ,ninja)
       ("pkg-config" ,pkg-config)))
    (inputs
     `(("gnome-desktop" ,gnome-desktop)
       ("gtk+" ,gtk+)
       ("gobject-introspection" ,gobject-introspection)
       ("gsettings-desktop-schemas" ,gsettings-desktop-schemas)
       ("libnotify" ,libnotify)
       ("libsoup" ,libsoup)
       ("nautilus" ,nautilus)
       ("python" ,python)
       ("python-pygobject" ,python-pygobject)))
    (synopsis "Customize advanced GNOME 3 options")
    (home-page "https://wiki.gnome.org/action/show/Apps/GnomeTweakTool")
    (description
     "GNOME Tweak Tool allows adjusting advanced configuration settings in
GNOME 3.  This includes things like the fonts used in user interface elements,
alternative user interface themes, changes in window management behavior,
GNOME Shell appearance and extension, etc.")
    (license license:gpl3+)))

(define-public gnome-shell-extensions
  (package
    (name "gnome-shell-extensions")
    (version "3.28.1")
    (source (origin
              (method url-fetch)
              (uri (string-append "mirror://gnome/sources/" name "/"
                                  (version-major+minor version)  "/"
                                  name "-" version ".tar.xz"))
              (sha256
               (base32
                "0n4h8rdnq3knrvlg6inrl62a73h20dbhfgniwy18572jicrh5ip9"))))
    (build-system meson-build-system)
    (arguments
     '(#:configure-flags '("-Dextension_set=all")))
    (native-inputs
     `(("intltool" ,intltool)
       ("pkg-config" ,pkg-config)))
    (propagated-inputs
     `(("glib" ,glib)
       ("glib" ,glib "bin")))
    (synopsis "Extensions for GNOME Shell")
    (description "GNOME Shell extensions modify and extend GNOME Shell
functionality and behavior.")
    (home-page "https://extensions.gnome.org/")
    (license license:gpl3+)))

(define-public arc-theme
  (package
    (name "arc-theme")
    (version "20181022")
    (source (origin
              (method git-fetch)
              (uri (git-reference
                    (url "https://github.com/NicoHood/arc-theme.git")
                    (commit version)))
              (file-name (git-file-name name version))
              (sha256
               (base32
                "08951dk1irfadwpr3p323a4fprmxg53rk2r2niwq3v62ryhi3663"))))
    (build-system gnu-build-system)
    (arguments
     '(#:phases
       (modify-phases %standard-phases
         ;; autogen.sh calls configure at the end of the script.
         (replace 'bootstrap
           (lambda _ (invoke "autoreconf" "-vfi"))))))
    (native-inputs
     `(("autoconf" ,autoconf)
       ("automake" ,automake)
       ("glib" ,glib "bin")             ; for glib-compile-resources
       ("gnome-shell" ,gnome-shell)
       ("gtk+" ,gtk+)
       ("inkscape" ,inkscape)
       ("optipng" ,optipng)
       ("pkg-config" ,pkg-config)
       ("sassc" ,sassc)))
    (synopsis "A flat GTK+ theme with transparent elements")
    (description "Arc is a flat theme with transparent elements for GTK 3, GTK
2, and GNOME Shell which supports GTK 3 and GTK 2 based desktop environments
like GNOME, Unity, Budgie, Pantheon, XFCE, Mate, etc.")
    (home-page "https://github.com/horst3180/arc-theme")
    ;; No "or later" language found.
    (license license:gpl3+)))

(define-public faba-icon-theme
  (package
    (name "faba-icon-theme")
    (version "4.3")
    (source
     (origin
       (method url-fetch)
       (uri (string-append "https://github.com/moka-project/"
                           name "/archive/v" version ".tar.gz"))
       (file-name (string-append name "-" version ".tar.gz"))
       (sha256
        (base32
         "18ln06xl60qzvzz61zq9q72hdbfgjsza3flph8i2asyzx3dffz68"))))
    (build-system meson-build-system)
    (arguments
     `(#:phases
       (modify-phases %standard-phases
         (add-before 'configure 'disable-post-install
           (lambda _
             (substitute* "meson.build"
               (("meson.add_install_script.*") "")))))))
    (native-inputs
     `(("autoconf" ,autoconf)
       ("automake" ,automake)))
    (synopsis "Faba icon theme")
    (description
     "Faba is a minimal icon set used as a basis for other themes such as
Moka")
    (home-page "https://snwh.org/moka")
    (license (list license:lgpl3+
                   license:cc-by-sa4.0))))

(define-public moka-icon-theme
  (package
    (inherit faba-icon-theme)
    (name "moka-icon-theme")
    (version "5.4.0")
    (source (origin
              (method url-fetch)
              (uri (string-append "https://github.com/moka-project"
                                  "/moka-icon-theme/archive/v"
                                  version ".tar.gz"))
              (file-name (string-append name "-" version ".tar.gz"))
              (sha256
               (base32
                "1nbwdjj268hxv9lfagd9aylily9f0hhallp841v0i3imljp84bmk"))))
    (propagated-inputs
     ;; Moka is based on Faba by using it as a fallback icon set instead of
     ;; bundling it, so we need to add it as a propagated input.
     `(("faba-icon-theme" ,faba-icon-theme)))
    (synopsis "Moka icon theme")
    (description "Moka is a stylized desktop icon set, designed to be clear,
simple and consistent.")
    (license (list license:gpl3+
                   license:cc-by-sa4.0))))

(define-public arc-icon-theme
  (package
    (name "arc-icon-theme")
    (version "20161122")
    (source (origin
              (method url-fetch)
              (uri (string-append "https://github.com/horst3180/arc-icon-theme"
                                  "/archive/" version ".tar.gz"))
              (file-name (string-append name "-" version ".tar.gz"))
              (sha256
               (base32
                "1ya1cqvv8q847c0rpcg6apzky87q3h04y8jz5nmi52qk6kg8si0b"))))
    (build-system gnu-build-system)
    (arguments
     `(#:phases
       (modify-phases %standard-phases
         (add-after 'unpack 'disable-configure-during-bootstrap
           (lambda _
             (substitute* "autogen.sh"
               (("^\"\\$srcdir/configure\".*") ""))
             #t)))))
    (native-inputs
     `(("autoconf" ,autoconf)
       ("automake" ,automake)))
    ;; When Arc is missing an icon, it looks in the Moka icon theme for it.
    (propagated-inputs
     `(("moka-icon-theme" ,moka-icon-theme)))
    (synopsis "Arc icon theme")
    (description "The Arc icon theme provides a set of icons matching the
style of the Arc GTK theme.  Icons missing from the Arc theme are provided by
the Moka icon theme.")
    (home-page "https://github.com/horst3180/arc-icon-theme")
    (license license:gpl3+)))

(define-public folks
  (package
    (name "folks")
    (version "0.11.4")
    (source (origin
              (method url-fetch)
              (uri (string-append
                    "mirror://gnome/sources/folks/"
                    (version-major+minor version) "/"
                    "folks-" version ".tar.xz"))
              (sha256
               (base32
                "16hqh2gxlbx0b0hgq216hndr1m72vj54jvryzii9zqkk0g9kxc57"))))
    (build-system glib-or-gtk-build-system)
    (inputs
     `(("bdb" ,bdb)
       ("dbus-glib" ,dbus-glib)
       ("evolution-data-server" ,evolution-data-server)
       ("glib" ,glib)
       ("libgee" ,libgee)
       ("telepathy-glib" ,telepathy-glib)))
    (native-inputs
     `(("gobject-introspection" ,gobject-introspection)
       ("intltool" ,intltool)
       ("pkg-config" ,pkg-config)
       ("vala" ,vala)))
    (synopsis "Library to aggregate data about people")
    (description "Libfolks is a library that aggregates information about people
from multiple sources (e.g., Telepathy connection managers for IM contacts,
Evolution Data Server for local contacts, libsocialweb for web service contacts,
etc.) to create metacontacts.  It's written in Vala, which generates C code when
compiled.")
    (home-page "https://wiki.gnome.org/Projects/Folks")
    (license license:lgpl2.1+)))

(define-public gfbgraph
  (package
    (name "gfbgraph")
    (version "0.2.3")
    (source (origin
              (method url-fetch)
              (uri (string-append
                    "mirror://gnome/sources/" name "/"
                    (version-major+minor version) "/"
                    name "-" version ".tar.xz"))
              (sha256
               (base32
                "1dp0v8ia35fxs9yhnqpxj3ir5lh018jlbiwifjfn8ayy7h47j4fs"))))
    (build-system glib-or-gtk-build-system)
    (arguments
     `(#:tests? #f ; Tests appear to require the network.
       ;; FIXME --enable-gtk-doc fails even with gtk-doc as a native-input.
       #:configure-flags '("--disable-gtk-doc"
                           "--disable-static"
                           "--enable-introspection")))
    (native-inputs
     `(("pkg-config" ,pkg-config)
       ("gobject-introspection" ,gobject-introspection)))
    (inputs
     `(("json-glib" ,json-glib)
       ("gnome-online-accounts" ,gnome-online-accounts)
       ("rest" ,rest)))
    (synopsis "GLib/GObject wrapper for the Facebook API")
    (description "This library allows you to use the Facebook API from
GLib/GObject code.")
    (home-page "https://wiki.gnome.org/Projects/GFBGraph")
    (license license:lgpl2.1+)))

(define-public libgnomekbd
  (package
    (name "libgnomekbd")
    (version "3.26.0")
    (source (origin
              (method url-fetch)
              (uri (string-append "mirror://gnome/sources/" name "/"
                                  (version-major+minor version)  "/"
                                  name "-" version ".tar.xz"))
              (sha256
               (base32
                "0xc8jrc44x2h24v28wv36k70k7bwxy6p2vsvxvvia1n3ay642fza"))))
    (build-system gnu-build-system)
    (native-inputs
     `(("pkg-config" ,pkg-config)
       ("glib" ,glib "bin")
       ("intltool" ,intltool)))
    (propagated-inputs
     ;; Referred to in .h files and .pc.
     `(("glib" ,glib)
       ("gtk+" ,gtk+)
       ("libxklavier" ,libxklavier)))
    (home-page "https://www.gnome.org")
    (synopsis "GNOME keyboard configuration library")
    (description
     "Libgnomekbd is a keyboard configuration library for the GNOME desktop
environment, which can notably display keyboard layouts.")
    (license license:lgpl2.0+)))

;;; This package is no longer maintained:
;;; https://wiki.gnome.org/Attic/LibUnique
;;; "Unique is now in maintenance mode, and its usage is strongly discouraged.
;;; Applications should use the GtkApplication class provided by GTK+ 3.0."
(define-public libunique
  (package
    (name "libunique")
    (version "3.0.2")
    (source (origin
              (method url-fetch)
              (uri (string-append "mirror://gnome/sources/" name "/"
                                  (version-major+minor version)  "/"
                                  name "-" version ".tar.xz"))
              (sha256
               (base32
                "0f70lkw66v9cj72q0iw1s2546r6bwwcd8idcm3621fg2fgh2rw58"))))
    (build-system glib-or-gtk-build-system)
    (arguments
     `(#:configure-flags '("--disable-static"
                           "--disable-dbus" ; use gdbus
                           "--enable-introspection")))
    (native-inputs
     `(("pkg-config" ,pkg-config)
       ("gobject-introspection" ,gobject-introspection)
       ("glib:bin" ,glib "bin")
       ("gtk-doc" ,gtk-doc)))
    (propagated-inputs
     ;; Referred to in .h files and .pc.
     `(("gtk+" ,gtk+)))
    (home-page "https://wiki.gnome.org/Attic/LibUnique")
    (synopsis "Library for writing single instance applications")
    (description
     "Libunique is a library for writing single instance applications.  If you
launch a single instance application twice, the second instance will either just
quit or will send a message to the running instance.  Libunique makes it easy to
write this kind of application, by providing a base class, taking care of all
the IPC machinery needed to send messages to a running instance, and also
handling the startup notification side.")
    (license license:lgpl2.1+)))

(define-public gnome-calculator
  (package
    (name "gnome-calculator")
    (version "3.28.2")
    (source
     (origin
       (method url-fetch)
       (uri (string-append "mirror://gnome/sources/" name "/"
                           (version-major+minor version) "/"
                           name "-" version ".tar.xz"))
       (sha256
        (base32
         "0izsrqc9fm2lh25jr3nzi94p5hh2d3cklxqczbq16by85wr1xm5s"))))
    (build-system glib-or-gtk-build-system)
    (native-inputs
     `(("glib:bin" ,glib "bin") ; for glib-compile-schemas, gio-2.0.
       ("intltool" ,intltool)
       ("itstool" ,itstool)
       ("pkg-config" ,pkg-config)))
    (inputs
     `(("glib" ,glib)
       ("gtksourceview" ,gtksourceview-3)
       ("libsoup" ,libsoup)
       ("libxml2" ,libxml2)
       ("mpc" ,mpc)
       ("mpfr" ,mpfr)))
    (home-page "https://wiki.gnome.org/Apps/Calculator")
    (synopsis "Desktop calculator")
    (description
     "Calculator is an application that solves mathematical equations and
is suitable as a default application in a Desktop environment.")
    (license license:gpl3)))

(define-public xpad
  (package
    (name "xpad")
    (version "5.1.0")
    (source
     (origin
       (method url-fetch)
       (uri (string-append "https://launchpad.net/xpad/trunk/"
                           version "/+download/"
                           name "-" version ".tar.bz2"))
       (sha256
        (base32
         "0l0g5x8g6dwhf5ksnqqrjjsycy57kcvdslkmsr6bl3vrsjd7qml3"))))
    (build-system gnu-build-system)
    (native-inputs
     `(("autoconf" ,autoconf)
       ("automake" ,automake)
       ("gtk+:bin" ,gtk+ "bin")
       ("intltool" ,intltool)
       ("pkg-config" ,pkg-config)))
    (inputs
     `(("gtksourceview" ,gtksourceview)
       ("libsm" ,libsm)))
    (home-page "https://wiki.gnome.org/Apps/Xpad")
    (synopsis "Virtual sticky note")
    (description
     "Xpad is a sticky note that strives to be simple, fault tolerant,
and customizable.  Xpad consists of independent pad windows, each is
basically a text box in which notes can be written.")
    (license license:gpl3+)))

(define-public gucharmap
  (let ((unicode-files
         '(("Blocks.txt"
            "19zf2kd198mcv1paa194c1zf36hay1irbxssi35yi2pd8ad69qas")
           ("DerivedAge.txt"
            "1h9p1g0wnh686l6cqar7cmky465vwc6vjzzn1s7v0i9zcjaqkr4h")
           ("NamesList.txt"
            "0gvpcyq852rnlqmx4y5i1by7bavvcw6rj40i54w48yc7xr3zmgd1")
           ("Scripts.txt"
            "0b9prz2hs6w61afqaplcxnv115f8yk4d5hn9dc5hks8nqpj28bnh")
           ("UnicodeData.txt"
            "1cfak1j753zcrbgixwgppyxhm4w8vda8vxhqymi7n5ljfi6kwhjj")
           ("Unihan.zip"
            "199kz6laypkvc0ykms6d7bkb571jmpds39sv2p7kd5jjm1ij08q1"))))
    (package
      (name "gucharmap")
      (version "10.0.4")
      (source
       (origin
         (method url-fetch)
         (uri (string-append "mirror://gnome/sources/" name "/"
                             (version-major+minor version) "/"
                             name "-" version ".tar.xz"))
         (sha256
          (base32
           "00gh3lll6wykd2qg1lrj05a4wvscsypmrx7rpb6jsbvb4scnh9mv"))))
      (build-system glib-or-gtk-build-system)
      (arguments
       `(#:modules ((ice-9 match)
                    (guix build glib-or-gtk-build-system)
                    (guix build utils))
         #:configure-flags
         (list "--with-unicode-data=../unicode-data")
         #:phases
         (modify-phases %standard-phases
           (add-after 'unpack 'prepare-unicode-data
             (lambda* (#:key inputs #:allow-other-keys)
               (mkdir-p "../unicode-data")
               (with-directory-excursion "../unicode-data"
                 (for-each (match-lambda
                             ((file _)
                              (install-file (assoc-ref inputs file) ".")))
                           ',unicode-files))
               #t)))))
      (native-inputs
       `(("desktop-file-utils" ,desktop-file-utils)
         ("glib:bin" ,glib "bin")       ; for glib-compile-resources.
         ("gobject-introspection" ,gobject-introspection)
         ("intltool" ,intltool)
         ("itstool" ,itstool)
         ("pkg-config" ,pkg-config)
         ,@(map (match-lambda
                  ((file hash)
                   `(,file
                     ,(origin
                        (method url-fetch)
                        (uri (string-append
                              "http://www.unicode.org/Public/10.0.0/ucd/"
                              file))
                        (sha256 (base32 hash))))))
                unicode-files)
         ("unzip" ,unzip)))
      (inputs
       `(("gtk+" ,gtk+)
         ("xmllint" ,libxml2)))
      (home-page "https://wiki.gnome.org/Apps/Gucharmap")
      (synopsis "Unicode character picker and font browser")
      (description
       "This program allows you to browse through all the available Unicode
characters and categories for the installed fonts, and to examine their
detailed properties.  It is an easy way to find the character you might
only know by its Unicode name or code point.")
      (license license:gpl3+))))

(define-public bluefish
  (package
    (name "bluefish")
    (version "2.2.10")
    (source
     (origin
       (method url-fetch)
       (uri (string-append "http://www.bennewitz.com/bluefish/stable/source/"
                           name "-" version ".tar.gz"))
       (sha256
        (base32
         "1jw4has7lbp77lqmzvnnjmqcf0lacjfnka873lkkwdyrpzc4c1q4"))))
    (build-system gnu-build-system)
    (native-inputs
     `(("desktop-file-utils" ,desktop-file-utils)
       ("intltool" ,intltool)
       ("pkg-config" ,pkg-config)))
    (inputs
     `(("enchant" ,enchant)
       ("gtk+" ,gtk+)
       ("python" ,python-2)
       ("xmllint" ,libxml2)
       ("gucharmap" ,gucharmap)))
    (home-page "http://bluefish.openoffice.nl")
    (synopsis "Web development studio")
    (description
     "Bluefish is an editor targeted towards programmers and web developers,
with many options to write web sites, scripts and other code.
Bluefish supports many programming and markup languages.")
    (license license:gpl3+)))

(define-public gnome-system-monitor
  (package
    (name "gnome-system-monitor")
    (version "3.28.2")
    (source
     (origin
       (method url-fetch)
       (uri (string-append "mirror://gnome/sources/" name "/"
                           (version-major+minor version) "/"
                           name "-" version ".tar.xz"))
       (sha256
        (base32
         "164in885dyfvna5yjzgdyrbrsskvh5wzxdmkjgb4mbh54lzqd1zb"))))
    (build-system glib-or-gtk-build-system)
    (native-inputs
     `(("glib:bin" ,glib "bin") ; for glib-mkenums.
       ("intltool" ,intltool)
       ("itstool" ,itstool)
       ("libgtop" ,libgtop)
       ("polkit" ,polkit)
       ("pkg-config" ,pkg-config)))
    (inputs
     `(("gdk-pixbuf" ,gdk-pixbuf) ; for loading SVG files.
       ("gtk+" ,gtk+)
       ("gtkmm" ,gtkmm)
       ("librsvg" ,librsvg)
       ("libxml2" ,libxml2)
       ("libwnck" ,libwnck)))
    (home-page "https://wiki.gnome.org/Apps/SystemMonitor")
    (synopsis "Process viewer and system resource monitor for GNOME")
    (description
     "GNOME System Monitor is a GNOME process viewer and system monitor with
an attractive, easy-to-use interface.  It has features, such as a tree view
for process dependencies, icons for processes, the ability to hide processes,
graphical time histories of CPU/memory/swap usage and the ability to
kill/reinice processes.")
    (license license:gpl2+)))

(define-public python-pyatspi
  (package
    (name "python-pyatspi")
    (version "2.26.0")
    (source (origin
              (method url-fetch)
              (uri (string-append
                    "mirror://gnome/sources/pyatspi/"
                    (version-major+minor version)
                    "/pyatspi-" version ".tar.xz"))
              (sha256
               (base32
                "0xdnix7gxzgf75xy9ris4dd6b05mqwicw190b98xqmypydyf95n6"))))
    (build-system gnu-build-system)
    (native-inputs
     `(("pkg-config" ,pkg-config)))
    (inputs
     `(("python" ,python)
       ("python-pygobject" ,python-pygobject)))
    (synopsis "Python client bindings for D-Bus AT-SPI")
    (home-page "https://wiki.linuxfoundation.org/accessibility\
/atk/at-spi/at-spi_on_d-bus")
    (description
     "This package includes a python client library for the AT-SPI D-Bus
accessibility infrastructure.")
    (license license:lgpl2.0)
    (properties '((upstream-name . "pyatspi")))))

(define-public orca
  (package
    (name "orca")
    (version "3.28.1")
    (source (origin
              (method url-fetch)
              (uri (string-append
                    "mirror://gnome/sources/" name "/"
                    (version-major+minor version) "/"
                    name "-" version ".tar.xz"))
              (sha256
               (base32
                "04l5ccn7wf175gyq3blfpx0yh70ny06n161297jwc9idf951852g"))))
    (build-system glib-or-gtk-build-system)
    (arguments
     '(#:phases
       (modify-phases %standard-phases
         (add-before 'configure 'qualify-xkbcomp
           (lambda* (#:key inputs #:allow-other-keys)
             (let ((xkbcomp (string-append
                             (assoc-ref inputs "xkbcomp") "/bin/xkbcomp")))
               (substitute* "src/orca/orca.py"
                 (("'xkbcomp'") (format #f "'~a'" xkbcomp))))
             #t))
         (add-after 'install 'wrap-orca
           (lambda* (#:key outputs #:allow-other-keys)
             (let* ((out  (assoc-ref outputs "out"))
                    (prog (string-append out "/bin/orca")))
               (wrap-program prog
                 `("GI_TYPELIB_PATH" ":" prefix
                   (,(getenv "GI_TYPELIB_PATH")))
                 `("GST_PLUGIN_SYSTEM_PATH" ":" prefix
                   (,(getenv "GST_PLUGIN_SYSTEM_PATH")))
                 `("PYTHONPATH" ":" prefix
                   (,(getenv "PYTHONPATH")))))
             #t)))))
    (native-inputs
     `(("intltool" ,intltool)
       ("itstool" ,itstool)
       ("pkg-config" ,pkg-config)
       ("xmllint" ,libxml2)))
    (inputs
     `(("at-spi2-atk" ,at-spi2-atk)
       ("gsettings-desktop-schemas" ,gsettings-desktop-schemas)
       ("gstreamer" ,gstreamer)
       ("gst-plugins-base" ,gst-plugins-base)
       ("gst-plugins-good" ,gst-plugins-good)
       ("gtk+" ,gtk+)
       ("python" ,python)
       ("python-pygobject" ,python-pygobject)
       ("python-pyatspi" ,python-pyatspi)
       ("python-speechd" ,speech-dispatcher)
       ("xkbcomp" ,xkbcomp)))
    (synopsis
     "Screen reader for individuals who are blind or visually impaired")
    (home-page "https://wiki.gnome.org/Projects/Orca")
    (description
     "Orca is a screen reader that provides access to the graphical desktop
via speech and refreshable braille.  Orca works with applications and toolkits
that support the Assistive Technology Service Provider Interface (AT-SPI).")
    (license license:lgpl2.1+)))

(define-public gspell
  (package
    (name "gspell")
    (version "1.8.1")
    (source (origin
              (method url-fetch)
              (uri (string-append "mirror://gnome/sources/" name "/"
                                  (version-major+minor version) "/"
                                  name "-" version ".tar.xz"))
              (sha256
               (base32
                "1rdv873ixhwr15jwgc2z6k6y0hj353fqnwsy7zkh0c30qwiiv6l1"))
              (patches (search-patches "gspell-dash-test.patch"))))
    (build-system glib-or-gtk-build-system)
    (arguments
     '(#:phases
       (modify-phases %standard-phases
         (add-before 'check 'pre-check
           (lambda* (#:key inputs #:allow-other-keys)
             ;; Tests require a running X server.
             (system "Xvfb :1 &")
             (setenv "DISPLAY" ":1")

             ;; For the missing /etc/machine-id.
             (setenv "DBUS_FATAL_WARNINGS" "0")

             ;; Allow Enchant and its Aspell backend to find the en_US
             ;; dictionary.
             (setenv "ASPELL_DICT_DIR"
                     (string-append (assoc-ref inputs "aspell-dict-en")
                                    "/lib/aspell"))
             #t)))))
    (inputs
     `(("gtk+" ,gtk+)
       ("glib" ,glib)
       ("iso-codes" ,iso-codes)))
    (native-inputs
     `(("glib" ,glib "bin")
       ("pkg-config" ,pkg-config)
       ("xmllint" ,libxml2)

       ;; For tests.
       ("aspell-dict-en" ,aspell-dict-en)
       ("xorg-server" ,xorg-server)))
    (propagated-inputs
     `(("enchant" ,enchant)))            ;enchant.pc is required by gspell-1.pc
    (home-page "https://wiki.gnome.org/Projects/gspell")
    (synopsis "GNOME's alternative spell checker")
    (description
     "gspell provides a flexible API to add spell-checking to a GTK+
application.  It provides a GObject API, spell-checking to text entries and
text views, and buttons to choose the language.")
    (license license:gpl2+)))

(define-public gnome-planner
  (package
    (name "gnome-planner")
    (version "0.14.6")
    (source (origin
              (method url-fetch)
              (uri (string-append "mirror://gnome/sources/planner/"
                                  (version-major+minor version) "/planner-"
                                  version ".tar.xz"))
              (sha256
               (base32
                "15h6ps58giy5r1g66sg1l4xzhjssl362mfny2x09khdqsvk2j38k"))))
    (build-system glib-or-gtk-build-system)
    (arguments
     ;; Disable the Python bindings because the Planner program functions
     ;; without them, and (as of 2017-06-13) we have not packaged all of
     ;; packages that are necessary for building the Python bindings.
     `(#:configure-flags
       (list "--disable-python"
             ,@(if (string=? "aarch64-linux" (%current-system))
                   '("--build=aarch64-unknown-linux-gnu")
                   '()))))
    (inputs
     `(("libgnomecanvas" ,libgnomecanvas)
       ("libgnomeui" ,libgnomeui)
       ("libglade" ,libglade)
       ("gnome-vfs" ,gnome-vfs)
       ("gconf" ,gconf)
       ("libxml2" ,libxml2)
       ("libxslt" ,libxslt)
       ("gtk+" ,gtk+)
       ("glib" ,glib)))
    (native-inputs
     `(("intltool" ,intltool)
       ("scrollkeeper" ,scrollkeeper)
       ("pkg-config" ,pkg-config)))
    (home-page "https://wiki.gnome.org/Apps/Planner")
    (synopsis "Project management software for the GNOME desktop")
    (description
     "GNOME Planner is a project management tool based on the Work Breakdown
Structure (WBS).  Its goal is to enable you to easily plan projects.  Based on
the resources, tasks, and constraints that you define, Planner generates
various views into a project.  For example, Planner can show a Gantt chart of
the project.  It can show a detailed summary of tasks including their
duration, cost, and current progress.  It can also show a report of resource
utilization that highlights under-utilized and over-utilized resources.  These
views can be printed as PDF or PostScript files, or exported to HTML.")
    (license license:gpl2+)))

(define-public lollypop
  (package
    (name "lollypop")
    (version "0.9.521")
    (source
     (origin
       (method url-fetch)
       (uri (string-append "https://gitlab.gnome.org/World/lollypop/uploads/"
                           "e4df2ed75c5ed71d64afcc668e579b2a/"
                           name "-" version ".tar.xz"))
       (sha256
        (base32
         "0knsqh24siyw98vmiq6b1hzq4y4cazs9f1hq1js9c96hqqj9rvdx"))))
    (build-system meson-build-system)
    (arguments
     `(#:imported-modules ((guix build python-build-system)
                           ,@%meson-build-system-modules)
       #:glib-or-gtk? #t
       #:tests? #f ; no test suite
       #:phases
       (modify-phases %standard-phases
         (add-after 'install 'wrap-program
           (lambda* (#:key outputs #:allow-other-keys)
             (let ((out               (assoc-ref outputs "out"))
                   (gi-typelib-path   (getenv "GI_TYPELIB_PATH")))
               (wrap-program (string-append out "/bin/lollypop")
                 `("GI_TYPELIB_PATH" ":" prefix (,gi-typelib-path))))
             #t))
         (add-after 'install 'wrap
           (@@ (guix build python-build-system) wrap)))))
    (native-inputs
     `(("intltool" ,intltool)
       ("itstool" ,itstool)
       ("glib:bin" ,glib "bin")         ; For glib-compile-resources
       ("gtk+:bin" ,gtk+ "bin")         ; For gtk-update-icon-cache
       ("pkg-config" ,pkg-config)))
    (inputs
     `(("gobject-introspection" ,gobject-introspection)
       ("gst-plugins-base" ,gst-plugins-base)
       ("libnotify" ,libnotify)
       ("libsecret" ,libsecret)
       ("libsoup" ,libsoup)
       ("python" ,python)
       ("python-beautifulsoup4" ,python-beautifulsoup4)
       ("python-gst" ,python-gst)
       ("python-pycairo" ,python-pycairo)
       ("python-pygobject" ,python-pygobject)
       ("python-pylast" ,python-pylast)
       ("totem-pl-parser" ,totem-pl-parser)
       ("webkitgtk" ,webkitgtk)))
    (propagated-inputs
     `(;; gst-plugins-base is required to start Lollypop,
       ;; the others are required to play streaming.
       ("gst-plugins-good" ,gst-plugins-good)
       ("gst-plugins-ugly" ,gst-plugins-ugly)))
    (home-page "https://wiki.gnome.org/Apps/Lollypop")
    (synopsis "GNOME music playing application")
    (description
     "Lollypop is a music player designed to play well with GNOME desktop.
Lollypop plays audio formats such as mp3, mp4, ogg and flac and gets information
from artists and tracks from the web.  It also fetches cover artworks
automatically and it can stream songs from online music services and charts.")
    (license license:gpl3+)))

(define-public gnome-video-effects
  (package
    (name "gnome-video-effects")
    (version "0.4.3")
    (source (origin
              (method url-fetch)
              (uri (string-append "mirror://gnome/sources/" name "/"
                                  (version-major+minor version) "/" name "-"
                                  version ".tar.xz"))
              (sha256
               (base32
                "06c2f1kihyhawap1s3zg5w7q7fypsybkp7xry4hxkdz4mpsy0zjs"))))
    (build-system glib-or-gtk-build-system)
    (arguments
     `(#:out-of-source? #f))
    (native-inputs
     `(("glib:bin" ,glib "bin")
       ("intltool" ,intltool)
       ("gettext" ,gettext-minimal)
       ("pkg-config" ,pkg-config)))
    (home-page "https://wiki.gnome.org/Projects/GnomeVideoEffects")
    (synopsis "Video effects for Cheese and other GNOME applications")
    (description
     "A collection of GStreamer video filters and effects to be used in
photo-booth-like software, such as Cheese.")
    (license license:gpl2+)))

(define-public cheese
  (package
    (name "cheese")
    (version "3.28.0")
    (source (origin
              (method url-fetch)
              (uri (string-append "mirror://gnome/sources/" name "/"
                                  (version-major+minor version) "/" name "-"
                                  version ".tar.xz"))
              (sha256
               (base32
                "06da5qc5hdvwwd5vkbgbx8pjx1l3mvr07yrnnv3v1hfc3wp7l7jw"))))
    (arguments
     ;; Tests require GDK.
     `(#:tests? #f
       #:phases
       (modify-phases %standard-phases
         (add-before 'install 'skip-gtk-update-icon-cache
           (lambda _
             ;; Don't create 'icon-theme.cache'
             (substitute* "Makefile"
               (("gtk-update-icon-cache") (which "true")))
             #t))
         (add-after 'install 'wrap-cheese
           (lambda* (#:key inputs outputs #:allow-other-keys)
             (let ((out             (assoc-ref outputs "out"))
                   (gst-plugin-path (getenv "GST_PLUGIN_SYSTEM_PATH")))
               (wrap-program (string-append out "/bin/cheese")
                 `("GST_PLUGIN_SYSTEM_PATH" ":" prefix (,gst-plugin-path))))
             #t)))))
    (build-system glib-or-gtk-build-system)
    (native-inputs
     `(("glib:bin" ,glib "bin")
       ("intltool" ,intltool)
       ("itstool" ,itstool)
       ("libxml2" ,libxml2)
       ("pkg-config" ,pkg-config)
       ("vala" ,vala)))
    (propagated-inputs
     `(("gnome-video-effects" ,gnome-video-effects)
       ("clutter" ,clutter)
       ("clutter-gst" ,clutter-gst)
       ("clutter-gtk" ,clutter-gtk)
       ("libcanberra" ,libcanberra)
       ("gdk-pixbuf" ,gdk-pixbuf)
       ("glib" ,glib)
       ("gstreamer" ,gstreamer)))
    (inputs
     `(("gnome-desktop" ,gnome-desktop)
       ("gobject-introspection" ,gobject-introspection)
       ("gst-plugins-base" ,gst-plugins-base)
       ("gst-plugins-bad" ,gst-plugins-bad)
       ("gtk+" ,gtk+)
       ("libx11" ,libx11)
       ("libxtst" ,libxtst)))
    (home-page "https://wiki.gnome.org/Apps/Cheese")
    (synopsis "Webcam photo booth software for GNOME")
    (description
     "Cheese uses your webcam to take photos and videos.  Cheese can also
apply fancy special effects and lets you share the fun with others.")
    (license license:gpl2+)))

(define-public sound-juicer
  (package
    (name "sound-juicer")
    (version "3.24.0")
    (source
     (origin
       (method url-fetch)
       (uri (string-append "mirror://gnome/sources/" name "/"
                           (version-major+minor version) "/"
                           name "-" version ".tar.xz"))
       (sha256
        (base32
         "19qg4xv0f9rkq34lragkmhii1llxsa87llbl28i759b0ks4f6sny"))))
    (build-system glib-or-gtk-build-system)
    (native-inputs
     `(("desktop-file-utils" ,desktop-file-utils)
       ("intltool" ,intltool)
       ("itstool" ,itstool)
       ("pkg-config" ,pkg-config)
       ("xmllint" ,libxml2)))
    (inputs
     `(("gtk+" ,gtk+)
       ("gsettings-desktop-schemas" ,gsettings-desktop-schemas)
       ("gstreamer" ,gstreamer)
       ("gst-plugins-base" ,gst-plugins-base)
       ("gst-plugins-good" ,gst-plugins-good)
       ("iso-codes" ,iso-codes)
       ("libbrasero-media3" ,brasero)
       ("libcanberra" ,libcanberra)
       ("libdiscid" ,libdiscid)
       ("libmusicbrainz" ,libmusicbrainz)
       ("neon" ,neon)))
    (home-page "https://wiki.gnome.org/Apps/SoundJuicer")
    (synopsis "Audio music cd ripper")
    (description "Sound Juicer extracts audio from compact discs and convert it
into audio files that a personal computer or digital audio player can play.
It supports ripping to any audio codec supported by a GStreamer plugin, such as
mp3, Ogg Vorbis and FLAC")
    (license license:gpl2+)))

(define-public soundconverter
  (package
    (name "soundconverter")
    (version "3.0.1")
    (source
     (origin
       (method url-fetch)
       (uri (string-append "https://launchpad.net/soundconverter/trunk/"
                           version "/+download/"
                           "soundconverter-" version ".tar.xz"))

       (sha256
        (base32 "1d6x1yf8psqbd9zbybxivfqg55khcnngp2mn92l161dfdk9512c5"))
       (patches
        (search-patches
         "soundconverter-remove-gconf-dependency.patch"))))
    (build-system glib-or-gtk-build-system)
    (arguments
     `(#:imported-modules ((guix build python-build-system)
                           (guix build glib-or-gtk-build-system)
                           ,@%gnu-build-system-modules)

       #:modules ((guix build glib-or-gtk-build-system)
                  (guix build utils)
                  ((guix build gnu-build-system) #:prefix gnu:)
                  ((guix build python-build-system) #:prefix python:))

       #:phases
       (modify-phases %standard-phases
         (add-after 'install 'wrap-soundconverter-for-python
           (assoc-ref python:%standard-phases 'wrap))
         (add-after 'install 'wrap-soundconverter
           (lambda* (#:key inputs outputs #:allow-other-keys)
             (let ((out               (assoc-ref outputs "out"))
                   (gi-typelib-path   (getenv "GI_TYPELIB_PATH"))
                   (gst-plugin-path   (getenv "GST_PLUGIN_SYSTEM_PATH")))
               (wrap-program (string-append out "/bin/soundconverter")
                 `("GI_TYPELIB_PATH"        ":" prefix (,gi-typelib-path))
                 `("GST_PLUGIN_SYSTEM_PATH" ":" prefix (,gst-plugin-path))))
             #t)))))
    (native-inputs
     `(("intltool" ,intltool)
       ("pkg-config" ,pkg-config)
       ("glib:bin" ,glib "bin")))
    (inputs
     `(("gtk+" ,gtk+)
       ("python" ,python)
       ("python-pygobject" ,python-pygobject)
       ("gstreamer" ,gstreamer)
       ("gst-plugins-base" ,gst-plugins-base)))
    (home-page "http://soundconverter.org/")
    (synopsis "Convert between audio formats with a graphical interface")
    (description
     "SoundConverter supports converting between many audio formats including
Opus, Ogg Vorbis, FLAC and more.  It supports parallel conversion, and
configurable file renaming. ")
    (license license:gpl3)))

(define-public workrave
  (package
    (name "workrave")
    (version "1.10.23")
    (source
     (origin
       (method git-fetch)
       (uri (git-reference
             (url "https://github.com/rcaelers/workrave.git")
             (commit (string-append "v" (string-map
                                         (match-lambda (#\. #\_) (chr chr))
                                         version)))))
       (file-name (git-file-name name version))
       (sha256
        (base32 "1qhlwfhwk5agv4904d6bsf83k9k89q7bms6agg967vsca4905vcw"))))
    (build-system glib-or-gtk-build-system)
    (propagated-inputs `(("glib" ,glib)
                         ("gtk+" ,gtk+)
                         ("gdk-pixbuf" ,gdk-pixbuf)
                         ("gtkmm" ,gtkmm)
                         ("glibmm" ,glibmm)
                         ("libx11" ,libx11)
                         ("libxtst" ,libxtst)
                         ("dconf" ,dconf)
                         ("libice" ,libice)))
    (inputs `(("libsm" ,libsm)
              ("python-cheetah" ,python2-cheetah)))
    (native-inputs `(("glib" ,glib "bin")
                     ("pkg-config" ,pkg-config)
                     ("gettext" ,gnu-gettext)
                     ("autoconf" ,autoconf)
                     ("autoconf-archive" , autoconf-archive)
                     ("automake" ,automake)
                     ("libtool" ,libtool)
                     ("intltool" ,intltool)
                     ("libxscrnsaver" ,libxscrnsaver)
                     ("gobject-introspection" ,gobject-introspection)
                     ("python2" ,python-2)))
    (synopsis "Tool to help prevent repetitive strain injury (RSI)")
    (description
     "Workrave is a program that assists in the recovery and prevention of
repetitive strain injury (@dfn{RSI}).  The program frequently alerts you to take
micro-pauses and rest breaks, and restricts you to your daily limit.")
    (home-page "http://www.workrave.org")
    (license license:gpl3+)))

(define-public ghex
  (package
    (name "ghex")
    (version "3.18.3")
    (source (origin
              (method url-fetch)
              (uri (string-append "mirror://gnome/sources/ghex/"
                                  (version-major+minor version) "/"
                                  "ghex-" version ".tar.xz"))
              (sha256
               (base32
                "1lq8920ad2chi9ibmyq0x9hg9yk63b0kdbzid03w42cwdzw50x66"))))
    (build-system glib-or-gtk-build-system)
    (native-inputs
     `(("pkg-config" ,pkg-config)
       ("gnome-common" ,gnome-common)
       ("which" ,which)
       ("intltool" ,intltool)
       ("yelp-tools" ,yelp-tools)
       ("desktop-file-utils" ,desktop-file-utils))) ; for 'desktop-file-validate'
    (inputs
     `(("atk" ,atk)
       ("gtk" ,gtk+)))
    (synopsis "GNOME hexadecimal editor")
    (description "The GHex program can view and edit files in two ways:
hexadecimal or ASCII.  It is useful for editing binary files in general.")
    (home-page "https://wiki.gnome.org/Apps/Ghex")
    (license license:gpl2)))

(define-public libdazzle
  (package
    (name "libdazzle")
    (version "3.28.5")
    (source (origin
              (method url-fetch)
              (uri (string-append "mirror://gnome/sources/libdazzle/"
                                  (version-major+minor version) "/"
                                  "libdazzle-" version ".tar.xz"))
              (sha256
               (base32
                "08qdwv2flywnh6kibkyv0pnm67pk8xlmjh4yqx6hf13hyhkxkqgg"))))
    (build-system meson-build-system)
    (arguments
     `(#:phases
       (modify-phases %standard-phases
         (add-after 'unpack 'disable-failing-test
           (lambda _
             ;; Disable failing test.
             (substitute* "tests/meson.build"
               (("test\\('test-application") "#"))
             #t))
         (add-before 'check 'pre-check
           (lambda _
             ;; Tests require a running X server.
             (system "Xvfb :1 &")
             (setenv "DISPLAY" ":1")
             #t)))))
    (native-inputs
     `(("glib" ,glib "bin")             ; glib-compile-resources
       ("pkg-config" ,pkg-config)
       ;; For tests.
       ("xorg-server" ,xorg-server)))
    (inputs
     `(("glib" ,glib)
       ("gobject-introspection" ,gobject-introspection)
       ("gtk+" ,gtk+)
       ("vala" ,vala)))
    (home-page "https://gitlab.gnome.org/GNOME/libdazzle")
    (synopsis "Companion library to GObject and Gtk+")
    (description "The libdazzle library is a companion library to GObject and
Gtk+.  It provides various features that the authors wish were in the
underlying library but cannot for various reasons.  In most cases, they are
wildly out of scope for those libraries.  In other cases, they are not quite
generic enough to work for everyone.")
    (license license:gpl3+)))

(define-public evolution
  (package
    (name "evolution")
    (version "3.28.1")
    (source (origin
              (method url-fetch)
              (uri (string-append "mirror://gnome/sources/evolution/"
                                  (version-major+minor version) "/"
                                  "evolution-" version ".tar.xz"))
              (sha256
               (base32
                "0sdv5lg2vlz5f4raymz9d8a5jq4j18vbqyigaip6508p3bjnfj8l"))))
    (build-system cmake-build-system)
    (arguments
     `(#:configure-flags
       (list "-DENABLE_PST_IMPORT=OFF"    ; libpst is not packaged
             "-DENABLE_LIBCRYPTUI=OFF"))) ; libcryptui hasn't seen a release
                                          ; in four years and cannot be built.
    (native-inputs
     `(("glib" ,glib "bin")               ; glib-mkenums
       ("pkg-config" ,pkg-config)
       ("intltool" ,intltool)
       ("itstool" ,itstool)))
    (inputs
     `(("enchant" ,enchant)
       ("evolution-data-server" ,evolution-data-server) ; must be the same version
       ("gcr" ,gcr)
       ("gnome-autoar" ,gnome-autoar)
       ("gnome-desktop" ,gnome-desktop)
       ("gtkspell3" ,gtkspell3)
       ("highlight" ,highlight)
       ("libcanberra" ,libcanberra)
       ("libgweather" ,libgweather)
       ("libnotify" ,libnotify)
       ("libsoup" ,libsoup)
       ("nss" ,nss)
       ("openldap" ,openldap)
       ("webkitgtk" ,webkitgtk)
       ("ytnef" ,ytnef)))
    (home-page "https://gitlab.gnome.org/GNOME/evolution")
    (synopsis "Manage your email, contacts and schedule")
    (description "Evolution is a personal information management application
that provides integrated mail, calendaring and address book
functionality.")
    ;; See COPYING for details.
    (license (list license:lgpl2.1 license:lgpl3 ; either one of these
                   license:openldap2.8 ; addressbook/gui/component/openldap-extract.h
                   license:lgpl2.1+))))  ; smime/lib/*<|MERGE_RESOLUTION|>--- conflicted
+++ resolved
@@ -5765,24 +5765,21 @@
                    #t))))
     (build-system meson-build-system)
     (arguments
-<<<<<<< HEAD
-     '(#:glib-or-gtk? #t
+     `(#:glib-or-gtk? #t
+       #:disallowed-references ((,glib "bin")
+                                ,inkscape ,libxslt
+                                ,ruby-sass)
        #:configure-flags
        (list "-Dsystemd=false"
              ;; Otherwise, the RUNPATH will lack the final path component.
              (string-append "-Dc_link_args=-Wl,-rpath="
                             (assoc-ref %outputs "out")
                             "/lib/gnome-shell"))
-=======
-     `(#:disallowed-references ((,glib "bin")
-                                ,inkscape ,libxslt
-                                ,ruby-sass)
-
-       #:modules ((guix build glib-or-gtk-build-system)
+
+       #:modules ((guix build meson-build-system)
                   (guix build utils)
                   (srfi srfi-1))
 
->>>>>>> 93f178b5
        #:phases
        (modify-phases %standard-phases
          (add-after 'unpack 'fix-keysdir
@@ -5790,7 +5787,6 @@
              (let* ((out     (assoc-ref outputs "out"))
                     (keysdir (string-append
                               out "/share/gnome-control-center/keybindings")))
-<<<<<<< HEAD
                (substitute* "meson.build"
                  (("keysdir =.*")
                   (string-append "keysdir = '" keysdir "'\n")))
@@ -5826,26 +5822,7 @@
                     `("PYTHONPATH"      ":" prefix (,python-path))
                     `("GI_TYPELIB_PATH" ":" prefix (,gi-typelib-path))))
                 '("gnome-shell-extension-tool" "gnome-shell-perf-tool"))
-               #t))))))
-=======
-               (zero? (system* "make"
-                               (string-append "keysdir=" keysdir)
-                               "install")))))
-         (add-after
-          'install 'wrap-programs
-          (lambda* (#:key outputs #:allow-other-keys)
-            (let ((out              (assoc-ref outputs "out"))
-                  (gi-typelib-path  (getenv "GI_TYPELIB_PATH"))
-                  (python-path      (getenv "PYTHONPATH")))
-              (wrap-program (string-append out "/bin/gnome-shell")
-                `("GI_TYPELIB_PATH" ":" prefix (,gi-typelib-path)))
-              (for-each
-               (lambda (prog)
-                 (wrap-program (string-append out "/bin/" prog)
-                   `("PYTHONPATH"      ":" prefix (,python-path))
-                   `("GI_TYPELIB_PATH" ":" prefix (,gi-typelib-path))))
-               '("gnome-shell-extension-tool" "gnome-shell-perf-tool"))
-              #t)))
+               #t)))
          (replace 'glib-or-gtk-wrap
            (let ((wrap (assoc-ref %standard-phases 'glib-or-gtk-wrap)))
              (lambda* (#:key inputs outputs #:allow-other-keys #:rest rest)
@@ -5855,7 +5832,6 @@
                (wrap #:inputs (fold alist-delete inputs
                                     '("inkscape" "intltool" "glib:bin"))
                      #:outputs outputs)))))))
->>>>>>> 93f178b5
     (native-inputs
      `(("glib:bin" ,glib "bin") ; for glib-compile-schemas, etc.
        ("desktop-file-utils" ,desktop-file-utils) ; for update-desktop-database
