;;; GNU Guix --- Functional package management for GNU
;;; Copyright © 2013, 2015 Andreas Enge <andreas@enge.fr>
;;; Copyright © 2014, 2015, 2016, 2017, 2018, 2019, 2020, 2021 Ludovic Courtès <ludo@gnu.org>
;;; Copyright © 2014 Ian Denhardt <ian@zenhack.net>
;;; Copyright © 2014, 2016, 2020 Eric Bavier <bavier@posteo.net>
;;; Copyright © 2014, 2015 Federico Beffa <beffa@fbengineering.ch>
;;; Copyright © 2015, 2016 Sou Bunnbu <iyzsong@gmail.com>
;;; Copyright © 2015 Mathieu Lirzin <mthl@openmailbox.org>
;;; Copyright © 2015, 2017 Andy Wingo <wingo@igalia.com>
;;; Copyright © 2015 David Hashe <david.hashe@dhashe.com>
;;; Copyright © 2015, 2016, 2017, 2018, 2019, 2020 Ricardo Wurmus <rekado@elephly.net>
;;; Copyright © 2015, 2016, 2017, 2018, 2021 Mark H Weaver <mhw@netris.org>
;;; Copyright © 2015 David Thompson <davet@gnu.org>
;;; Copyright © 2015, 2016, 2017, 2018, 2019, 2020, 2021 Efraim Flashner <efraim@flashner.co.il>
;;; Copyright © 2016, 2017, 2018 Rene Saavedra <pacoon@protonmail.com>
;;; Copyright © 2016 Jochem Raat <jchmrt@riseup.net>
;;; Copyright © 2016, 2017, 2019 Kei Kebreau <kkebreau@posteo.net>
;;; Copyright © 2016 Jan Nieuwenhuizen <janneke@gnu.org>
;;; Copyright © 2016 Roel Janssen <roel@gnu.org>
;;; Copyright © 2016, 2018 Leo Famulari <leo@famulari.name>
;;; Copyright © 2016 Alex Griffin <a@ajgrf.com>
;;; Copyright © 2016, 2017 Nikita <nikita@n0.is>
;;; Copyright © 2016 David Craven <david@craven.ch>
;;; Copyright © 2016–2021 Tobias Geerinckx-Rice <me@tobias.gr>
;;; Copyright © 2017 Thomas Danckaert <post@thomasdanckaert.be>
;;; Copyright © 2017 Hartmut Goebel <h.goebel@crazy-compilers.com>
;;; Copyright © 2017, 2018 nee <nee-git@hidamari.blue>
;;; Copyright © 2017 Chris Marusich <cmmarusich@gmail.com>
;;; Copyright © 2017 Mohammed Sadiq <sadiq@sadiqpk.org>
;;; Copyright © 2017, 2020, 2021 Brendan Tildesley <mail@brendan.scot>
;;; Copyright © 2017, 2018 Rutger Helling <rhelling@mykolab.com>
;;; Copyright © 2018 Jovany Leandro G.C <bit4bit@riseup.net>
;;; Copyright © 2018 Vasile Dumitrascu <va511e@yahoo.com>
;;; Copyright © 2018 Björn Höfling <bjoern.hoefling@bjoernhoefling.de>
;;; Copyright © 2018, 2019 Timothy Sample <samplet@ngyro.com>
;;; Copyright © 2019 Danny Milosavljevic <dannym@scratchpost.org>
;;; Copyright © 2019, 2020 Marius Bakke <mbakke@fastmail.com>
;;; Copyright © 2019 Florian Pelz <pelzflorian@pelzflorian.de>
;;; Copyright © 2019 Giacomo Leidi <goodoldpaul@autistici.org>
;;; Copyright © 2019 Jelle Licht <jlicht@fsfe.org>
;;; Copyright © 2019 Jonathan Frederickson <jonathan@terracrypt.net>
;;; Copyright © 2019, 2020, 2021 Maxim Cournoyer <maxim.cournoyer@gmail.com>
;;; Copyright © 2019, 2020 Martin Becze <mjbecze@riseup.net>
;;; Copyright © 2019 David Wilson <david@daviwil.com>
;;; Copyright © 2019, 2020 Raghav Gururajan <raghavgururajan@disroot.org>
;;; Copyright © 2019, 2020 Jonathan Brielmaier <jonathan.brielmaier@web.de>
;;; Copyright © 2019, 2020, 2021 Liliana Marie Prikler <liliana.prikler@gmail.com>
;;; Copyright © 2020 Oleg Pykhalov <go.wigust@gmail.com>
;;; Copyright © 2020 Pierre Neidhardt <mail@ambrevar.xyz>
;;; Copyright © 2020 raingloom <raingloom@riseup.net>
;;; Copyright © 2020, 2021 Nicolas Goaziou <mail@nicolasgoaziou.fr>
;;; Copyright © 2020 Naga Malleswari <nagamalli@riseup.net>
;;; Copyright © 2020 Ryan Prior <rprior@protonmail.com>
;;; Copyright © 2020, 2021 Vinicius Monego <monego@posteo.net>
;;; Copyright © 2020, 2021 Brice Waegeneire <brice@waegenei.re>
;;; Copyright © 2020 Arun Isaac <arunisaac@systemreboot.net>
;;; Copyright © 2020 Michael Rohleder <mike@rohleder.de>
;;; Copyright © 2020 Tim Gesthuizen <tim.gesthuizen@yahoo.de>
;;; Copyright © 2020, 2021 Andy Tai <atai@atai.org>
;;; Copyright © 2020, 2021 Sébastien Lerique <sl@eauchat.org>
;;; Copyright © 2021 Trevor Hass <thass@okstate.edu>
;;; Copyright © 2021 Solene Rapenne <solene@perso.pw>
;;; Copyright © 2021 Guillaume Le Vaillant <glv@posteo.net>
;;; Copyright © 2021 Felix Gruber <felgru@posteo.net>
;;; Copyright © 2021 Maxime Devos <maximedevos@telenet.be>
;;; Copyright © 2021 Josselin Poiret <josselin.poiret@protonmail.ch>
;;; Copyright © 2021 Mathieu Othacehe <othacehe@gnu.org>
;;;
;;; This file is part of GNU Guix.
;;;
;;; GNU Guix is free software; you can redistribute it and/or modify it
;;; under the terms of the GNU General Public License as published by
;;; the Free Software Foundation; either version 3 of the License, or (at
;;; your option) any later version.
;;;
;;; GNU Guix is distributed in the hope that it will be useful, but
;;; WITHOUT ANY WARRANTY; without even the implied warranty of
;;; MERCHANTABILITY or FITNESS FOR A PARTICULAR PURPOSE.  See the
;;; GNU General Public License for more details.
;;;
;;; You should have received a copy of the GNU General Public License
;;; along with GNU Guix.  If not, see <http://www.gnu.org/licenses/>.

(define-module (gnu packages gnome)
  #:use-module (gnu packages)
  #:use-module (gnu packages admin)
  #:use-module (gnu packages aidc)
  #:use-module (gnu packages aspell)
  #:use-module (gnu packages autotools)
  #:use-module (gnu packages avahi)
  #:use-module (gnu packages backup)
  #:use-module (gnu packages base)
  #:use-module (gnu packages bash)
  #:use-module (gnu packages bison)
  #:use-module (gnu packages boost)
  #:use-module (gnu packages build-tools)
  #:use-module (gnu packages calendar)
  #:use-module (gnu packages cdrom)
  #:use-module (gnu packages check)
  #:use-module (gnu packages cmake)
  #:use-module (gnu packages compression)
  #:use-module (gnu packages crates-io)
  #:use-module (gnu packages crates-graphics)
  #:use-module (gnu packages crates-gtk)
  #:use-module (gnu packages cups)
  #:use-module (gnu packages curl)
  #:use-module (gnu packages cyrus-sasl)
  #:use-module (gnu packages databases)
  #:use-module (gnu packages dbm)
  #:use-module (gnu packages djvu)
  #:use-module (gnu packages dns)
  #:use-module (gnu packages docbook)
  #:use-module (gnu packages docker)
  #:use-module (gnu packages documentation)
  #:use-module (gnu packages enchant)
  #:use-module (gnu packages flex)
  #:use-module (gnu packages fonts)
  #:use-module (gnu packages file-systems)
  #:use-module (gnu packages fontutils)
  #:use-module (gnu packages freedesktop)
  #:use-module (gnu packages game-development)
  #:use-module (gnu packages gcc)
  #:use-module (gnu packages gettext)
  #:use-module (gnu packages ghostscript)
  #:use-module (gnu packages gimp)
  #:use-module (gnu packages gl)
  #:use-module (gnu packages glib)
  #:use-module (gnu packages gnupg)
  #:use-module (gnu packages gnuzilla)
  #:use-module (gnu packages geo)
  #:use-module (gnu packages gperf)
  #:use-module (gnu packages graphviz)
  #:use-module (gnu packages gstreamer)
  #:use-module (gnu packages gtk)
  #:use-module (gnu packages guile)
  #:use-module (gnu packages haskell-xyz)
  #:use-module (gnu packages ibus)
  #:use-module (gnu packages icu4c)
  #:use-module (gnu packages image)
  #:use-module (gnu packages imagemagick)
  #:use-module (gnu packages inkscape)
  #:use-module (gnu packages iso-codes)
  #:use-module (gnu packages kerberos)
  #:use-module (gnu packages language)
  #:use-module (gnu packages libcanberra)
  #:use-module (gnu packages libffi)
  #:use-module (gnu packages libunistring)
  #:use-module (gnu packages libunwind)
  #:use-module (gnu packages libusb)
  #:use-module (gnu packages linux)
  #:use-module (gnu packages lirc)
  #:use-module (gnu packages llvm)
  #:use-module (gnu packages lua)
  #:use-module (gnu packages mail)
  #:use-module (gnu packages man)
  #:use-module (gnu packages markup)
  #:use-module (gnu packages mp3)
  #:use-module (gnu packages multiprecision)
  #:use-module (gnu packages music)
  #:use-module (gnu packages ncurses)
  #:use-module (gnu packages nettle)
  #:use-module (gnu packages networking)
  #:use-module (gnu packages ninja)
  #:use-module (gnu packages node)
  #:use-module (gnu packages nss)
  #:use-module (gnu packages ocr)
  #:use-module (gnu packages openldap)
  #:use-module (gnu packages package-management)
  #:use-module (gnu packages password-utils)
  #:use-module (gnu packages pcre)
  #:use-module (gnu packages pdf)
  #:use-module (gnu packages perl)
  #:use-module (gnu packages photo)
  #:use-module (gnu packages pkg-config)
  #:use-module (gnu packages polkit)
  #:use-module (gnu packages popt)
  #:use-module (gnu packages pretty-print)
  #:use-module (gnu packages protobuf)
  #:use-module (gnu packages pulseaudio)
  #:use-module (gnu packages python)
  #:use-module (gnu packages python-crypto)
  #:use-module (gnu packages python-web)
  #:use-module (gnu packages python-xyz)
  #:use-module (gnu packages rdesktop)
  #:use-module (gnu packages rdf)
  #:use-module (gnu packages readline)
  #:use-module (gnu packages ruby)
  #:use-module (gnu packages rust)
  #:use-module (gnu packages samba)
  #:use-module (gnu packages scanner)
  #:use-module (gnu packages sdl)
  #:use-module (gnu packages search)
  #:use-module (gnu packages selinux)
  #:use-module (gnu packages slang)
  #:use-module (gnu packages speech)
  #:use-module (gnu packages spice)
  #:use-module (gnu packages sqlite)
  #:use-module (gnu packages ssh)
  #:use-module (gnu packages swig)
  #:use-module (gnu packages tex)
  #:use-module (gnu packages time)
  #:use-module (gnu packages tls)
  #:use-module (gnu packages valgrind)
  #:use-module (gnu packages version-control)
  #:use-module (gnu packages video)
  #:use-module (gnu packages virtualization)
  #:use-module (gnu packages vpn)
  #:use-module (gnu packages web)
  #:use-module (gnu packages webkit)
  #:use-module (gnu packages xdisorg)
  #:use-module (gnu packages xiph)
  #:use-module (gnu packages xml)
  #:use-module (gnu packages xorg)
  #:use-module (gnu artwork)
  #:use-module (guix build-system cargo)
  #:use-module (guix build-system cmake)
  #:use-module (guix build-system glib-or-gtk)
  #:use-module (guix build-system gnu)
  #:use-module (guix build-system meson)
  #:use-module (guix build-system python)
  #:use-module (guix build-system trivial)
  #:use-module (guix download)
  #:use-module (guix git-download)
  #:use-module ((guix licenses) #:prefix license:)
  #:use-module (guix packages)
  #:use-module (guix utils)
  #:use-module (guix gexp)
  #:use-module (ice-9 match)
  #:use-module (srfi srfi-1))

(define-public gupnp-igd
  (package
    (name "gupnp-igd")
    (version "1.2.0")
    (source
     (origin
       (method url-fetch)
       (uri
        (string-append "mirror://gnome/sources/" name "/"
                       (version-major+minor version) "/"
                       name "-" version ".tar.xz"))
       (sha256
        (base32 "1q9bw12ibih3yxpha3gm1dabyqg9gx6yxacbh4kxsgm1i84j0lab"))))
    (build-system meson-build-system)
    (outputs '("out" "doc"))
    (arguments
     `(#:glib-or-gtk? #t     ; To wrap binaries and compile schemas
       #:configure-flags (list "-Dgtk_doc=true")
       #:phases
       (modify-phases %standard-phases
         (add-after 'unpack 'patch-docbook-xml
           (lambda* (#:key inputs #:allow-other-keys)
             (with-directory-excursion "doc"
               (substitute* "gupnp-igd-docs.xml"
                 (("http://www.oasis-open.org/docbook/xml/4.1.2/")
                  (string-append (assoc-ref inputs "docbook-xml-4.1.2")
                                 "/xml/dtd/docbook/"))))
             #t))
         (add-before 'check 'set-home
           (lambda _
             ;; A test using GIO expects ~/.config/glib-2.0/settings to be
             ;; writable.
             (setenv "HOME" (getcwd))))
         (add-after 'install 'move-doc
           (lambda* (#:key outputs #:allow-other-keys)
             (let* ((out (assoc-ref outputs "out"))
                    (doc (assoc-ref outputs "doc")))
               (mkdir-p (string-append doc "/share"))
               (rename-file
                (string-append out "/share/gtk-doc")
                (string-append doc "/share/gtk-doc"))
               #t))))))
    (native-inputs
     `(("docbook-xml-4.1.2" ,docbook-xml-4.1.2)
       ("docbook-xsl" ,docbook-xsl)
       ("glib:bin" ,glib "bin")
       ("gobject-introspection" ,gobject-introspection)
       ("gsettings-desktop-schemas" ,gsettings-desktop-schemas)
       ("gtk-doc" ,gtk-doc/stable)
       ("pkg-config" ,pkg-config)))
    (propagated-inputs
     (list glib glib-networking gssdp gupnp libsoup))
    (synopsis "UPnP IGD for GNOME")
    (description "GUPnP-IGD is a library to handle UPnP IGD port mapping.")
    (home-page "https://gitlab.gnome.org/GNOME/gupnp-igd")
    (license license:lgpl2.1+)))

(define-public brasero
  (package
    (name "brasero")
    (version "3.12.3")
    (source (origin
             (method url-fetch)
             (uri (string-append "mirror://gnome/sources/brasero/"
                                 (version-major+minor version) "/"
                                 "brasero-" version ".tar.xz"))
             (sha256
              (base32
               "05gabybkl7xfinwx97i4scp9hic0dlxj7gh03dyj0hd16fp9wx47"))))
    (build-system glib-or-gtk-build-system)
    (arguments
     `(#:configure-flags (list
                          (string-append "--with-girdir="
                                         (assoc-ref %outputs "out")
                                         "/share/gir-1.0")
                          (string-append "--with-typelibdir="
                                         (assoc-ref %outputs "out")
                                         "/lib/girepository-1.0"))
       #:phases
       (modify-phases %standard-phases
         (add-before 'configure 'embed-growisofs-reference
           (lambda* (#:key inputs #:allow-other-keys)
             (let ((dvd+rw-tools (assoc-ref inputs "dvd+rw-tools")))
               (substitute* "plugins/growisofs/burn-growisofs.c"
                 (("(\")(growisofs)" _ prefix command)
                  (string-append prefix dvd+rw-tools "/bin/" command)))))))))
    (propagated-inputs
     (list hicolor-icon-theme))
    (native-inputs
     (list intltool
           itstool
           `(,glib "bin") ; glib-compile-schemas, etc.
           gobject-introspection
           pkg-config))
    (inputs
     (list dvd+rw-tools
           glib
           gnome-doc-utils
           gstreamer
           gst-plugins-base
           gtk+
           libcanberra
           libice
           libnotify
           libsm
           libxml2
           totem-pl-parser))
    (home-page "https://wiki.gnome.org/Apps/Brasero")
    (synopsis "CD/DVD burning tool for Gnome")
    (description "Brasero is an application to burn CD/DVD for the Gnome
Desktop.  It is designed to be as simple as possible and has some unique
features to enable users to create their discs easily and quickly.")
    (license license:gpl2+)))

;;; Minimal variant, used to break a cycle with Inkscape.
(define-public libcloudproviders-minimal
  (package
    (name "libcloudproviders-minimal")
    (version "0.3.1")
    (source
     (origin
       (method url-fetch)
       (uri
        (string-append "mirror://gnome/sources/libcloudproviders/"
                       (version-major+minor version)
                       "/libcloudproviders-" version ".tar.xz"))
       (sha256
        (base32 "0aars24myf6n8b8hm1n12hsgcm54097kpbpm4ba31zp1l4y22qs7"))))
    (build-system meson-build-system)
    (arguments
     `(#:glib-or-gtk? #t             ; To wrap binaries and/or compile schemas
       #:configure-flags (list "-Dintrospection=false"
                               "-Denable-gtk-doc=false"
                               "-Dvapigen=false")))
    (native-inputs
     `(("glib:bin" ,glib "bin")
       ("pkg-config" ,pkg-config)
       ("vala" ,vala)))
    (inputs
     (list glib glib-networking))
    (synopsis "Cloudproviders Integration API")
    (description "Libcloudproviders is a DBus API that allows cloud storage sync
clients to expose their services.  Clients such as file managers and desktop
environments can then provide integrated access to the cloud providers
services.")
    (home-page "https://csorianognome.wordpress.com/2015/07/07/cloud-providers/")
    (license license:lgpl3+)))

(define-public libcloudproviders
  (package/inherit libcloudproviders-minimal
    (name "libcloudproviders")
    (version "0.3.1")
    (outputs (cons "doc" (package-outputs libcloudproviders-minimal)))
    (arguments
     (substitute-keyword-arguments (package-arguments libcloudproviders-minimal)
       ((#:configure-flags _)
        '(list "-Denable-gtk-doc=true")) ;false by default
       ((#:phases phases '%standard-phases)
        `(modify-phases %standard-phases
           (add-after 'install 'move-doc
             (lambda* (#:key outputs #:allow-other-keys)
               (let* ((out (assoc-ref outputs "out"))
                      (doc (assoc-ref outputs "doc")))
                 (mkdir-p (string-append doc "/share"))
                 (rename-file
                  (string-append out "/share/gtk-doc")
                  (string-append doc "/share/gtk-doc")))))))))
    (native-inputs
     (append
         `(("gobject-introspection" ,gobject-introspection)
           ("gtk-doc" ,gtk-doc/stable))
         (package-native-inputs libcloudproviders-minimal)))))

(define-public libgrss
  (package
    (name "libgrss")
    (version "0.7.0")
    (source
     (origin
       (method url-fetch)
       (uri
        (string-append "mirror://gnome/sources/" name "/"
                       (version-major+minor version) "/"
                       name "-" version ".tar.xz"))
       (sha256
        (base32 "1nalslgyglvhpva3px06fj6lv5zgfg0qmj0sbxyyl5d963vc02b7"))
       (patches
        (search-patches "libgrss-CVE-2016-2001.patch"))))
    (build-system glib-or-gtk-build-system)
    (outputs '("out" "doc"))
    (arguments
     `(#:configure-flags
       (list
        "--enable-gtk-doc"
        (string-append "--with-html-dir="
                       (assoc-ref %outputs "doc")
                       "/share/gtk-doc/html"))
       #:phases
       (modify-phases %standard-phases
         (add-after 'unpack 'patch-docbook-xml
           (lambda* (#:key inputs #:allow-other-keys)
             (with-directory-excursion "doc/reference"
               (substitute* "libgrss-docs.sgml"
                 (("http://www.oasis-open.org/docbook/xml/4.1.2/")
                  (string-append (assoc-ref inputs "docbook-xml")
                                 "/xml/dtd/docbook/"))))
             #t)))))
    (native-inputs
     (list docbook-xml-4.1.2 gobject-introspection gtk-doc/stable
           pkg-config))
    (propagated-inputs
     (list glib libsoup libxml2))
    (synopsis "Glib library for feeds")
    (description "LibGRSS is a Glib abstraction to handle feeds in RSS, Atom,
and other formats.")
    (home-page "https://wiki.gnome.org/Projects/Libgrss")
    (license license:lgpl3+)))

(define-public gnome-js-common
  (package
    (name "gnome-js-common")
    (version "0.1.2")
    (source
     (origin
       (method url-fetch)
       (uri
        (string-append "mirror://gnome/sources/" name "/"
                       (version-major+minor version) "/"
                       name "-" version ".tar.gz"))
       (sha256
        (base32 "1zv5b9bcbclzj64xd9kgql4ndmbwvvi6cl937ykw8fp21xgh8z7y"))))
    (build-system glib-or-gtk-build-system)
    (arguments
     `(#:configure-flags
       (list
        "--disable-static")))
    (native-inputs
     `(("gettext" ,gettext-minimal)
       ("intltool" ,intltool)
       ("pkg-config" ,pkg-config)))
    (synopsis "Common JS Modules")
    (description "GNOME-JS-Common provides common modules for GNOME JavaScript
bindings.")
    (home-page "https://wiki.gnome.org/Projects/Seed")
    (license license:gpl3+)))

(define-public seed
  (package
    (name "seed")
    (version "3.8.1")
    (source
     (origin
       (method url-fetch)
       (uri
        (string-append "mirror://gnome/sources/" name "/"
                       (version-major+minor version) "/"
                       name "-" version ".tar.xz"))
       (sha256
        (base32 "0cmcxaggcdcy13j27gy8id2qsf2p2sl4bz2mwb9zhv3gzavlvjw0"))
       (patches
        (search-patches "seed-webkit.patch"))))
    (build-system glib-or-gtk-build-system)
    (outputs '("out" "doc"))
    (arguments
     `(#:configure-flags
       (list
        "--disable-static"
        "--enable-xorg-module"
        (string-append "--with-html-dir="
                       (assoc-ref %outputs "doc")
                       "/share/gtk-doc/html")
        "--with-webkit=4.0")
       #:phases
       (modify-phases %standard-phases
         ;; The seed-webkit.patch patches configure.ac.
         ;; So the source files need to be re-bootstrapped.
         (add-after 'unpack 'trigger-bootstrap
           (lambda _
             (for-each delete-file
                       (list
                        "configure"
                        "Makefile.in"))
             #t))
         (add-after 'unpack 'patch-tests
           (lambda* (#:key outputs #:allow-other-keys)
             (substitute* (find-files "." "\\.js$")
              (("#!/usr/bin/env seed")
               (string-append "#!" (getcwd) "/src/seed")))
             #t))
         (add-before 'build 'patch-docbook-xml
           (lambda* (#:key inputs #:allow-other-keys)
             (with-directory-excursion "doc"
               (substitute* '("reference/seed-docs.sgml" "modules/book.xml")
                 (("http://www.oasis-open.org/docbook/xml/4.1.2/")
                  (string-append (assoc-ref inputs "docbook-xml")
                                 "/xml/dtd/docbook/"))))
             #t)))))
    (native-inputs
     `(("autoconf" ,autoconf)
       ("automake" ,automake)
       ("docbook-xml" ,docbook-xml-4.1.2)
       ("gettext" ,gettext-minimal)
       ("gobject-introspection" ,gobject-introspection)
       ("gtk-doc" ,gtk-doc/stable)
       ("intltool" ,intltool)
       ("libtool" ,libtool)
       ("pkg-config" ,pkg-config)))
    (inputs
     `(("cairo" ,cairo)
       ("dbus" ,dbus)
       ("dbus-glib" ,dbus-glib)
       ("gnome-js-common" ,gnome-js-common)
       ("gtk+" ,gtk+)
       ("gtk+-2" ,gtk+-2)
       ("libffi" ,libffi)
       ("libxml2" ,libxml2)
       ("mpfr" ,mpfr)
       ("readline" ,readline)
       ("sqlite" ,sqlite)
       ("xscrnsaver" ,libxscrnsaver)))
    (propagated-inputs
     `(("glib" ,glib)
       ("webkit" ,webkitgtk)))
    (synopsis "GObject JavaScriptCore bridge")
    (description "Seed is a library and interpreter, dynamically bridging
(through GObjectIntrospection) the WebKit JavaScriptCore engine, with the
GNOME platform.  It serves as something which enables you to write standalone
applications in JavaScript, or easily enable your application to be extensible
in JavaScript.")
    (home-page "https://wiki.gnome.org/Projects/Seed")
    (license license:lgpl2.0+)))

(define-public libdmapsharing
  (package
    (name "libdmapsharing")
    (version "3.9.10")
    (source
     (origin
       (method url-fetch)
       (uri
        (string-append "https://www.flyn.org/projects/"
                       name "/" name "-" version ".tar.gz"))
       (sha256
        (base32 "152hnddwxv590cn802awv3mn27ixc3s6ac691a7z02d1c5fl45p2"))))
    (build-system glib-or-gtk-build-system)
    (outputs '("out" "doc"))
    (arguments
     `(#:tests? #f                      ; Tests require networking.
       #:configure-flags
       (list
        "--disable-static"
        (string-append "--with-html-dir="
                       (assoc-ref %outputs "doc")
                       "/share/gtk-doc/html"))
       #:phases
       (modify-phases %standard-phases
         (add-after 'unpack 'patch-docbook-xml
           (lambda* (#:key inputs #:allow-other-keys)
             (with-directory-excursion "doc"
               (substitute* "libdmapsharing-4.0-docs.xml"
                 (("http://www.oasis-open.org/docbook/xml/4.3/")
                  (string-append (assoc-ref inputs "docbook-xml")
                                 "/xml/dtd/docbook/"))))
             #t)))))
    (native-inputs
     (list check
           docbook-xml-4.3
           gobject-introspection
           pedansee
           pkg-config
           vala))
    (inputs
     `(("avahi" ,avahi)
       ("librsvg" ,librsvg)
       ("gee" ,libgee)
       ("gst-plugins-base" ,gst-plugins-base)
       ("gtk+" ,gtk+)))
    (propagated-inputs
     (list glib glib-networking gstreamer libsoup-minimal-2))
    (synopsis "Media management library")
    (description "Libdmapsharing is a library which allows programs to access,
share and control the playback of media content using DMAP (DAAP, DPAP & DACP).
It is written in C using GObject and libsoup.")
    (home-page "https://launchpad.net/gtx")
    (license license:lgpl2.1+)))

(define-public gtx
  (package
    (name "gtx")
    (version "0.2.2")
    (source
     (origin
       (method url-fetch)
       (uri
        (string-append "https://launchpad.net/gtx/trunk/"
                       version "/+download/gtx-" version ".tar.gz"))
       (sha256
        (base32 "0i4zvn5v4rf0cw3fxylk6j2pyy5lkrswdiw8jdxkys0ph0nan33n"))))
    (build-system glib-or-gtk-build-system)
    (outputs '("out" "doc"))
    (arguments
     `(#:configure-flags
       (list
        "--disable-static"
        "--enable-gtk-doc"
        (string-append "--with-html-dir="
                       (assoc-ref %outputs "doc")
                       "/share/gtk-doc/html"))))
    (native-inputs
     (list gobject-introspection gtk-doc/stable pkg-config))
    (propagated-inputs
     (list glib))
    (synopsis "GLib Testing Framework")
    (description "GTX is a small collection of convenience functions intended to
enhance the GLib testing framework.  With specific emphasis on easing the pain
of writing test cases for asynchronous interactions.")
    (home-page "https://launchpad.net/gtx")
    (license license:lgpl2.1+)))

(define-public dee
  (package
    (name "dee")
    (version "1.2.7")
    (source
     (origin
       (method url-fetch)
       (uri
        (string-append "https://launchpad.net/dee/1.0/"
                       version "/+download/dee-" version ".tar.gz"))
       (sha256
        (base32 "12mzffk0lyd566y46x57jlvb9af152b4dqpasr40zal4wrn37w0v"))
       (patches
        (search-patches "dee-vapi.patch"))))
    (build-system glib-or-gtk-build-system)
    (outputs '("out" "doc"))
    (arguments
     `(#:configure-flags
       (list
        "--disable-maintainer-flags"
        (string-append "--with-pygi-overrides-dir="
                       (assoc-ref %outputs "out")
                       "/lib/python"
                       ,(version-major+minor
                         (package-version python))
                       "/site-packages/gi/overrides")
        (string-append "--with-html-dir="
                       (assoc-ref %outputs "doc")
                       "/share/gtk-doc/html"))
       #:phases
       (modify-phases %standard-phases
         (add-after 'unpack 'patch-docbook-xml
           (lambda* (#:key inputs #:allow-other-keys)
             (with-directory-excursion "doc/reference/dee-1.0"
               (substitute* "dee-1.0-docs.sgml"
                 (("http://www.oasis-open.org/docbook/xml/4.3/")
                  (string-append (assoc-ref inputs "docbook-xml")
                                 "/xml/dtd/docbook/"))))
             #t))
         (add-after 'patch-docbook-xml 'disable-failing-tests
           (lambda _
             (substitute* "tests/test-icu.c"
               (("g_test_add \\(DOMAIN\"/Default/AsciiFolder\", Fixture, 0,")
                "")
               (("setup, test_ascii_folder, teardown\\);")
                ""))
             #t))
         (add-before 'check 'pre-check
           (lambda _
             ;; Tests require a running dbus-daemon.
             (system "dbus-daemon &")
             ;; For missing '/etc/machine-id'.
             (setenv "DBUS_FATAL_WARNINGS" "0")
             #t)))))
    (native-inputs
     `(("dbus" ,dbus)
       ("dbus-test-runner" ,dbus-test-runner)
       ("docbook-xml" ,docbook-xml-4.3)
       ("gobject-introspection" ,gobject-introspection)
       ("gtk-doc" ,gtk-doc/stable)
       ;; Would only be required by configure flag "--enable-extended-tests".
       ;("gtx" ,gtx)
       ("pkg-config" ,pkg-config)
       ("pygobject" ,python-pygobject)
       ("python" ,python-wrapper)
       ("vala" ,vala)))
    (inputs
     `(("icu" ,icu4c)))
    (propagated-inputs
     (list glib))
    (synopsis "Model to synchronize multiple instances over DBus")
    (description "Dee is a library that uses DBus to provide objects allowing
you to create Model-View-Controller type programs across DBus.  It also consists
of utility objects which extend DBus allowing for peer-to-peer discoverability
of known objects without needing a central registrar.")
    (home-page "https://launchpad.net/dee")
    (license
     ;; Dual-licensed
     (list
      license:lgpl3+
      license:gpl3+))))

(define-public zeitgeist
  (package
    (name "zeitgeist")
    (version "1.0.3")
    (source
     (origin
       (method git-fetch)
       (uri
        (git-reference
         (url "https://gitlab.freedesktop.org/zeitgeist/zeitgeist.git")
         (commit
          (string-append "v" version))))
       (file-name
        (git-file-name name version))
       (sha256
        (base32 "0y6fyzxl5np4yskcxibd0p03h619w9ir907nhf40h02y0pk1kgkp"))))
    (build-system glib-or-gtk-build-system)
    (arguments
     `(#:configure-flags
       (list
        "--enable-explain-queries"
        "--enable-fts"
        "--enable-docs")
       #:phases
       (modify-phases %standard-phases
         (add-after 'unpack 'patch-docbook-xml
           (lambda* (#:key inputs #:allow-other-keys)
             (with-directory-excursion "doc/libzeitgeist"
               (substitute* "zeitgeist-gtkdoc-index.sgml"
                 (("http://www.oasis-open.org/docbook/xml/4.3/")
                  (string-append (assoc-ref inputs "docbook-xml")
                                 "/xml/dtd/docbook/"))))
             #t))
         (add-after 'patch-docbook-xml 'disable-failing-tests
           (lambda _
             (substitute* "test/direct/Makefile.am"
               (("	log-test ")
                ""))
             (substitute* "test/c/Makefile.am"
               (("	test-log ")
                ""))
             #t))
         (add-before 'bootstrap 'remove-autogen-script
           (lambda _
             ;; To honor `autoreconf -vif` by build-system.
             (delete-file "autogen.sh")
             #t)))))
    (native-inputs
     `(("autoconf" ,autoconf)
       ("automake" ,automake)
       ("docbook-xml" ,docbook-xml-4.3)
       ("gettext" ,gettext-minimal)
       ("gobject-introspection" ,gobject-introspection)
       ("gtk-doc" ,gtk-doc/stable)
       ("libtool" ,libtool)
       ("pkg-config" ,pkg-config)
       ("vala" ,vala)
       ("xorg-server-for-tests" ,xorg-server-for-tests)))
    (inputs
     `(("dee-icu" ,dee)
       ("gtk+" ,gtk+)
       ("json-glib" ,json-glib)
       ("sqlite" ,sqlite)
       ("telepathy-glib" ,telepathy-glib)
       ("python" ,python-wrapper)
       ("python-rdflib" ,python-rdflib)
       ("xapian-config" ,xapian)))
    (propagated-inputs
     (list glib))
    (synopsis "Desktop Activity Logging")
    (description "Zeitgeist is a service which logs the users’s activities and
events, anywhere from files opened to websites visited and conversations.  It
makes this information readily available for other applications to use.  It is
able to establish relationships between items based on similarity and usage
patterns.")
    (home-page "https://zeitgeist.freedesktop.org/")
    (license
     ;; Dual-licensed
     (list
      license:lgpl2.1+
      license:gpl2+))))

(define-public gnome-recipes
  (package
    (name "gnome-recipes")
    (version "2.0.4")
    (source (origin
              (method git-fetch)
              (uri (git-reference
                    (url "https://gitlab.gnome.org/GNOME/recipes")
                    (commit version)))
              (file-name (git-file-name name version))
              (sha256
               (base32
                "1h049mzqnlcfqwrhmzbq3pzzdglvy2bn9fj1p8wql7a60pn8sr32"))))
    (build-system meson-build-system)
    (arguments
     `(#:glib-or-gtk? #t
       #:phases
       (modify-phases %standard-phases
         (add-after 'unpack 'skip-gtk-update-icon-cache
           (lambda _
             (substitute* "meson_post_install.py"
               (("gtk-update-icon-cache") (which "true")))
             #t))
         (add-after 'unpack 'unpack-libgd
           (lambda* (#:key inputs #:allow-other-keys)
             (let ((libgd (assoc-ref inputs "libgd")))
               (copy-recursively libgd "subprojects/libgd")
               #t))))))
    (inputs
     `(("glib" ,glib)
       ("gnome-autoar" ,gnome-autoar)
       ("gnome-online-accounts:lib" ,gnome-online-accounts "lib")
       ("gspell" ,gspell)
       ("gtk+" ,gtk+)
       ("json-glib" ,json-glib)
       ("libcanberra" ,libcanberra)
       ("libsoup" ,libsoup)
       ("rest" ,rest)))
    (native-inputs
     `(("desktop-file-utils" ,desktop-file-utils) ; for update-desktop-database
       ("gettext" ,gettext-minimal)
       ("glib:bin" ,glib "bin")
       ("itstool" ,itstool)
       ("libgd"
        ,(origin
           (method git-fetch)
           (uri (git-reference
                 (url "https://gitlab.gnome.org/GNOME/libgd")
                 (commit "c7c7ff4e05d3fe82854219091cf116cce6b19de0")))
           (file-name (git-file-name "libgd" version))
           (sha256
            (base32 "16yld0ap7qj1n96h4f2sqkjmibg7xx5xwkqxdfzam2nmyfdlrrrs"))))
       ("pkg-config" ,pkg-config)))
    (home-page "https://wiki.gnome.org/Apps/Recipes")
    (synopsis "Discover recipes for preparing food")
    (description "GNOME Recipes helps you discover what to cook today,
tomorrow, the rest of the week and for special occasions.")
    (license license:gpl3+)))

(define-public gnome-photos
  (package
    (name "gnome-photos")
    (version "40.0")
    (source
     (origin
       (method url-fetch)
       (uri
        (string-append "mirror://gnome/sources/" name "/"
                       (version-major version) "/"
                       name "-" version ".tar.xz"))
       (sha256
        (base32
         "1bzi79plw6ji6qlckhxnwfnswy6jpnhzmmyanml2i2xg73hp6bg0"))))
    (build-system meson-build-system)
    (arguments
     `(#:meson ,meson-0.59         ;positional arguments error with meson 0.60
       #:glib-or-gtk? #t
       #:configure-flags
       (list "-Ddogtail=false"     ; Not available
             ;; Required for RUNPATH validation.
             (string-append "-Dc_link_args=-Wl,-rpath="
                            (assoc-ref %outputs "out") "/lib/gnome-photos"))
       #:phases
       (modify-phases %standard-phases
         (add-after 'install 'wrap-gnome-photos
           (lambda* (#:key inputs outputs #:allow-other-keys)
             (let*
                 ((out (assoc-ref outputs "out")))
               (wrap-program (string-append out "/bin/gnome-photos")
                 `("GRL_PLUGIN_PATH" =
                   (,(getenv "GRL_PLUGIN_PATH"))))))))))
    (native-inputs
     `(("dbus" ,dbus)
       ("desktop-file-utils" ,desktop-file-utils)
       ("gettext" ,gettext-minimal)
       ("git" ,git-minimal)
       ("glib:bin" ,glib "bin")
       ("gobject-introspection" ,gobject-introspection)
       ("gsettings-desktop-schemas" ,gsettings-desktop-schemas)
       ("gtk+:bin" ,gtk+ "bin")
       ("itstool" ,itstool)
       ("pkg-config" ,pkg-config)))
    (inputs
     `(("babl" ,babl)
       ("cairo" ,cairo)
       ("librsvg" ,librsvg)
       ("gegl" ,gegl)
       ("geocode-glib" ,geocode-glib)
       ("gexiv2" ,gexiv2)
       ("gnome-online-accounts" ,gnome-online-accounts)
       ("gnome-online-miners" ,gnome-online-miners)
       ("grilo" ,grilo)
       ("grilo-plugins" ,grilo-plugins)
       ("gtk+" ,gtk+)
       ("libdazzle" ,libdazzle)
       ("libgdata" ,libgdata)
       ("libgfbgraph" ,gfbgraph)
       ("libhandy" ,libhandy)
       ("libjpeg" ,libjpeg-turbo)
       ("libpng" ,libpng)
       ("librest" ,rest)
       ("pygobject" ,python-pygobject)
       ("tracker" ,tracker)
       ("tracker-miners" ,tracker-miners)))
    (synopsis "Access, organize and share your photos on GNOME desktop")
    (description "GNOME Photos is a simple and elegant replacement for using a
file manager to deal with photos.  Enhance, crop and edit in a snap.  Seamless
cloud integration is offered through GNOME Online Accounts.")
    (home-page "https://wiki.gnome.org/Apps/Photos")
    (license license:gpl3+)))

(define-public gnome-music
  (package
    (name "gnome-music")
    (version "40.1.1")
    (source
     (origin
       (method url-fetch)
       (uri
        (string-append "mirror://gnome/sources/" name "/"
                       (version-major version) "/"
                       name "-" version ".tar.xz"))
       (sha256
        (base32
         "0lcdal4qdhclr8961p57xf010y92l6wwmkw86lyi9wy224z6gjr0"))))
    (build-system meson-build-system)
    (arguments
     `(#:meson ,meson-0.59         ;positional arguments error with meson 0.60
       #:glib-or-gtk? #t
       #:phases
       (modify-phases %standard-phases
         (add-after 'install 'wrap-gnome-music
           (lambda* (#:key inputs outputs #:allow-other-keys)
             (let*
                 ((out (assoc-ref outputs "out"))
                  (pylib (string-append out "/lib/python"
                                        ,(version-major+minor
                                          (package-version python))
                                        "/site-packages")))
               (wrap-program (string-append out "/bin/gnome-music")
                 `("GI_TYPELIB_PATH" =
                   (,(getenv "GI_TYPELIB_PATH")))
                 `("GST_PLUGIN_SYSTEM_PATH" =
                   (,(getenv "GST_PLUGIN_SYSTEM_PATH")))
                 `("GRL_PLUGIN_PATH" =
                   (,(getenv "GRL_PLUGIN_PATH")))
                 `("GUIX_PYTHONPATH" =
                   (,(getenv "GUIX_PYTHONPATH") ,pylib)))))))))
    (native-inputs
     `(("desktop-file-utils" ,desktop-file-utils)
       ("gettext" ,gettext-minimal)
       ("glib:bin" ,glib "bin")
       ("gobject-introspection" ,gobject-introspection)
       ("gtk+:bin" ,gtk+ "bin")
       ("itstools" ,itstool)
       ("pkg-config" ,pkg-config)))
    (inputs
     `(("gnome-online-accounts:lib" ,gnome-online-accounts "lib")
       ("grilo" ,grilo)
       ("grilo-plugins" ,grilo-plugins)
       ("gst-plugins-base" ,gst-plugins-base)
       ("gst-plugins-good" ,gst-plugins-good)
       ("gstreamer" ,gstreamer)
       ("gvfs" ,gvfs)
       ("json-glib" ,json-glib)
       ("libdazzle" ,libdazzle)
       ("libmediaart" ,libmediaart)
       ("libsoup" ,libsoup-minimal-2)
       ("pycairo" ,python-pycairo)
       ("pygobject" ,python-pygobject)
       ("tracker" ,tracker)
       ("tracker-miners" ,tracker-miners)))
    (synopsis "Simple music player for GNOME desktop")
    (description "GNOME Music is the new GNOME music playing application that
aims to combine an elegant and immersive browsing experience with simple
and straightforward controls.")
    (home-page "https://wiki.gnome.org/Apps/Music")
    (license license:gpl2+)))

(define-public portablexdr
  (package
    (name "portablexdr")
    (version "4.9.1")
    (source
     (origin
       (method url-fetch)
       (uri
        (string-append "https://people.redhat.com/~rjones/" name "/files/"
                       name "-" version ".tar.gz"))
       (sha256
        (base32
         "0b77ipvvi520nv7rr6jb1c3xryhc3m2mywhby7m48kfgag8vvx2w"))))
    (build-system gnu-build-system)
    (synopsis "External Data Representation Library")
    (description "PortableXDR is an implementation of External Data
Representation (XDR) Library.  It is a standard data serialization format, for
uses such as computer network protocols.  It allows data to be transferred
between different kinds of computer systems.")
    (home-page "https://people.redhat.com/~rjones/portablexdr/")
    (license
     (list
      license:gpl2+
      license:lgpl2.1+))))

(define-public tepl
  (package
    (name "tepl")
    (version "6.00.0")
    (source
     (origin
       (method url-fetch)
       (uri
        (string-append "mirror://gnome/sources/" name "/"
                       (version-major+minor version) "/"
                       name "-" version ".tar.xz"))
       (sha256
        (base32
         "0qvs7s86gqyyrzi0r5fbrj8zczlgv8xhdjswgbgc1afwjnl9fqx8"))))
    (build-system meson-build-system)
    (arguments
     `(#:glib-or-gtk? #t
       #:tests? #f))                    ; FIX-ME: Requires gvfs
    (native-inputs
     (list `(,glib "bin") gobject-introspection pkg-config))
    (inputs
     (list amtk
           glib
           gtk+
           gtksourceview
           libxml2
           uchardet))
    (synopsis "Text editor product line")
    (description "Tepl is a library that eases the development of
GtkSourceView-based text editors and IDEs.")
    (home-page "https://wiki.gnome.org/Projects/Tepl")
    (license license:lgpl2.1+)))

(define-public tepl-5
  (package
    (inherit tepl)
    (name "tepl")
    (version "5.0.1")
    (source
     (origin
       (method url-fetch)
       (uri
        (string-append "mirror://gnome/sources/" name "/"
                       (version-major+minor version) "/"
                       name "-" version ".tar.xz"))
       (sha256
        (base32
         "0118j64s4fb350phbgda2rk6sv19rfgglxc7nf248llzc1klj9xi"))))))

(define-public krb5-auth-dialog
  (package
    (name "krb5-auth-dialog")
    (version "3.26.1")
    (source
     (origin
       (method url-fetch)
       (uri
        (string-append "mirror://gnome/sources/" name "/"
                       (version-major+minor version) "/"
                       name "-" version ".tar.xz"))
       (sha256
        (base32
         "1w91gsvmifqhiam3xqf88i5rk2w6qadjalmbvvamjdc37j0vdc6x"))))
    (build-system glib-or-gtk-build-system)
    (native-inputs
     (list intltool itstool libxml2 pkg-config python-wrapper))
    (inputs
     (list glib gtk+ libnotify mit-krb5 network-manager))
    (synopsis "Popup dialogs for Kerberos 5")
    (description "krb5-auth-dialog is a simple dialog that monitors Kerberos
tickets, and pops up a dialog when they are about to expire.")
    (home-page "https://gitlab.gnome.org/GNOME/krb5-auth-dialog")
    (license license:gpl2+)))

(define-public notification-daemon
  (package
    (name "notification-daemon")
    (version "3.20.0")
    (source
     (origin
       (method url-fetch)
       (uri
        (string-append "mirror://gnome/sources/" name "/"
                       (version-major+minor version) "/"
                       name "-" version ".tar.xz"))
       (sha256
        (base32
         "1rgchqi4j2ll7d6a7lgy7id0w9rrkwkgic1096fbm2zx6n7pc4yx"))))
    (build-system glib-or-gtk-build-system)
    (native-inputs
     (list intltool pkg-config))
    (inputs
     (list glib gtk+ libx11))
    (synopsis "Notification Daemon for GNOME Desktop")
    (description "Notification-Daemon is the server implementation of the
freedesktop.org desktop notification specification.")
    (home-page "https://wiki.gnome.org/Projects/NotificationDaemon")
    (license license:gpl2+)))

(define-public mm-common
  (package
    (name "mm-common")
    (version "1.0.3")
    (source (origin
              (method url-fetch)
              (uri (string-append "mirror://gnome/sources/mm-common/"
                                  (version-major+minor version) "/"
                                  "mm-common-" version ".tar.xz"))
              (sha256
               (base32
                "1x8yvjy0yg17qyhmqws8xh2k8dvzrhpwqz7j1cfwzalrb1i9c5g8"))))
    (build-system meson-build-system)
    (arguments
     `(#:phases
       (modify-phases %standard-phases
         (add-after 'unpack 'patch
           (lambda* (#:key inputs #:allow-other-keys)
             (substitute* "util/mm-common-prepare.in"
               (("ln") (search-input-file inputs "/bin/ln"))
               (("cp") (search-input-file inputs "/bin/cp"))
               (("sed") (search-input-file inputs "/bin/sed"))
               (("cat") (search-input-file inputs "/bin/cat"))))))))
    (native-inputs
     `(("coreutils" ,coreutils)
       ("gettext" ,gettext-minimal)
       ("pkg-config" ,pkg-config)
       ("sed" ,sed)))
    (inputs
     (list python))
    (synopsis "Module of GNOME C++ bindings")
    (description "The mm-common module provides the build infrastructure
and utilities shared among the GNOME C++ binding libraries.  Release
archives of mm-common include the Doxygen tag file for the GNU C++
Library reference documentation.")
    (home-page "https://gitlab.gnome.org/GNOME/mm-common")
    (license license:gpl2+)))

(define-public phodav
  (package
   (name "phodav")
   (version "2.5")
   (source (origin
            (method url-fetch)
            (uri (string-append "mirror://gnome/sources/" name "/"
                                (version-major+minor version) "/"
                                name "-" version ".tar.xz"))
            (sha256
             (base32
              "045rdzf8isqmzix12lkz6z073b5qvcqq6ad028advm5gf36skw3i"))))
   (build-system meson-build-system)
   (arguments
    `(#:phases
      (modify-phases %standard-phases
        (add-after 'unpack 'fix-udev-rules-directory
          (lambda* (#:key outputs #:allow-other-keys)
            (let* ((out   (assoc-ref outputs "out"))
                   (rules (string-append out "/lib/udev/rules.d")))
              (substitute* "data/meson.build"
                (("udev\\.get_pkgconfig_variable\\('udevdir'\\)")
                 (format #f "'~a'" rules))))))
        (add-before 'check 'start-virtual-dir-server
          ;; The same server when started by tests/virtual-dir returns an
          ;; unexpected status (4 instead of 200) and fails a test.  It is
          ;; unclear why starting it manually here makes it pass.
          (lambda _
            (system "tests/virtual-dir-server &"))))))
   (native-inputs
    `(("docbook-xml" ,docbook-xml-4.3)
      ("gettext" ,gettext-minimal)
      ("glib:bin" ,glib "bin")
      ("gsettings-desktop-schemas" ,gsettings-desktop-schemas)
      ("gtk-doc" ,gtk-doc/stable)
      ("pkg-config" ,pkg-config)))
   (inputs
    (list avahi libgudev libsoup))
   (synopsis "WebDav server implementation using libsoup")
   (description "PhoDav was initially developed as a file-sharing mechanism for Spice,
but it is generic enough to be reused in other projects,
in particular in the GNOME desktop.")
   (home-page "https://wiki.gnome.org/phodav")
   (license license:lgpl2.1+)))

(define-public gnome-color-manager
  (package
   (name "gnome-color-manager")
   (version "3.36.0")
   (source (origin
            (method url-fetch)
            (uri (string-append "mirror://gnome/sources/" name "/"
                                (version-major+minor version) "/"
                                name "-" version ".tar.xz"))
            (sha256
             (base32
              "0fxdng74d8hwhfx1nwl1i4jx9h9f6c2hkyc12f01kqbjcimrxnwx"))))
   (build-system meson-build-system)
   (arguments
    `(#:glib-or-gtk? #t
      #:phases
       (modify-phases %standard-phases
        (add-before
         'check 'pre-check
         (lambda _
           ;; Tests require a running X server.
           (system "Xvfb :1 &")
           (setenv "DISPLAY" ":1")
           #t)))))
   (native-inputs
    `(("desktop-file-utils" ,desktop-file-utils)
      ("gettext" ,gettext-minimal)
      ("glib:bin" ,glib "bin")
      ("gtk+:bin" ,gtk+ "bin")
      ("itstool" ,itstool)
      ("pkg-config" ,pkg-config)
      ("xorg-server" ,xorg-server-for-tests)))
   (inputs
    (list adwaita-icon-theme
          appstream-glib
          colord-gtk
          exiv2
          gnome-desktop
          libcanberra
          libexif
          libtiff
          libxrandr
          libxtst
          libxxf86vm
          vte
          xorgproto))
   (synopsis "Color profile manager for the GNOME desktop")
   (description "GNOME Color Manager is a session framework that makes
it easy to manage, install and generate color profiles
in the GNOME desktop.")
   (home-page "https://gitlab.gnome.org/GNOME/gnome-color-manager")
   (license license:gpl2+)))

(define-public gnome-online-miners
  (package
    (name "gnome-online-miners")
    (version "3.34.0")
    (source (origin
              (method url-fetch)
              (uri (string-append "mirror://gnome/sources/" name "/"
                                  (version-major+minor version) "/"
                                  name "-" version ".tar.xz"))
              (sha256
               (base32
                "1n2jz9i8a42zwxx5h8j2gdy6q1vyydh4vl00r0al7w8jzdh24p44"))
              (patches
               (search-patches
                "gnome-online-miners-tracker-3.patch"))))
    (build-system glib-or-gtk-build-system)
    (arguments
     `(#:phases
       (modify-phases %standard-phases
         (add-after 'unpack 'fix-configure
           (lambda _
             (substitute* "configure.ac"
               (("AX_CHECK_ENABLE_DEBUG.*")
                ""))))
         (add-after 'fix-configure 'autoreconf
           (lambda _
             (invoke "autoreconf" "-vif"))))))
    (native-inputs
     `(("autoconf" ,autoconf)
       ("automake" ,automake)
       ("gettext" ,gettext-minimal)
       ("glib:bin" ,glib "bin")
       ("gobject-introspection" ,gobject-introspection)
       ("gtk+:bin" ,gtk+ "bin")
       ("libtool" ,libtool)
       ("pkg-config" ,pkg-config)))
    (inputs
     `(("gnome-online-accounts" ,gnome-online-accounts)
       ("gnome-online-accounts:lib" ,gnome-online-accounts "lib")
       ("grilo" ,grilo)
       ("libgdata" ,libgdata)
       ("libgfbgraph" ,gfbgraph)
       ("libzapojit" ,libzapojit)
       ("rest" ,rest)
       ("tracker" ,tracker)))
    (synopsis "Web Crawlers for GNOME")
    (description "GNOME Online Miners provides a set of crawlers that
go through your online content and index them locally in Tracker.
It has miners for Facebook, Flickr, Google, ownCloud and SkyDrive.")
    (home-page "https://wiki.gnome.org/Projects/GnomeOnlineMiners")
    (license license:gpl2+)))

(define-public gssdp
  (package
   (name "gssdp")
   (version "1.2.3")
   (source (origin
            (method url-fetch)
            (uri (string-append "mirror://gnome/sources/" name "/"
                                (version-major+minor version) "/"
                                name "-" version ".tar.xz"))
            (sha256
             (base32
              "1s57i8a8wnnxnsfl27cq4503dkdlzbrhry5zpg23sfqfffvdqqx2"))))
   (build-system meson-build-system)
   (native-inputs
    `(("gettext" ,gettext-minimal)
      ("glib:bin" ,glib "bin")
      ("gobject-introspection" ,gobject-introspection)
      ("gtk-doc" ,gtk-doc/stable)
      ("pkg-config" ,pkg-config)
      ("vala" ,vala)))
   (inputs
    (list gtk+))
   (propagated-inputs
    ;; The .pc file "Requires" libsoup-2.4.
    `(("libsoup" ,libsoup-minimal-2)))
   (synopsis "GObject-based API over @acronym{SSDP, Simple Service Discovery
Protocol} for GNOME")
   (description "This package provides a library to handle resource discovery
and announcement over @acronym{SSDP, Simple Service Discovery Protocol} and
a debugging tool, @command{gssdp-device-sniffer}.")
   (home-page "https://gitlab.gnome.org/GNOME/gssdp")
   (license license:lgpl2.0+)))

(define-public gupnp
  (package
   (name "gupnp")
   (version "1.2.4")
   (source (origin
            (method url-fetch)
            (uri (string-append "mirror://gnome/sources/" name "/"
                                (version-major+minor version) "/"
                                name "-" version ".tar.xz"))
            (sha256
             (base32
              "1ld7mrpdv9cszmfzh7i19qx4li25j3fr7x1jp38l8phzlmz3187p"))))
   (build-system meson-build-system)
   (arguments
    `(#:phases
      (modify-phases %standard-phases
        (add-before 'check 'pre-check
          (lambda _
            ;; Tests require a writable HOME.
            (setenv "HOME" (getcwd)))))))
   (native-inputs
    `(("gettext" ,gettext-minimal)
      ("glib:bin" ,glib "bin")
      ("gobject-introspection" ,gobject-introspection)
      ("gtk-doc" ,gtk-doc/stable)
      ("pkg-config" ,pkg-config)
      ("vala" ,vala)))
   (inputs
    (list gssdp gtk+ libsoup))
   (propagated-inputs
    (list ;; For ‘org.gnome.system.proxy’.
          gsettings-desktop-schemas))
   (synopsis "PnP API for GNOME")
   (description "This package provides GUPnP, an object-oriented framework
for creating UPnP devices and control points, written in C using
@code{GObject} and @code{libsoup}.")
   (home-page "https://gitlab.gnome.org/GNOME/gupnp")
   (license license:lgpl2.0+)))

(define-public gupnp-dlna
  (package
   (name "gupnp-dlna")
   (version "0.10.5")
   (source (origin
            (method url-fetch)
            (uri (string-append "mirror://gnome/sources/" name "/"
                                (version-major+minor version) "/"
                                name "-" version ".tar.xz"))
            (sha256
             (base32
              "0spzd2saax7w776p5laixdam6d7smyynr9qszhbmq7f14y13cghj"))))
   (build-system gnu-build-system)
   (native-inputs
    (list gettext-minimal
          `(,glib "bin")
          gobject-introspection
          gtk-doc/stable
          libxml2
          pkg-config
          vala))
   (inputs
    (list gstreamer gupnp))
   (propagated-inputs
    (list gst-plugins-base gst-plugins-good))
   (synopsis "GUPnP DLNA for GNOME")
   (description "This package provides a small utility library to
support DLNA-related tasks such as media profile guessing, transcoding to a
given profile, etc.  DLNA is a subset of UPnP A/V.")
   (home-page "https://gitlab.gnome.org/GNOME/gupnp-dlna")
   (license license:lgpl2.0+)))

(define-public gupnp-av
  (package
   (name "gupnp-av")
   (version "0.12.11")
   (source (origin
            (method url-fetch)
            (uri (string-append "mirror://gnome/sources/" name "/"
                                (version-major+minor version) "/"
                                name "-" version ".tar.xz"))
            (sha256
             (base32
              "1p3grslwqm9bc8rmpn4l48d7v9s84nina4r9xbd932dbj8acz7b8"))))
   (build-system gnu-build-system)
   (native-inputs
    (list gettext-minimal
          `(,glib "bin")
          gobject-introspection
          gtk-doc/stable
          libxml2
          pkg-config
          vala))
   (inputs
    (list gtk+ gupnp))
   (synopsis "GUPnP A/V for GNOME")
   (description "This package provides a small library for handling
and implementation of UPnP A/V profiles.")
   (home-page "https://gitlab.gnome.org/GNOME/gupnp-av")
   (license license:lgpl2.0+)))

(define-public libmediaart
  (package
    (name "libmediaart")
    (version "1.9.5")
    (source (origin
              (method url-fetch)
              (uri (string-append "mirror://gnome/sources/" name "/"
                                  (version-major+minor version) "/"
                                  name "-" version ".tar.xz"))
              (sha256
               (base32
                "1mlw1qgj8nkd9ll6b6h54r1gfdy3zp8a8xqz7qfyfaj85jjgbph7"))))
    (build-system meson-build-system)
    (native-inputs
     (list `(,glib "bin") pkg-config))
    (inputs
     (list gdk-pixbuf gettext-minimal gobject-introspection
           `(,gtk+ "doc") vala))
    (synopsis "Media art library for the GNOME desktop")
    (description
     "The libmediaart library is the foundation for media art caching,
extraction, and lookup for applications on the desktop.")
    (home-page "https://gitlab.gnome.org/GNOME/libmediaart")
    (license license:lgpl2.1+)))

(define-public gnome-initial-setup
  (package
   (name "gnome-initial-setup")
   (version "40.4")
   (source (origin
            (method url-fetch)
           (uri (string-append "mirror://gnome/sources/gnome-initial-setup/"
                                (version-major version)
                                "/gnome-initial-setup-" version ".tar.xz"))
            (sha256
             (base32
              "06q3p4f8g9zr7a4mw3qr556mi0dg9qzrj8n46ybdz93fxs26aaj1"))))
   (build-system meson-build-system)
   (arguments
    `(#:meson ,meson-0.59         ;positional arguments error with meson 0.60
      #:configure-flags '(;; Enable camera support for user selfie.
                          "-Dcheese=auto"
                          "-Dsystemd=false")
      #:phases (modify-phases %standard-phases
                 (add-after 'unpack 'set-gkbd-file-name
                   (lambda* (#:key inputs #:allow-other-keys)
                     ;; Allow the "Preview" button in the keyboard layout
                     ;; selection dialog to display the layout.
                     (let ((libgnomekbd (assoc-ref inputs "libgnomekbd")))
                       (substitute* "gnome-initial-setup/pages/keyboard/cc-input-chooser.c"
                         (("\"gkbd-keyboard-display")
                          (string-append "\"" libgnomekbd
                                         "/bin/gkbd-keyboard-display")))
                       #t))))))
   (native-inputs
    `(("gettext" ,gettext-minimal)
      ("glib:bin" ,glib "bin")
      ("gobject-introspection" ,gobject-introspection)
      ("gtk+:bin" ,gtk+ "bin")
      ("pkg-config" ,pkg-config)))
   (inputs
    `(("accountsservice" ,accountsservice)
      ;("adwaita-icon-theme" ,adwaita-icon-theme)
      ("elogind" ,elogind)
      ("gdm" ,gdm)
      ("geoclue" ,geoclue)
      ("gnome-desktop" ,gnome-desktop)
      ("gnome-online-accounts" ,gnome-online-accounts)
      ("gnome-online-accounts:lib" ,gnome-online-accounts "lib")
      ("gstreamer" ,gstreamer)
      ("ibus" ,ibus)
      ("json-glib" ,json-glib)
      ("krb5" ,mit-krb5)
      ("libgweather" ,libgweather)
      ("libnma" ,libnma)
      ("libsecret" ,libsecret)
      ("network-manager" ,network-manager)
      ("packagekit" ,packagekit)
      ("polkit" ,polkit)
      ("pwquality" ,libpwquality)
      ("rest" ,rest)
      ("upower" ,upower)
      ("webkitgtk" ,webkitgtk-with-libsoup2)
      ("libgnomekbd" ,libgnomekbd)))
   (synopsis "Initial setup wizard for GNOME desktop")
   (description "This package provides a set-up wizard when a
user logs into GNOME for the first time.  It typically provides a
tour of all gnome components and allows the user to set them up.")
   (home-page "https://gitlab.gnome.org/GNOME/gnome-initial-setup")
   (license license:gpl2)))

(define-public gnome-user-share
  (package
   (name "gnome-user-share")
   (version "3.34.0")
   (source (origin
            (method url-fetch)
            (uri (string-append "mirror://gnome/sources/" name "/"
                                (version-major+minor version) "/"
                                name "-" version ".tar.xz"))
            (sha256
             (base32
              "04r9ck9v4i0d31grbli1d4slw2d6dcsfkpaybkwbzi7wnj72l30x"))))
   (build-system meson-build-system)
   (arguments
    `(#:meson ,meson-0.59         ;positional arguments error with meson 0.60
      #:glib-or-gtk? #t
      #:configure-flags
       `("-Dsystemduserunitdir=/tmp/empty"
         ;; Enable nautilus extension for file sharing.
         "-Dnautilus_extension=true")))
   (native-inputs
    `(("gettext" ,gettext-minimal)
      ("glib:bin" ,glib "bin")
      ("gobject-introspection" ,gobject-introspection)
      ("gtk+:bin" ,gtk+ "bin")
      ("pkg-config" ,pkg-config)
      ("yelp-tools" ,yelp-tools)))
   (inputs
    (list glib
          gnome-bluetooth
          gtk+
          libcanberra
          libnotify
          nautilus))      ; For nautilus extension.
   (synopsis "File sharing for GNOME desktop")
   (description "GNOME User Share is a small package that binds together
various free software projects to bring easy to use user-level file
sharing to the masses.")
   (home-page "https://gitlab.gnome.org/GNOME/gnome-user-share")
   (license license:gpl2+)))

(define-public sushi
  (package
    (name "sushi")
    (version "3.38.1")
    (source (origin
              (method url-fetch)
              (uri (string-append "mirror://gnome/sources/" name "/"
                                  (version-major+minor version) "/"
                                  name "-" version ".tar.xz"))
              (sha256
               (base32
                "1sc8i0vrw6bn43rklnwp2fl1gq0r0xfd3bszcqxd0a2mh46d3rpk"))))
    (build-system meson-build-system)
    (arguments
     `(#:glib-or-gtk? #t
       #:phases
       (modify-phases %standard-phases
         (add-after 'glib-or-gtk-wrap 'wrap-typelib
           (lambda* (#:key outputs #:allow-other-keys)
             (let ((prog (string-append (assoc-ref outputs "out")
                                        "/bin/sushi")))
               ;; Put existing typelibs before sushi's deps, so as to
               ;; correctly infer gdk-pixbuf.
               (wrap-program prog
                 `("GI_TYPELIB_PATH" suffix
                   (,(getenv "GI_TYPELIB_PATH"))))))))))
    (native-inputs
     `(("glib:bin" ,glib "bin")
       ("gettext" ,gettext-minimal)
       ("gobject-introspection" ,gobject-introspection)
       ("pkg-config" ,pkg-config)))
    (inputs
     `(("clutter" ,clutter)
       ("clutter-gst" ,clutter-gst)
       ("clutter-gtk" ,clutter-gtk)
       ("evince" ,evince)                         ; For file previewing.
       ("freetype" ,freetype)
       ("gdk-pixbuf" ,gdk-pixbuf)
       ("gjs" ,gjs)
       ("gst-plugins-base" ,gst-plugins-base)
       ("gstreamer" ,gstreamer)
       ("gtksourceview" ,gtksourceview)
       ("harfbuzz" ,harfbuzz)
       ("libepoxy" ,libepoxy)
       ("libmusicbrainz" ,libmusicbrainz)
       ("libxml2" ,libxml2)
       ("neon" ,neon)
       ("webkitgtk" ,webkitgtk-with-libsoup2)))
    (synopsis "File previewer for the GNOME desktop")
    (description "Sushi is a DBus-activated service that allows applications
to preview files on the GNOME desktop.")
    (home-page "https://gitlab.gnome.org/GNOME/sushi")
    (license license:gpl2+)))

(define-public rygel
  (package
    (name "rygel")
    (version "0.40.1")
    (source (origin
              (method url-fetch)
              (uri (string-append "mirror://gnome/sources/" name "/"
                                  (version-major+minor version) "/"
                                  name "-" version ".tar.xz"))
              (sha256
               (base32
                "0bd3d2swa8lq47b9r04x8xwdr9nhjnrwqi6scygd134wb5vxfh22"))))
    (build-system meson-build-system)
    (arguments
     ;; Disable the tracker plugin.
     '(#:configure-flags
       (list "-Dplugins=external,gst-launch,lms,media-export,
mpris,playbin,ruih,tracker3")))
    (native-inputs
     `(("gettext" ,gettext-minimal)
       ("glib:bin" ,glib "bin") ; for glib-compile-schemas, etc.
       ("gobject-introspection" ,gobject-introspection)
       ("gtk-doc" ,gtk-doc/stable)
       ("pkg-config" ,pkg-config)
       ("vala" ,vala)
       ("docbook-xml" ,docbook-xml)
       ("dockbook-xsl" ,docbook-xsl)
       ("xsltproc" ,libxslt)))
    (inputs
     (list gdk-pixbuf
           gssdp
           gstreamer
           gst-plugins-base
           gst-editing-services
           gtk+
           gupnp
           gupnp-av
           gupnp-dlna
           json-glib
           libgee
           libmediaart
           libsoup
           libxslt
           libunistring
           tracker))
    (synopsis "Share audio, video, and pictures with other devices")
    (description
     "Rygel is a home media solution (@dfn{UPnP AV MediaServer and
MediaRenderer}) for GNOME that allows you to easily share audio, video, and
pictures, and to control a media player on your home network.

Rygel achieves interoperability with other devices by trying to conform to the
strict requirements of DLNA and by converting media on-the-fly to formats that
client devices can handle.")
    (home-page "https://wiki.gnome.org/Projects/Rygel")
    (license (list
              ;; For logo (data/icons/*).
              license:cc-by-sa3.0
              ;; For all others.
              license:lgpl2.1+))))

(define-public libnma
  (package
    (name "libnma")
    (version "1.8.28")
    (source (origin
              (method url-fetch)
              (uri (string-append "mirror://gnome/sources/" name "/"
                                  (version-major+minor version) "/"
                                  name "-" version ".tar.xz"))
              (sha256
               (base32
                "09mp6k0hfam1vyyv9kcd8j4gb2r58i05ipx2nswb58ris599bxja"))))
    (build-system meson-build-system)
    (arguments
     `(#:phases
       (modify-phases %standard-phases
         (add-after 'unpack 'patch-docbook-xml
           (lambda* (#:key inputs #:allow-other-keys)
             (let ((xmldoc (string-append (assoc-ref inputs "docbook-xml")
                                          "/xml/dtd/docbook")))
               (substitute* "libnma-docs.xml"
                 (("http://.*/docbookx\\.dtd")
                  (string-append xmldoc "/docbookx.dtd")))
               #t))))))
    (native-inputs
     `(("docbook-xml" ,docbook-xml-4.3)
       ("gettext" ,gettext-minimal)
       ("glib:bin" ,glib "bin")
       ("gtk-doc" ,gtk-doc/stable)
       ("gobject-introspection" ,gobject-introspection)
       ("pkg-config" ,pkg-config)
       ("vala" ,vala)))
    (inputs
     (list gcr gtk+ iso-codes mobile-broadband-provider-info
           network-manager))
    (synopsis "Network Manager's applet library")
    (description "Libnma is an applet library for Network Manager.  It was
initially part of network-manager-applet and has now become a separate
project.")
    (home-page "https://gitlab.gnome.org/GNOME/libnma")
    ;; Some files carry the "GPL-2.0+" SPDX identifier while others say
    ;; "LGPL-2.1+".
    (license license:gpl2+)))

(define-public gnome-menus
  (package
    (name "gnome-menus")
    (version "3.36.0")
    (source (origin
              (method url-fetch)
              (uri (string-append "mirror://gnome/sources/gnome-menus/"
                                  (version-major+minor version) "/"
                                  name "-" version ".tar.xz"))
              (sha256
               (base32
                "07xvaf8s0fiv0035nk8zpzymn5www76w2a1vflrgqmp9plw8yd6r"))))
    (build-system gnu-build-system)
    (native-inputs
     (list gettext-minimal glib pkg-config))
    (synopsis "Menu support for GNOME desktop")
    (description "GNOME Menus contains the libgnome-menu library, the layout
configuration files for the GNOME menu, as well as a simple menu editor.")
    (home-page "https://gitlab.gnome.org/GNOME/gnome-menus")
    (license license:lgpl2.0+)))

(define-public deja-dup
  (package
    (name "deja-dup")
    (version "42.8")
    (source (origin
              (method url-fetch)
              (uri (string-append "https://gitlab.gnome.org/World/deja-dup/-/archive/"
                                  version "/deja-dup-" version ".tar.bz2"))
              (sha256
               (base32
                "0d1jnlxpk52x56aqxz1g2xb4y4sm24h08p2di8mc1k8n8b52rpi4"))))
    (build-system meson-build-system)
    (arguments
     `(#:glib-or-gtk? #t
       #:configure-flags
       (list
        ;; Otherwise, the RUNPATH will lack the final path component.
        (string-append "-Dc_link_args=-Wl,-rpath="
                       (assoc-ref %outputs "out") "/lib/deja-dup"))
       #:phases
       (modify-phases %standard-phases
         (add-after 'unpack 'patch-paths
           (lambda* (#:key inputs #:allow-other-keys)
             (let ((python (assoc-ref inputs "python")))
               (substitute* '("libdeja/tools/duplicity/DuplicityInstance.vala"
                              "libdeja/tests/scripts/instance-error.test")
                 (("/bin/rm")
                  (which "rm")))
               (substitute* "libdeja/tests/runner.vala"
                 (("/bin/sh")
                  (which "sh")))
               (substitute* "libdeja/tests/scripts/instance-error.test"
                 (("`which python3`")
                  (string-append python "/bin/python3"))))))
         (add-after 'unpack 'patch-libgpg-error
           (lambda* (#:key inputs #:allow-other-keys)
             (let ((libgpg-error (assoc-ref inputs "libgpg-error")))
               (substitute* "meson.build"
                 (("(gpgerror_libs = ).*" _ var)
                  (format #f "~a '-L~a/lib -lgpg-error'\n" var libgpg-error))))
             #t))
         (add-after 'unpack 'skip-gtk-update-icon-cache
           ;; Don't create 'icon-theme.cache'.
           (lambda _
             (substitute* "data/post-install.sh"
               (("gtk-update-icon-cache") "true"))
             #t))
         (add-after 'install 'wrap-program
           (lambda* (#:key inputs outputs #:allow-other-keys)
             ;; Add duplicity to the search path
             (wrap-program (string-append (assoc-ref outputs "out")
                                          "/bin/deja-dup")
               `("PATH" ":" prefix
                 (,(string-append (assoc-ref inputs "duplicity") "/bin")))))))))
    (inputs
     `(("bash-minimal" ,bash-minimal)
       ("duplicity" ,duplicity)
       ("gsettings-desktop-schemas" ,gsettings-desktop-schemas)
       ("gtk+" ,gtk+)
       ("json-glib" ,json-glib)
       ("libgpg-error" ,libgpg-error)
       ("libnotify" ,libnotify)
       ("libsecret" ,libsecret)
       ("libsoup" ,libsoup-minimal-2)
       ("libhandy" ,libhandy)
       ("packagekit" ,packagekit)
       ("python" ,python)
       ("python-pygobject" ,python-pygobject)))
    (native-inputs
     `(("appstream-glib" ,appstream-glib)
       ("desktop-file-utils" ,desktop-file-utils)
       ("gettext" ,gettext-minimal)
       ("glib" ,glib "bin")             ; for glib-compile-schemas.
       ("gobject-introspection" ,gobject-introspection)
       ("itstool" ,itstool)
       ("pkg-config" ,pkg-config)
       ("vala" ,vala)))
    (home-page "https://wiki.gnome.org/Apps/DejaDup")
    (synopsis "Simple backup tool, for regular encrypted backups")
    (description
     "Déjà Dup is a simple backup tool, for regular encrypted backups.  It
uses duplicity as the backend, which supports incremental backups and storage
either on a local, or remote machine via a number of methods.")
    (license license:gpl3+)))

(define-public gnome-commander
  (package
    (name "gnome-commander")
    (version "1.12.2")
    (source
     (origin
       (method url-fetch)
       (uri (string-append "mirror://gnome/sources/" name "/"
                           (version-major+minor version)  "/"
                           "gnome-commander-" version ".tar.xz"))
       (sha256
        (base32 "0f7l2pkyh3r1qk4hhavl7387l3bq5my3snpdppiavcpnji28dpa5"))))
    (build-system glib-or-gtk-build-system)
    (native-inputs
     (list desktop-file-utils
           gettext-minimal
           `(,glib "bin")
           gobject-introspection
           googletest
           intltool
           itstool
           libtool
           pkg-config))
    (inputs
     (list gconf gnome-vfs gtk+-2 libxml2))
    (home-page "https://gcmd.github.io/")
    (synopsis "Two-pane graphical file manager for the GNOME desktop")
    (description
     "GNOME Commander is a two-pane graphical file manager using GNOME
libraries.  It aims to fulfill the demands of more advanced users who
like to focus on file management, their work through special applications
and running smart commands.")
    (license license:gpl2+)))

(define-public gnome-user-docs
  (package
   (name "gnome-user-docs")
   (version "40.5")
   (source
    (origin
      (method url-fetch)
      (uri (string-append "mirror://gnome/sources/gnome-user-docs/"
                          (version-major version)
                          "/gnome-user-docs-" version ".tar.xz"))
      (sha256
       (base32 "0p6ysdqlfc7vvzsrcanl9bhsc7666sv42xxzpbgsf5j55z3yrkpr"))))
   (build-system gnu-build-system)
   (native-inputs
    (list gettext-minimal itstool pkg-config libxml2))
   (synopsis "User documentation for the GNOME desktop")
   (description
    "The GNOME User Documentation explains how to use the GNOME desktop and its
components.  It covers usage and setup of the core GNOME programs by end-users
and system administrators.")
   (home-page "https://live.gnome.org/DocumentationProject")
   (license license:cc-by3.0)))

(define-public dia
  ;; This version from GNOME's repository includes fixes for compiling with
  ;; recent versions of the build tools.  The latest activity on the
  ;; pre-GNOME version has been in 2014, while GNOME has continued applying
  ;; fixes since.
  (let ((commit "3cf7ec4c2e5bca139a7f3e17f9fc9009c237fcc5")
        (revision "2"))
    (package
      (name "dia")
      (version (git-version "0.97.3" revision commit))
      (source (origin
                (method git-fetch)
                (uri (git-reference
                      (url "https://gitlab.gnome.org/GNOME/dia.git/")
                      (commit commit)))
                (file-name (git-file-name name version))
                (sha256
                 (base32
                  "04r8dspa6nmicrifhi3sh46hqvyy88hzq37xx99q3q1mwsrpmwy8"))))
      (build-system meson-build-system)
      (inputs
       (list graphene
             gtk+-2
             libxml2
             libxslt
             poppler
             ;; Without Python 2, build fails: plug-ins/python/meson.build:4:0:
             ;; ERROR: Unknown method "dependency" in object.
             python-2))
      (native-inputs
       (list appstream-glib docbook-xsl
             `(,glib "bin") intltool pkg-config))
      (home-page "https://wiki.gnome.org/Apps/Dia")
      (synopsis "Diagram creation for GNOME")
      (description "Dia can be used to draw different types of diagrams, and
includes support for UML static structure diagrams (class diagrams), entity
relationship modeling, and network diagrams.  The program supports various file
formats like PNG, SVG, PDF and EPS.")
      (license license:gpl2+))))

(define-public libgdata
  (package
    (name "libgdata")
    (version "0.18.1")
    (source (origin
              (method url-fetch)
              (uri (string-append "mirror://gnome/sources/" name "/"
                                  (version-major+minor version)  "/"
                                  name "-" version ".tar.xz"))
              (sha256
               (base32
                "1iq4d1qy0vkmy29xvr13dgz4pxvn5v3yi2swryld0ajinvp951fx"))))
    (build-system meson-build-system)
    (arguments
     '(#:phases
       (modify-phases %standard-phases
         (add-before 'check 'set-home-for-tests
           (lambda _
             (setenv "HOME" "/tmp"))))))
    (native-inputs
     `(("glib:bin" ,glib "bin")
       ("gobject-introspection" ,gobject-introspection)
       ("gsettings-desktop-schemas" ,gsettings-desktop-schemas)
       ("intltool" ,intltool)
       ("pkg-config" ,pkg-config)
       ("uhttpmock" ,uhttpmock)))
    (inputs
     (list cyrus-sasl glib-networking vala))
    (propagated-inputs
     `(("gcr" ,gcr)
       ("glib" ,glib)
       ("gnome-online-accounts:lib" ,gnome-online-accounts "lib")
       ("json-glib" ,json-glib)
       ("liboauth" ,liboauth)
       ("libsoup" ,libsoup-minimal-2)
       ("libxml2" ,libxml2)))
    (home-page "https://wiki.gnome.org/Projects/libgdata")
    (synopsis "Library for accessing online service APIs")
    (description
     "libgdata is a GLib-based library for accessing online service APIs using
the GData protocol — most notably, Google's services.  It provides APIs to
access the common Google services, and has full asynchronous support.")
    (license license:lgpl2.1+)))

(define-public libgxps
  (package
    (name "libgxps")
    (version "0.3.2")
    (source (origin
              (method url-fetch)
              (uri (string-append "mirror://gnome/sources/" name "/"
                                  (version-major+minor version) "/"
                                  name "-" version ".tar.xz"))
              (sha256
               (base32
                "07156nj7yrp3h9zyzx6mjwxwmfijialb4gi5d6dwyp53arr8c9vd"))))
    (build-system meson-build-system)
    (native-inputs
     (list gobject-introspection pkg-config))
    (inputs
     (list gtk+ libjpeg-turbo lcms libtiff))
    (propagated-inputs
     ;; In Requires of libgxps.pc.
     (list cairo glib libarchive))
    (home-page "https://wiki.gnome.org/Projects/libgxps")
    (synopsis "GObject-based library for handling and rendering XPS documents")
    (description
     "libgxps is a GObject-based library for handling and rendering XPS
documents.  This package also contains binaries that can convert XPS documents
to other formats.")
    (license license:lgpl2.1+)))

(define-public gnome-characters
  (package
    (name "gnome-characters")
    (version "40.0")
    (source
     (origin
       (method url-fetch)
       (uri (string-append "mirror://gnome/sources/"
                           "gnome-characters/" (version-major version)
                           "/gnome-characters-" version ".tar.xz"))
       (sha256
        (base32
         "0z2xa4w921bzpzj6gv88pvbrijcnnwni6jxynwz0ybaravyzaqha"))))
    (build-system meson-build-system)
    (arguments
     `(#:meson ,meson-0.59         ;positional arguments error with meson 0.60
       #:glib-or-gtk? #t
       #:phases (modify-phases %standard-phases
                  (add-after 'install 'wrap
                    (lambda* (#:key outputs #:allow-other-keys)
                      ;; GNOME Characters needs Typelib files from GTK and
                      ;; gnome-desktop.
                      (wrap-program (string-append (assoc-ref outputs "out")
                                                   "/bin/gnome-characters")
                        `("GI_TYPELIB_PATH" ":" prefix
                          (,(getenv "GI_TYPELIB_PATH")))))))))
    (native-inputs
     `(("gettext" ,gettext-minimal)
       ("glib:bin" ,glib "bin")
       ("gtk+:bin" ,gtk+ "bin")
       ("pkg-config" ,pkg-config)
       ("python" ,python-minimal)))
    (inputs
     (list gjs gtk+ libhandy libunistring gnome-desktop))
    (home-page "https://wiki.gnome.org/Apps/CharacterMap")
    (synopsis "Find and insert unusual characters")
    (description "Characters is a simple utility application to find
and insert unusual characters.  It allows you to quickly find the
character you are looking for by searching for keywords.")
    (license license:bsd-3)))

(define-public gnome-common
  (package
    (name "gnome-common")
    (version "3.18.0")
    (source
     (origin
       (method url-fetch)
       (uri (string-append "mirror://gnome/sources/" name "/"
                           (version-major+minor version)  "/"
                           name "-" version ".tar.xz"))
       (sha256
        (base32
         "1kzqi8qvh5p1zncj8msazlmvcwsczjz2hqxp4x2y0mg718vrwmi2"))))
    (build-system gnu-build-system)
    (home-page "https://www.gnome.org/")
    (synopsis "Bootstrap GNOME modules built from Git")
    (description "gnome-common contains various files needed to bootstrap
GNOME modules built from Git.  It contains a common \"autogen.sh\" script that
can be used to configure a source directory checked out from Git and some
commonly used macros.")
    (license license:gpl2+)))

(define-public gnome-contacts
  (package
    (name "gnome-contacts")
    (version "40.0")
    (source (origin
              (method url-fetch)
              (uri (string-append "mirror://gnome/sources/gnome-contacts/"
                                  (version-major version) "/"
                                  name "-" version ".tar.xz"))
              (sha256
               (base32
                "0w2g5xhw65adzvwzakrj5kaim4sw1w7s8qqwm3nm6inq50znzpn9"))))
    (build-system meson-build-system)
    (arguments
     `(#:configure-flags '("-Dcheese=disabled")
       #:phases
       (modify-phases %standard-phases
         (add-after 'unpack 'generate-vapis
           (lambda* (#:key inputs #:allow-other-keys)
             ;; To generate goa's missing .vapi file
             (define goa
               (assoc-ref inputs "gnome-online-accounts:lib"))

             (invoke "vapigen" "--directory=vapi" "--pkg=gio-2.0"
                     "--library=goa-1.0"
                     (string-append goa "/share/gir-1.0/Goa-1.0.gir"))))
         (add-after 'unpack 'skip-gtk-update-icon-cache
           ;; Don't create 'icon-theme.cache'.
           (lambda _
             (substitute* "build-aux/meson_post_install.py"
               (("gtk-update-icon-cache") "true")))))))
    (native-inputs
     `(("docbook-xml" ,docbook-xml-4.2)
       ("docbook-xsl" ,docbook-xsl)
       ("glib:bin" ,glib "bin")
       ("pkg-config" ,pkg-config)))
    (inputs
     `(("docbook-xml" ,docbook-xml)
       ("dockbook-xsl" ,docbook-xsl)
       ("evolution-data-server" ,evolution-data-server)
       ("gettext" ,gettext-minimal)
       ("gnome-desktop" ,gnome-desktop)
       ("gnome-online-accounts:lib" ,gnome-online-accounts "lib")
       ("gobject-introspection" ,gobject-introspection)
       ("gst-plugins-base" ,gst-plugins-base)
       ("gtk+" ,gtk+)
       ("libgee" ,libgee)
       ("libhandy" ,libhandy)
       ("libxslt" ,libxslt)
       ("telepathy-glib" ,telepathy-glib)
       ("vala" ,vala)))
    (propagated-inputs
     (list folks telepathy-mission-control))
    (synopsis "GNOME's integrated address book")
    (description
     "GNOME Contacts organizes your contact information from online and
offline sources, providing a centralized place for managing your contacts.")
    (home-page "https://wiki.gnome.org/Apps/Contacts")
    (license license:gpl2+)))

(define-public gnome-desktop
  (package
    (name "gnome-desktop")
    (version "40.4")
    (source
     (origin
      (method url-fetch)
      (uri (string-append "mirror://gnome/sources/" name "/"
                          (version-major version)  "/"
                          name "-" version ".tar.xz"))
      (sha256
       (base32
        "1vs5knn2yj6a449p9bn5w5407i1yvxfxg8xv844qgl70hpsrdbl8"))))
    (build-system meson-build-system)
    (arguments
     '(#:phases
       (modify-phases %standard-phases
         (add-before 'configure 'patch-path
           (lambda* (#:key inputs #:allow-other-keys)
             (let ((libc   (assoc-ref inputs "libc")))
               (substitute* "libgnome-desktop/gnome-languages.c"
                 (("\"locale\"")
                  (string-append "\"" libc "/bin/locale\"")))
               #t)))
         (add-before 'configure 'patch-bubblewrap
           (lambda* (#:key inputs #:allow-other-keys)
             (substitute* "libgnome-desktop/gnome-desktop-thumbnail-script.c"
               (("\"bwrap\",")
                (string-append "\"" (which "bwrap") "\","))
               (("\"--ro-bind\", \"/usr\", \"/usr\",")
                (string-append "\"--ro-bind\", \""
                               (%store-directory)
                               "\", \""
                               (%store-directory)
                               "\","))
               (("\"--ro-bind\", \"/etc/ld.so.cache\", \"/etc/ld.so.cache\",") ""))
             #t))
         (add-before 'check 'pre-check
           (lambda* (#:key inputs #:allow-other-keys)
             ;; Tests require a running X server and locales.
             (system "Xvfb :1 &")
             (setenv "DISPLAY" ":1")
             (setenv "XDG_CACHE_HOME" "/tmp/xdg-cache")
             (setenv "XDG_CONFIG_HOME" "/tmp")
             (setenv "GUIX_LOCPATH"
                     (search-input-directory inputs
                                             "lib/locale")))))))
    (native-inputs
     `(("glib:bin" ,glib "bin") ; for gdbus-codegen
       ("glibc-locales" ,glibc-locales) ; for tests
       ("gobject-introspection" ,gobject-introspection)
       ("itstool" ,itstool)
       ("intltool" ,intltool)
       ("pkg-config" ,pkg-config)
       ("xmllint" ,libxml2)
       ("xorg-server" ,xorg-server-for-tests)))
    (propagated-inputs
     ;; Required by gnome-desktop-3.0.pc.
     (list gsettings-desktop-schemas
           gtk+
           iso-codes
           libseccomp
           libx11
           xkeyboard-config))
    (inputs
     (list gdk-pixbuf
           glib
           bubblewrap
           libxext
           libxkbfile
           libxrandr))
    (home-page "https://www.gnome.org/")
    (synopsis
     "Libgnome-desktop, gnome-about, and desktop-wide documents")
    (description
     "The libgnome-desktop library provides API shared by several applications
on the desktop, but that cannot live in the platform for various reasons.
There is no API or ABI guarantee, although we are doing our best to provide
stability.  Documentation for the API is available with gtk-doc.

The gnome-about program helps find which version of GNOME is installed.")
    ; Some bits under the LGPL.
    (license license:gpl2+)))

(define-public gnome-doc-utils
  (package
    (name "gnome-doc-utils")
    (version "0.20.10")
    (source
     (origin
      (method url-fetch)
      (uri (string-append "mirror://gnome/sources/" name "/"
                          (version-major+minor version)  "/"
                          name "-" version ".tar.xz"))
      (sha256
       (base32
        "19n4x25ndzngaciiyd8dd6s2mf9gv6nv3wv27ggns2smm7zkj1nb"))))
    (build-system gnu-build-system)
    (native-inputs
     (list intltool
           docbook-xml-4.4
           python2-libxml2
           libxml2
           libxslt
           pkg-config
           python-2))
    (home-page "https://wiki.gnome.org/GnomeDocUtils")
    (synopsis
     "Documentation utilities for the Gnome project")
    (description
     "Gnome-doc-utils is a collection of documentation utilities for the
Gnome project.  It includes xml2po tool which makes it easier to translate
and keep up to date translations of documentation.")
    (license license:gpl2+))) ; xslt under lgpl

(define-public gnome-disk-utility
  (package
    (name "gnome-disk-utility")
    (version "40.2")
    (source (origin
              (method url-fetch)
              (uri (string-append "mirror://gnome/sources/" name "/"
                                  (version-major version) "/"
                                  name "-" version ".tar.xz"))
              (sha256
               (base32
                "1rr1ypb89p51b6428yqvczmpmylwjfnhnkgx78hzm3vxm3m15lff"))))
    (build-system meson-build-system)
    (arguments
     `(#:meson ,meson-0.59         ;positional arguments error with meson 0.60
       #:configure-flags '("-Dlogind=libelogind")
       #:phases
       (modify-phases %standard-phases
         (add-after 'unpack 'skip-gtk-update-icon-cache
           ;; Don't create 'icon-theme.cache'.
           (lambda _
             (substitute* "meson_post_install.py"
               (("gtk-update-icon-cache") "true"))
             #t)))))
    (native-inputs
     `(("glib:bin" ,glib "bin")
       ("intltool" ,intltool)
       ("pkg-config" ,pkg-config)
       ("docbook-xml" ,docbook-xml)
       ("docbook-xsl" ,docbook-xsl)
       ("libxml2" ,libxml2)
       ("libxslt" ,libxslt)))
    (inputs
     (list elogind
           glib
           appstream-glib
           gnome-settings-daemon
           gtk+
           libcanberra
           libdvdread
           libhandy
           libnotify
           libpwquality
           libsecret
           udisks))
    (home-page "https://git.gnome.org/browse/gnome-disk-utility")
    (synopsis "Disk management utility for GNOME")
    (description "Disk management utility for GNOME.")
    (license license:gpl2+)))

(define-public gnome-font-viewer
  (package
    (name "gnome-font-viewer")
    (version "40.0")
    (source (origin
              (method url-fetch)
              (uri (string-append "mirror://gnome/sources/gnome-font-viewer/"
                                  (version-major version)
                                  "/gnome-font-viewer-" version ".tar.xz"))
              (sha256
               (base32
                "0hpyi0sz3gcqqs9lkwyk8b6hr39m3n27432x98kxr436jj37dk6j"))))
    (build-system meson-build-system)
    (arguments
     `(#:meson ,meson-0.59         ;positional arguments error with meson 0.60
       #:phases
       (modify-phases %standard-phases
         (add-after 'unpack 'patch-post-install-script
           (lambda _
             (substitute* "meson-postinstall.sh"
               (("update-desktop-database") (which "true")))
             #t))
         (add-after 'install 'patch-thumbnailer
           (lambda* (#:key outputs #:allow-other-keys)
             (let ((out (assoc-ref outputs "out")))
               (substitute*
                   (string-append
                    out
                    "/share/thumbnailers/gnome-font-viewer.thumbnailer")
                 (("gnome-thumbnail-font")
                  (string-append out "/bin/gnome-thumbnail-font"))))
             #t)))))
    (native-inputs
     `(("gettext" ,gettext-minimal)
       ("glib:bin" ,glib "bin")
       ("pkg-config" ,pkg-config)))
    (inputs
     (list glib gnome-desktop gtk+ libhandy libxml2))
    (home-page "https://gitlab.gnome.org/GNOME/gnome-font-viewer")
    (synopsis "GNOME Fonts")
    (description "Application to show you the fonts installed on your computer
for your use as thumbnails.  Selecting any thumbnails shows the full view of how
the font would look under various sizes.")
    (license license:gpl2+)))

(define-public gcr
  (package
    (name "gcr")
    (version "3.41.0")
    (source (origin
              (method url-fetch)
              (uri (string-append "mirror://gnome/sources/" name "/"
                                  (version-major+minor version)  "/"
                                  name "-" version ".tar.xz"))
              (sha256
               (base32
                "00fsf82ycac8qi0kkiq759p6jrn63pyz4ksn4wnq7m4ax94zq289"))))
    (build-system meson-build-system)
    (arguments
     '(#:phases
       (modify-phases %standard-phases
         ;; These fail because /var/lib/dbus/machine-id is not present in the
         ;; build environment.
         (add-after 'unpack 'disable-failing-tests
           (lambda _
             (substitute* "gcr/meson.build"
               (("[[:blank:]]+'system-prompt',")
                ""))
             #t))
         (add-after 'unpack 'skip-gtk-update-icon-cache
           ;; Don't create 'icon-theme.cache'.
           (lambda _
             (substitute* "meson_post_install.py"
               (("gtk-update-icon-cache") "true"))
             #t))
         (add-after 'unpack 'fix-systemd-detection
           (lambda _
             (substitute* "gcr/gcr-ssh-agent-service.c"
               (("#ifdef WITH_SYSTEMD")
                "#if (WITH_SYSTEMD)"))))
         (add-before 'check 'pre-check
           (lambda _
             ;; Some tests expect to write to $HOME.
             (setenv "HOME" "/tmp")
             #t)))))
    (inputs
     (list dbus gnupg ;called as a child process during tests
           libgcrypt libsecret))
    (native-inputs
     `(("python" ,python-wrapper)       ;for tests
       ("openssh" ,openssh)             ;for tests
       ("pkg-config" ,pkg-config)
       ("gettext" ,gettext-minimal)
       ("autoconf" ,autoconf)
       ("automake" ,automake)
       ("libtool" ,libtool)
       ("gtk-doc" ,gtk-doc)
       ("glib" ,glib "bin")
       ("gobject-introspection" ,gobject-introspection)
       ("libxml2" ,libxml2)
       ("vala" ,vala)
       ("xsltproc" ,libxslt)))
    ;; mentioned in gck.pc, gcr.pc and gcr-ui.pc
    (propagated-inputs
     (list p11-kit glib gtk+))
    (home-page "https://www.gnome.org")
    (synopsis "Libraries for displaying certificates and accessing key stores")
    (description
     "The GCR package contains libraries used for displaying certificates and
accessing key stores.  It also provides the viewer for crypto files on the
GNOME Desktop.")
    (license license:lgpl2.1+)))

(define-public gdl
  (package
    (name "gdl")
    (version "3.34.0")
    (source (origin
              (method git-fetch)
              (uri (git-reference
                    (url "https://gitlab.gnome.org/GNOME/gdl.git")
                    (commit (string-append "GDL_" (string-map (match-lambda
                                                                (#\. #\_)
                                                                (c c))
                                                              version)))))
              (file-name (git-file-name name version))
              (sha256
               (base32
                "154qcr0x6f68f4q526y87imv0rscmp34n47nk1pp82rsq52h2zna"))))
    (build-system gnu-build-system)
    (native-inputs
     (list autoconf
           automake
           `(,glib "bin") ; for glib-genmarshal, etc.
           gnome-common
           gtk-doc/stable
           intltool
           pkg-config
           libtool
           which))
    (inputs
     (list libxml2))
    (propagated-inputs
     ;; The gdl-3.0.pc file 'Requires' GTK+.
     (list gtk+))
    (home-page "https://gitlab.gnome.org/GNOME/gdl/")
    (synopsis "GNOME docking library")
    (description "This library provides docking features for gtk+.")
    (license license:lgpl2.1+)))

;;; A minimal variant used to break a cycle with Inkscape.
(define-public gdl-minimal
  (package/inherit gdl
    (name "gdl-minimal")
    (arguments
     '(#:phases
       (modify-phases %standard-phases
         (add-after 'unpack 'disable-doc-generation
           ;; XXX: There is no easy way to disable generating the
           ;; documentation.
           (lambda _
             (substitute* "configure.in"
               (("GTK_DOC_CHECK.*") "")
               (("docs/.*") ""))
             (substitute* "Makefile.am"
               (("gdl docs po") "gdl po"))
             #t)))))
    (native-inputs (alist-delete "gtk-doc" (package-native-inputs gdl)))))

(define-public libgnome-keyring
  (package
    (name "libgnome-keyring")
    (version "3.12.0")
    (source (origin
             (method url-fetch)
             (uri (string-append "mirror://gnome/sources/" name "/"
                                 (version-major+minor version)  "/"
                                 name "-" version ".tar.xz"))
             (sha256
              (base32
               "10vpjhgbjm7z2djy04qakd02qlzpd02xnbfjhk2aqwjzn3xpihf4"))))
    (build-system gnu-build-system)
    (inputs
     (list libgcrypt dbus))
    (native-inputs
     (list pkg-config
           `(,glib "bin") intltool))
    (propagated-inputs
     ;; Referred to in .h files and .pc.
     (list glib))
    (home-page "https://www.gnome.org")
    (synopsis "Accessing passwords from the GNOME keyring")
    (description
     "Client library to access passwords from the GNOME keyring.")

    ;; Though a couple of files are LGPLv2.1+.
    (license license:lgpl2.0+)))

(define-public gnome-keyring
  (package
    (name "gnome-keyring")
    (version "40.0")
    (source (origin
             (method url-fetch)
             (uri (string-append "mirror://gnome/sources/" name "/"
                                 (version-major version)  "/"
                                 name "-" version ".tar.xz"))
             (sha256
              (base32
               "0cdrlcw814zayhvlaxqs1sm9bqlfijlp22dzzd0g5zg2isq4vlm3"))))
    (build-system gnu-build-system)
    (arguments
     `(#:tests? #f ;48 of 603 tests fail because /var/lib/dbus/machine-id does
                   ;not exist
       #:configure-flags
       (list
        (string-append "--with-pkcs11-config="
                       (assoc-ref %outputs "out") "/share/p11-kit/modules/")
        (string-append "--with-pkcs11-modules="
                       (assoc-ref %outputs "out") "/share/p11-kit/modules/"))
       #:phases
       (modify-phases %standard-phases
         (add-after 'unpack 'fix-/bin/sh-reference
           (lambda _
             (substitute* "po/Makefile.in.in"
               (("/bin/sh") (which "sh")))
             #t))
         (add-after 'unpack 'fix-docbook
           (lambda* (#:key inputs #:allow-other-keys)
             (substitute* "docs/Makefile.am"
               (("http://docbook.sourceforge.net/release/xsl/current/manpages/docbook.xsl")
                (string-append (assoc-ref inputs "docbook-xsl")
                               "/xml/xsl/docbook-xsl-"
                               ,(package-version docbook-xsl)
                               "/manpages/docbook.xsl")))
             (setenv "XML_CATALOG_FILES"
                     (string-append (assoc-ref inputs "docbook-xml")
                                    "/xml/dtd/docbook/catalog.xml"))
             ;; Rerun the whole thing to avoid version mismatch ("This is
             ;; Automake 1.15.1, but the definition used by this
             ;; AM_INIT_AUTOMAKE comes from Automake 1.15.").  Note: we don't
             ;; use 'autoreconf' because it insists on running 'libtoolize'.
             (invoke "autoconf")
             (invoke "aclocal")
             (invoke "automake" "-ac"))))))
    (inputs
     (list libgcrypt linux-pam openssh dbus gcr))
    (native-inputs
     `(("pkg-config" ,pkg-config)
       ("glib" ,glib "bin")
       ("glib" ,glib) ; for m4 macros
       ("python" ,python-2) ;for tests
       ("intltool" ,intltool)
       ("autoconf" ,autoconf)
       ("automake" ,automake)
       ("libxslt" ,libxslt) ;for documentation
       ("docbook-xml" ,docbook-xml-4.3)
       ("docbook-xsl" ,docbook-xsl)))
    (propagated-inputs
     (list gcr))
    (home-page "https://www.gnome.org")
    (synopsis "Daemon to store passwords and encryption keys")
    (description
     "gnome-keyring is a program that keeps passwords and other secrets for
users.  It is run as a daemon in the session, similar to ssh-agent, and other
applications locate it via an environment variable or D-Bus.

The program can manage several keyrings, each with its own master password,
and there is also a session keyring which is never stored to disk, but
forgotten when the session ends.")
    (license license:lgpl2.1+)))

(define-public evince
  (package
    (name "evince")
    (version "40.2")
    (source (origin
              (method url-fetch)
              (uri "mirror://gnome/sources/evince/40/evince-40.2.tar.xz")
              (sha256
               (base32
                "0xrwls1bhvny8vvd7mfjy9p26zjch0pd6x6j9jn9g2ka6xwyrxqg"))))
    (build-system meson-build-system)
    (arguments
     `(#:meson ,meson-0.59         ;positional arguments error with meson 0.60
       #:glib-or-gtk? #t
       #:build-type "release"
       #:configure-flags
       '("-Dnautilus=false"
         "-Dintrospection=true"
         ;; XXX: Generating the documentation fails because the
         ;; libevdocument.devhelp document cannot be created. This seems to be
         ;; caused by a problem during the XSL transformation.
         "-Dgtk_doc=false")
       #:phases
       (modify-phases %standard-phases
         (add-after 'unpack 'skip-gtk-update-icon-cache
           ;; Don't create 'icon-theme.cache'.
           (lambda _
             (substitute* "meson_post_install.py"
               (("gtk-update-icon-cache") "true"))
             #t)))))
    (inputs
     (list libarchive
           libgxps
           libspectre
           djvulibre
           ghostscript
           poppler
           libtiff
           texlive-libkpathsea ; for DVI support
           gnome-desktop
           gsettings-desktop-schemas
           gspell
           libgnome-keyring
           adwaita-icon-theme
           gdk-pixbuf
           atk
           pango
           gtk+
           glib
           libxml2
           libsm
           libice
           shared-mime-info
           dconf
           libcanberra
           libsecret
           libhandy))
    (native-inputs
     `(("itstool" ,itstool)
       ("intltool" ,intltool)
       ("glib" ,glib "bin")
       ("gobject-introspection" ,gobject-introspection)
       ("pkg-config" ,pkg-config)
       ("xmllint" ,libxml2)))
    (home-page "https://www.gnome.org/projects/evince/")
    (synopsis "GNOME's document viewer")
    (description
     "Evince is a document viewer for multiple document formats.  It
currently supports PDF, PostScript, DjVu, TIFF and DVI.  The goal
of Evince is to replace the multiple document viewers that exist
on the GNOME Desktop with a single simple application.")
    (license license:gpl2+)))

(define-public gsettings-desktop-schemas
  (package
    (name "gsettings-desktop-schemas")
    (version "41.0")
    (source
     (origin
       (method url-fetch)
       (uri (string-append "mirror://gnome/sources/" name "/"
                           (version-major version)  "/"
                           name "-" version ".tar.xz"))
       (sha256
        (base32
         "1v9jagk679m01nji0acirynxinziv036618c7xc49l4nwmr9ja3p"))))
    (build-system meson-build-system)
    (arguments
     '(#:phases (modify-phases %standard-phases
                  (add-after 'unpack 'patch-schemas
                    (lambda* (#:key inputs #:allow-other-keys)
                      (let ((theme (assoc-ref inputs "gnome-backgrounds")))
                        (substitute* (find-files "schemas"
                                                 "\\.gschema\\.xml\\.in$")
                          ;; Provide the correct file name of the default
                          ;; GNOME background, 'adwaita-timed.xml'.
                          (("@datadir@/backgrounds/gnome")
                           (string-append theme "/share/backgrounds/gnome"))
                          ;; Do not reference fonts, that may not exist.
                          (("'Source Code Pro 10'") "'Monospace 11'"))))))))
    (inputs
     (list glib gnome-backgrounds))
    (native-inputs
     `(("gettext" ,gettext-minimal)
       ("glib" ,glib "bin")             ; glib-compile-schemas, etc.
       ("gobject-introspection" ,gobject-introspection)
       ("pkg-config" ,pkg-config)))
    (home-page "https://launchpad.net/gsettings-desktop-schemas")
    (synopsis "GNOME settings for various desktop components")
    (description "Gsettings-desktop-schemas contains a collection of GSettings
schemas for settings shared by various components of the GNOME desktop.")
    (license license:lgpl2.1+)))

(define-public python-liblarch
  (package
    (name "python-liblarch")
    (version "3.0.1")
    (source
     (origin
       (method git-fetch)
       (uri (git-reference
             (url "https://github.com/getting-things-gnome/liblarch")
             (commit (string-append "v" version))))
       (file-name (git-file-name name version))
       (sha256
        (base32 "0xv2mfvyzipbny3iz8vll77wsqxfwh28xj6bj1ff0l452waph45m"))))
    (build-system python-build-system)
    (arguments
     `(#:phases
       (modify-phases %standard-phases
         (add-before 'check 'start-xserver
           (lambda* (#:key inputs #:allow-other-keys)
             (system (format #f "~a/bin/Xvfb :1 &"
                             (assoc-ref inputs "xorg-server")))
             (setenv "DISPLAY" ":1")
             #t)))))
    (native-inputs
     (list xorg-server-for-tests))
    (inputs
     (list gtk+))
    (propagated-inputs
     (list python-pygobject))
    (home-page "https://wiki.gnome.org/Projects/liblarch")
    (synopsis "Library to easily handle complex data structures")
    (description
     "Liblarch is a Python library built to easily handle data structures such
as lists, trees and acyclic graphs.  There's also a GTK binding that will
allow you to use your data structure in a @code{Gtk.Treeview}.

Liblarch support multiple views of one data structure and complex filtering.
That way, you have a clear separation between your data themselves (Model)
and how they are displayed (View).")
    (license license:lgpl3+)))

(define-public gtg
  (package
    (name "gtg")
    (version "0.5")
    (source
     (origin
       (method git-fetch)
       (uri (git-reference
             (url "https://github.com/getting-things-gnome/gtg")
             (commit (string-append "v" version))))
       (file-name (git-file-name name version))
       (sha256
        (base32 "0b2slm7kjq6q8c7v4m7aqc8m1ynjxn3bl7445srpv1xc0dilq403"))))
    (build-system meson-build-system)
    (arguments
     `(#:glib-or-gtk? #t
       #:phases
       (modify-phases %standard-phases
         (add-after 'glib-or-gtk-wrap 'python-and-gi-wrap
           (lambda* (#:key outputs #:allow-other-keys)
             (let ((prog (string-append (assoc-ref outputs "out")
                                        "/bin/gtg"))
                   (pylib (string-append (assoc-ref outputs "out")
                                         "/lib/python"
                                         ,(version-major+minor
                                           (package-version python))
                                         "/site-packages")))
               (wrap-program prog
                 `("GUIX_PYTHONPATH" = (,(getenv "GUIX_PYTHONPATH") ,pylib))
                 `("GI_TYPELIB_PATH" = (,(getenv "GI_TYPELIB_PATH"))))
               #t))))))
    (native-inputs
     `(("desktop-file-utils" ,desktop-file-utils)
       ("gettext" ,gettext-minimal)
       ("glib:bin" ,glib "bin")
       ("gobject-introspection" ,gobject-introspection)
       ("gtk+:bin" ,gtk+ "bin")
       ("pkg-config" ,pkg-config)))
    (inputs
     (list librsvg
           gsettings-desktop-schemas
           gtk+
           pango
           python-dbus
           python-liblarch
           python-lxml
           python-pycairo
           python-pygobject
           python-pyxdg))
    (home-page "https://wiki.gnome.org/Apps/GTG")
    (synopsis "Personal organizer for the GNOME desktop")
    (description
     "Getting Things GNOME! (GTG) is a personal tasks and TODO list items
organizer for the GNOME desktop environment inspired by the Getting Things
Done (GTD) methodology.  GTG is designed with flexibility, adaptability,
and ease of use in mind so it can be used as more than just GTD software.
GTG is intended to help you track everything you need to do and need to
know, from small tasks to large projects.")
    (license license:gpl3+)))

(define-public icon-naming-utils
  (package
    (name "icon-naming-utils")
    (version "0.8.90")
    (source
     (origin
      (method url-fetch)
      (uri (string-append "https://tango.freedesktop.org/releases/icon-naming-utils-"
                          version ".tar.bz2"))
      (sha256
       (base32
        "1mc3v28fdfqanx3lqx233vcr4glb4c2376k0kx2v91a4vxwqcdxi"))))
    (build-system gnu-build-system)
    (inputs
     (list perl perl-xml-simple))
    (arguments
     '(#:phases
       (modify-phases %standard-phases
         (add-after 'install 'set-load-paths
           ;; Tell 'icon-name-mapping' where XML::Simple is.
           (lambda* (#:key outputs #:allow-other-keys)
             (let* ((out  (assoc-ref outputs "out"))
                    (prog (string-append out "/libexec/icon-name-mapping")))
               (wrap-program
                   prog
                 `("PERL5LIB" = ,(list (getenv "PERL5LIB")))))
             #t)))))
    (home-page "http://tango.freedesktop.org/Standard_Icon_Naming_Specification")
    (synopsis
     "Utility to implement the Freedesktop Icon Naming Specification")
    (description
     "To help with the transition to the Freedesktop Icon Naming
Specification, the icon naming utility maps the icon names used by the
GNOME and KDE desktops to the icon names proposed in the specification.")
    (license license:lgpl2.1+)))

(define-public gnome-icon-theme
  (package
    (name "gnome-icon-theme")
    (version "3.12.0")
    (source
     (origin
      (method url-fetch)
      (uri (string-append "mirror://gnome/sources/" name "/"
                          (version-major+minor version)  "/"
                          name "-" version ".tar.xz"))
      (sha256
       (base32
        "0fjh9qmmgj34zlgxb09231ld7khys562qxbpsjlaplq2j85p57im"))))
    (build-system gnu-build-system)
    (arguments
     '(#:configure-flags
       ;; Don't create 'icon-theme.cache'.
       (let* ((coreutils (assoc-ref %build-inputs "coreutils"))
              (true      (string-append coreutils "/bin/true")))
         (list (string-append "GTK_UPDATE_ICON_CACHE=" true)))))
    (native-inputs
     (list icon-naming-utils intltool pkg-config))
    (home-page "https://wiki.gnome.org/Personalization")
    (synopsis "GNOME icon theme")
    (description "Icons for the GNOME desktop.")
    (license license:lgpl3))) ; or Creative Commons BY-SA 3.0

;; gnome-icon-theme was renamed to adwaita-icon-theme after version 3.12.0.
(define-public adwaita-icon-theme
  (package/inherit gnome-icon-theme
    (name "adwaita-icon-theme")
    (version "40.1.1")
    (source (origin
              (method url-fetch)
              (uri (string-append "mirror://gnome/sources/" name "/"
                                  (version-major version) "/"
                                  name "-" version ".tar.xz"))
              (sha256
               (base32
                "1xpqa1rgmixlp953938d08xvf7kv36h747ysial8g65dsrp46v0b"))))
    (native-inputs
     ;; The following requires the SVG pixbuf loader, provided by librsvg,
     ;; available on x86_64 only.
     `(,@(if (target-64bit?)
             `(("gtk-encode-symbolic-svg" ,gtk+ "bin"))
             '())))))

(define-public tango-icon-theme
  (package
    (name "tango-icon-theme")
    (version "0.8.90")
    (source (origin
              (method url-fetch)
              (uri (string-append "http://tango.freedesktop.org/releases/"
                                  "tango-icon-theme-" version ".tar.bz2"))
              (sha256
               (base32
                "034r9s944b4yikyfgn602yv7s54wdzlq0qfvqh52b9x6kbx08h79"))))
    (build-system gnu-build-system)
    (native-inputs
     (list icon-naming-utils intltool imagemagick pkg-config))
    (home-page "http://tango-project.org/")
    (synopsis "Tango icon theme")
    (description "This is an icon theme that follows the Tango visual
guidelines.")
    (license license:public-domain)))

(define-public shared-mime-info
  (package
    (name "shared-mime-info")
    (version "1.15")
    (source (origin
             (method url-fetch)
             (uri (string-append
                   "https://gitlab.freedesktop.org/xdg/shared-mime-info/uploads/"
                   "b27eb88e4155d8fccb8bb3cd12025d5b/shared-mime-info-" version
                   ".tar.xz"))
             (sha256
              (base32
               "146vynj78wcwdq0ms52jzm1r4m6dzi1rhyh3h4xyb6bw8ckv10pl"))))
    (build-system gnu-build-system)
    (arguments
     ;; The build system appears not to be parallel-safe.
     '(#:parallel-build? #f))
    (inputs
     (list glib libxml2))
    (native-inputs
     `(("gettext" ,gettext-minimal)
       ("itstool" ,itstool)
       ("pkg-config" ,pkg-config)))
    (home-page "https://www.freedesktop.org/wiki/Software/shared-mime-info")
    (synopsis "Database of common MIME types")
    (description
     "The shared-mime-info package contains the core database of common types
and the update-mime-database command used to extend it.  It requires glib2 to
be installed for building the update command.  Additionally, it uses intltool
for translations, though this is only a dependency for the maintainers.  This
database is translated at Transifex.")
    (license license:gpl2+)))

(define-public system-config-printer
  (package
    (name "system-config-printer")
    (version "1.5.15")
    (source
     (origin
       (method url-fetch)
       (uri (string-append
             "https://github.com/OpenPrinting/system-config-printer/releases/"
             "download/v" version
             "/system-config-printer-" version ".tar.xz"))
       (sha256
        (base32 "12d6xx51vizc476zfnsga9q09nflp51ipn6y7lhi9w2v4772dlpv"))))
    (build-system glib-or-gtk-build-system)
    (arguments
     `(#:imported-modules ((guix build python-build-system)
                           ,@%glib-or-gtk-build-system-modules)
       #:phases
       (modify-phases %standard-phases
         (add-after 'unpack 'patch-Makefile.am
           (lambda _
             ;; The Makefile generates some scripts, so set a valid shebang
             (substitute* "Makefile.am"
               (("/bin/bash") (which "bash")))
             (delete-file "configure")
             #t))
         (add-after 'unpack 'patch-docbook-xml
           (lambda* (#:key inputs #:allow-other-keys)
             ;; Modify the man XML otherwise xmlto tries to access the network
             (substitute* "man/system-config-printer.xml"
               (("http://www.oasis-open.org/docbook/xml/4.1.2/")
                (string-append (assoc-ref inputs "docbook-xml")
                               "/xml/dtd/docbook/")))
             #t))
         (add-after 'install 'wrap-for-python
           (@@ (guix build python-build-system) wrap))
         (add-after 'install 'wrap
           (lambda* (#:key outputs #:allow-other-keys)
             (let ((out               (assoc-ref outputs "out"))
                   (gi-typelib-path   (getenv "GI_TYPELIB_PATH")))
               (for-each
                (lambda (program)
                  (wrap-program program
                    `("GI_TYPELIB_PATH" ":" prefix (,gi-typelib-path))))
                (map (lambda (name)
                       (string-append out "/bin/" name))
                     '("system-config-printer"
                       "system-config-printer-applet"
                       "install-printerdriver"
                       "scp-dbus-service"))))
             #t)))))
    (inputs
     (list gsettings-desktop-schemas
           gobject-introspection
           python
           cups
           gtk+
           python-dbus
           python-pygobject
           python-pycups
           python-requests
           python-pycairo
           libnotify
           packagekit))
    (native-inputs
     (list pkg-config
           desktop-file-utils
           glib
           autoconf
           automake
           intltool
           xmlto
           docbook-xml-4.1.2
           docbook-xsl
           libxml2))
    (home-page "https://github.com/zdohnal/system-config-printer")
    (synopsis "CUPS administration tool")
    (description
     "system-config-printer is a CUPS administration tool.  It's written in
Python using GTK+, and uses the @acronym{IPP, Internet Printing Protocol} when
configuring CUPS.")
    (license license:gpl2+)))

(define-public hicolor-icon-theme
  (package
    (name "hicolor-icon-theme")
    (version "0.17")
    (source
     (origin
      (method url-fetch)
      (uri (string-append "https://icon-theme.freedesktop.org/releases/"
                          "hicolor-icon-theme-" version ".tar.xz"))
      (sha256
       (base32
        "1n59i3al3zx6p90ff0l43gzpzmlqnzm6hf5cryxqrlbi48sq8x1i"))))
    (build-system gnu-build-system)
    (arguments
     `(#:tests? #f)) ; no check target
    (home-page "https://icon-theme.freedesktop.org/releases/")
    (synopsis
     "Freedesktop icon theme")
    (description
     "Freedesktop icon theme.")
    (license license:gpl2)))

(define-public libnotify
  (package
    (name "libnotify")
    (version "0.7.9")
    (source
     (origin
       (method url-fetch)
       (uri (string-append "mirror://gnome/sources/" name "/"
                           (version-major+minor version)  "/"
                           name "-" version ".tar.xz"))
       (sha256
        (base32
         "0qa7cx6ra5hwqnxw95b9svgjg5q6ynm8y843iqjszxvds5z53h36"))))
    (build-system meson-build-system)
    (arguments
     `(#:phases
       (modify-phases %standard-phases
         (add-after 'unpack 'fix-docbook
           (lambda* (#:key inputs #:allow-other-keys)
             ;; Don't attempt to download XSL schema.
             (substitute* "meson.build"
               (("http://docbook.sourceforge.net/release/xsl-ns/current\
/manpages/docbook.xsl")
                (string-append (assoc-ref inputs "docbook-xsl")
                               "/xml/xsl/docbook-xsl-"
                               ,(package-version docbook-xsl)
                               "/manpages/docbook.xsl")))
             #t)))))
    (propagated-inputs
     (list ;; In Requires of libnotify.pc.
           gdk-pixbuf glib))
    (inputs
     (list gtk+ libpng))
    (native-inputs
     `(("pkg-config" ,pkg-config)
       ("glib" ,glib "bin")
       ("gobject-introspection" ,gobject-introspection)

       ;; For the documentation.
       ("gtk-doc" ,gtk-doc/stable)
       ("xsltproc" ,libxslt)
       ("docbook-xsl" ,docbook-xsl)))
    (home-page "https://developer-next.gnome.org/libnotify/")
    (synopsis
     "GNOME desktop notification library")
    (description
     "Libnotify is a library that sends desktop notifications to a
notification daemon, as defined in the Desktop Notifications spec.  These
notifications can be used to inform the user about an event or display
some form of information without getting in the user's way.")
    (license license:lgpl2.1+)))

(define-public libpeas
  (package
    (name "libpeas")
    (version "1.30.0")
    (source
     (origin
      (method url-fetch)
      (uri (string-append "mirror://gnome/sources/" name "/"
                          (version-major+minor version)  "/"
                          name "-" version ".tar.xz"))
      (sha256
       (base32
        "18xrk1c1ixlhkmykcfiafrl2am470ws687xqvjlq40zwkcp5dx8b"))))
    (build-system meson-build-system)
    (arguments
     '(#:phases
       (modify-phases %standard-phases
         (add-before 'check 'start-xserver
           (lambda* (#:key inputs #:allow-other-keys)
             (let ((xorg-server (assoc-ref inputs "xorg-server"))
                   (disp ":1"))
               (setenv "DISPLAY" disp)
               (setenv "XDG_CACHE_HOME" "/tmp/xdg-cache")
               (setenv "XDG_CONFIG_HOME" "/tmp")
               ;; Tests require a running X server.
               (system (format #f "~a/bin/Xvfb ~a &" xorg-server disp))
               #t))))))
    (inputs
     (list gtk+ glade3 python python-pygobject))
    (native-inputs
     `(("pkg-config" ,pkg-config)
       ("gettext" ,gettext-minimal)
       ("glib:bin" ,glib "bin")
       ("gobject-introspection" ,gobject-introspection)
       ("xorg-server" ,xorg-server-for-tests)))
    (propagated-inputs
     ;; The .pc file "Requires" gobject-introspection.
     (list gobject-introspection))
    (home-page "https://wiki.gnome.org/Libpeas")
    (synopsis "GObject plugin system")
    (description
     "Libpeas is a gobject-based plugin engine, targeted at giving every
application the chance to assume its own extensibility.  It also has a set of
features including, but not limited to: multiple extension points; on-demand
(lazy) programming language support for C, Python and JS; simplicity of the
API.")
    (license license:lgpl2.0+)))

(define-public gtkglext
  (package
    (name "gtkglext")
    (version "1.2.0")
    (source (origin
              (method url-fetch)
              (uri (string-append "mirror://sourceforge/gtkglext/gtkglext/"
                                  version "/gtkglext-" version ".tar.gz"))
              (sha256
               (base32 "1ya4d2j2aacr9ii5zj4ac95fjpdvlm2rg79mgnk7yvl1dcy3y1z5"))
              (patches (search-patches
                        "gtkglext-disable-disable-deprecated.patch"))))
    (build-system gnu-build-system)
    (arguments
     `(#:phases
       (modify-phases %standard-phases
         ;; Fix a collision between a local variable and a definition from
         ;; glibc's string.h.
         (add-after 'unpack 'fix-collision
           (lambda _
             (substitute* "gdk/gdkglshapes.c"
               ((" index") " triangle_index"))
             #t)))))
    (inputs (list gtk+-2 mesa glu libx11 libxt))
    (native-inputs (list pkg-config
                         `(,glib "bin")))
    (propagated-inputs (list pangox-compat))
    (home-page "https://projects.gnome.org/gtkglext")
    (synopsis "OpenGL extension to GTK+")
    (description "GtkGLExt is an OpenGL extension to GTK+.  It provides
additional GDK objects which support OpenGL rendering in GTK+ and GtkWidget
API add-ons to make GTK+ widgets OpenGL-capable.")
    (license license:lgpl2.1+)))

(define-public glade3
  (package
    (name "glade")
    (version "3.38.2")
    (source (origin
              (method url-fetch)
              (uri (string-append "mirror://gnome/sources/" name "/"
                                  (version-major+minor version)  "/"
                                  name "-" version ".tar.xz"))
              (sha256
               (base32
                "1dxsiz9ahqkxg2a1dw9sbd8jg59y5pdz4c1gvnbmql48gmj8gz4q"))
              (patches (search-patches
                        "glade-gls-set-script-name.patch"
                        "glade-test-widget-null-icon.patch"))))
    (build-system meson-build-system)
    (arguments
     `(#:meson ,meson-0.59
       #:phases
       (modify-phases %standard-phases
         (add-after 'unpack 'skip-gtk-update-icon-cache
           ;; Don't create 'icon-theme.cache'.
           (lambda _
             (substitute* "meson_post_install.py"
               (("gtk-update-icon-cache") "true"))))

         ,@(if (this-package-native-input "gjs")
               '()
               '((add-after 'unpack 'skip-gjs-test
                   (lambda _
                     ;; When the optional dependency on GJS is missing, skip
                     ;; the GJS plugin tests.
                     (substitute* "tests/modules.c"
                       (("g_test_add.*JavaScript.*" all)
                        (string-append "// " all "\n")))
                     (delete-file "tests/catalogs/gjsplugin.xml")))))

         (add-before 'configure 'fix-docbook
           (lambda* (#:key inputs #:allow-other-keys)
             (substitute* "man/meson.build"
               (("http://docbook.sourceforge.net/release/xsl/\
current/manpages/docbook.xsl")
                (string-append (assoc-ref inputs "docbook-xsl")
                               "/xml/xsl/docbook-xsl-"
                               ,(package-version docbook-xsl)
                               "/manpages/docbook.xsl")))))
         (add-before 'check 'pre-check
           (lambda _
             (setenv "HOME" "/tmp")
             ;; Tests require a running X server.
             (system "Xvfb :1 &")
             (setenv "DISPLAY" ":1"))))))
    (inputs
     (list gtk+ libxml2))
    (native-inputs
     `(("hicolor-icon-theme" ,hicolor-icon-theme)
       ("intltool" ,intltool)
       ("itstool" ,itstool)
       ("libxslt" ,libxslt) ;for xsltproc
       ("docbook-xml" ,docbook-xml-4.2)
       ("docbook-xsl" ,docbook-xsl)
       ("glib:bin" ,glib "bin")
       ("python-pygobject" ,python-pygobject)
       ("gobject-introspection" ,gobject-introspection)

       ;; GJS depends on Rust, which is x86_64-only so far, so remove the GJS
       ;; dependency on other platforms (FIXME).
       ,@(if (target-x86-64?)
             `(("gjs" ,gjs))
             '())

       ("pkg-config" ,pkg-config)
       ("xorg-server" ,xorg-server-for-tests)))
    (home-page "https://glade.gnome.org")
    (synopsis "GTK+ rapid application development tool")
    (description "Glade is a rapid application development (RAD) tool to
enable quick & easy development of user interfaces for the GTK+ toolkit and
the GNOME desktop environment.")
    (license license:lgpl2.0+)
    (native-search-paths (list (search-path-specification
                                (variable "GLADE_CATALOG_SEARCH_PATH")
                                (files '("share/glade/catalogs")))
                               (search-path-specification
                                (variable "GLADE_MODULE_SEARCH_PATH")
                                (files '("lib/glade/modules")))))))

(define-public libcroco
  (package
    (name "libcroco")
    (version "0.6.13")
    (source (origin
              (method url-fetch)
              (uri (string-append "mirror://gnome/sources/" name "/"
                                  (version-major+minor version)  "/"
                                  name "-" version ".tar.xz"))
              (patches (search-patches "libcroco-CVE-2020-12825.patch"))
              (sha256
               (base32
                "1m110rbj5d2raxcdp4iz0qp172284945awrsbdlq99ksmqsc4zkn"))))
    (build-system gnu-build-system)
    (native-inputs
     (list pkg-config))
    (inputs
     (list glib libxml2 zlib))
    (home-page "https://github.com/GNOME/libcroco")
    (synopsis "CSS2 parsing and manipulation library")
    (description
     "Libcroco is a standalone CSS2 parsing and manipulation library.
The parser provides a low level event driven SAC-like API and a CSS object
model like API.  Libcroco provides a CSS2 selection engine and an experimental
XML/CSS rendering engine.")

    ;; LGPLv2.1-only.
    (license license:lgpl2.1)))

(define-public libgsf
  (package
    (name "libgsf")
    (version "1.14.47")
    (source (origin
              (method url-fetch)
              (uri (string-append "mirror://gnome/sources/" name "/"
                                  (version-major+minor version)  "/"
                                  name "-" version ".tar.xz"))
              (sha256
               (base32
                "0kbpp9ksl7977xiga37sk1gdw1r039v6zviqznl7alvvg39yp26i"))))
    (build-system glib-or-gtk-build-system)
    (outputs '("out" "bin" "doc"))
    (arguments
     `(#:configure-flags
       (list
        "--disable-static"
        "--enable-introspection"
        (string-append "--with-gir-dir="
                       (assoc-ref %outputs "out")
                       "/share/gir-"
                       ,(version-major
                         (package-version gobject-introspection))
                       ".0")
        (string-append "--with-typelib-dir="
                       (assoc-ref %outputs "out")
                       "/lib/girepository-"
                       ,(version-major
                         (package-version gobject-introspection))
                       ".0")
        (string-append "--with-html-dir="
                       (assoc-ref %outputs "doc")
                       "/share/gtk-doc/html")
        "--with-zlib"
        "--with-bz2")
       #:phases
       (modify-phases %standard-phases
         (add-after 'unpack 'patch-docbook-xml
           (lambda* (#:key inputs #:allow-other-keys)
             (with-directory-excursion "doc"
               (substitute* "gsf-docs.xml"
                 (("http://www.oasis-open.org/docbook/xml/4.5/")
                  (string-append (assoc-ref inputs "docbook-xml")
                                 "/xml/dtd/docbook/"))))
             #t)))))
    (native-inputs
     `(("docbook-xml" ,docbook-xml)
       ("gettext" ,gettext-minimal)
       ("gobject-introspection" ,gobject-introspection)
       ("perl" ,perl)
       ("perl-xml-parser" ,perl-xml-parser)
       ("pkg-config" ,pkg-config)
       ("python" ,python-wrapper)))
    (inputs
     (list bzip2 gdk-pixbuf zlib))
    (propagated-inputs
     (list glib libxml2))
    (synopsis "G Structured File Library")
    (description "Libgsf aims to provide an efficient extensible I/O abstraction
for dealing with different structured file formats.")
    (home-page "https://gitlab.gnome.org/GNOME/libgsf")
    (license
     (list
      ;; Library
      license:lgpl2.1+
      ;; Others
      license:lgpl2.0+))))

(define-public librsvg
  (package
    (name "librsvg")
    (version "2.50.7")
    (source (origin
              (method url-fetch)
              (uri (string-append "mirror://gnome/sources/librsvg/"
                                  (version-major+minor version)  "/"
                                  "librsvg-" version ".tar.xz"))
              (sha256
               (base32
                "1g3f8byg5w08fx1bka12mmpl59v6a4q2p827w6m2la6mijq63yzz"))
              (modules '((guix build utils)))
              (snippet
               '(begin (delete-file-recursively "vendor")))))
    (build-system cargo-build-system)
    (outputs '("out" "doc" "debug"))
    (arguments
     `(#:install-source? #f
       #:modules
       ((guix build cargo-build-system)
        (guix build utils)
        ((guix build gnu-build-system) #:prefix gnu:))
       #:cargo-inputs
       (("rust-bitflags" ,rust-bitflags-1)
        ("rust-cairo-rs" ,rust-cairo-rs-0.8)
        ("rust-cairo-sys-rs" ,rust-cairo-sys-rs-0.9)
        ("rust-cast" ,rust-cast-0.2)
        ("rust-cssparser" ,rust-cssparser-0.27)
        ("rust-data-url" ,rust-data-url-0.1)
        ("rust-encoding" ,rust-encoding-0.2)
        ("rust-float-cmp" ,rust-float-cmp-0.8)
        ("rust-gdk-pixbuf" ,rust-gdk-pixbuf-0.8)
        ("rust-gdk-pixbuf-sys" ,rust-gdk-pixbuf-sys-0.9)
        ("rust-gio" ,rust-gio-0.8)
        ("rust-gio-sys" ,rust-gio-sys-0.9)
        ("rust-glib" ,rust-glib-0.9)
        ("rust-glib-sys" ,rust-glib-sys-0.9)
        ("rust-gobject-sys" ,rust-gobject-sys-0.9)
        ("rust-itertools" ,rust-itertools-0.9)
        ("rust-language-tags" ,rust-language-tags-0.2)
        ("rust-libc" ,rust-libc-0.2)
        ("rust-locale-config" ,rust-locale-config-0.3)
        ("rust-markup5ever" ,rust-markup5ever-0.10)
        ("rust-nalgebra" ,rust-nalgebra-0.21)
        ("rust-num-traits" ,rust-num-traits-0.2)
        ("rust-once-cell" ,rust-once-cell-1)
        ("rust-pkg-config" ,rust-pkg-config-0.3)
        ("rust-pango" ,rust-pango-0.8)
        ("rust-pango-sys" ,rust-pango-sys-0.9)
        ("rust-pangocairo" ,rust-pangocairo-0.9)
        ("rust-rayon" ,rust-rayon-1)
        ("rust-rctree" ,rust-rctree-0.3)
        ("rust-rgb" ,rust-rgb-0.8)
        ("rust-regex" ,rust-regex-1)
        ("rust-selectors" ,rust-selectors-0.22)
        ("rust-string-cache" ,rust-string-cache-0.8)
        ("rust-tinyvec" ,rust-tinyvec-0.3)
        ("rust-url" ,rust-url-2)
        ("rust-xml5ever" ,rust-xml5ever-0.16))
       #:cargo-development-inputs
       (("rust-assert-cmd" ,rust-assert-cmd-1)
        ("rust-cairo-rs" ,rust-cairo-rs-0.8)
        ("rust-chrono" ,rust-chrono-0.4)
        ("rust-criterion" ,rust-criterion-0.3)
        ("rust-float-cmp" ,rust-float-cmp-0.8)
        ("rust-lopdf" ,rust-lopdf-0.26)
        ("rust-png" ,rust-png-0.16)
        ("rust-predicates" ,rust-predicates-1)
        ("rust-tempfile" ,rust-tempfile-3))
       #:phases
       (modify-phases %standard-phases
         (add-after 'unpack 'patch-docbook-xml
           (lambda* (#:key inputs #:allow-other-keys)
             (with-directory-excursion "doc"
               (substitute* "rsvg-docs.xml"
                 (("http://www.oasis-open.org/docbook/xml/4.3/")
                  (string-append (assoc-ref inputs "docbook-xml")
                                 "/xml/dtd/docbook/"))))))
         (add-after 'unpack 'prepare-for-build
           (lambda _
             ;; In lieu of #:make-flags
             (setenv "CC" ,(cc-for-target))
             ;; Something about the build environment resists building
             ;; successfully with the '--locked' flag.
             (substitute* '("Makefile.am" "Makefile.in")
               (("--locked") ""))))
         (add-before 'configure 'pre-configure
           (lambda* (#:key outputs #:allow-other-keys)
             (substitute* "gdk-pixbuf-loader/Makefile.in"
               ;; By default the gdk-pixbuf loader is installed under
               ;; gdk-pixbuf's prefix.  Work around that.
               (("gdk_pixbuf_moduledir = .*$")
                (string-append "gdk_pixbuf_moduledir = "
                               "$(prefix)/"
                               ,(dirname %gdk-pixbuf-loaders-cache-file) "/"
                               "loaders\n")))
             (substitute* "configure"
               (("gdk_pixbuf_cache_file=.*")
                (string-append "gdk_pixbuf_cache_file="
                               (assoc-ref outputs "out") "/"
                               ,%gdk-pixbuf-loaders-cache-file "\n")))))
         (add-after 'configure 'gnu-configure
           (lambda* (#:key outputs #:allow-other-keys #:rest args)
             (apply (assoc-ref gnu:%standard-phases 'configure)
                    #:configure-flags
                    (list "--disable-static"
                          "--enable-vala"
                          (string-append "--with-html-dir="
                                         (assoc-ref outputs "doc")
                                         "/share/gtk-doc/html"))
                    args)))
         (add-after 'configure 'dont-vendor-self
           (lambda* (#:key vendor-dir #:allow-other-keys)
             ;; Don't keep the whole tarball in the vendor directory
             (delete-file-recursively
              (string-append vendor-dir "/" ,name "-" ,version ".tar.xz"))))
         (replace 'build
           (assoc-ref gnu:%standard-phases 'build))
         (add-before 'check 'ignore-failing-tests
           ;; stderr=```/tmp/guix-build-.../librsvg-2.50.1/rsvg-convert: line 150: ls: command not found
           (lambda _
             (substitute* "tests/src/cmdline/rsvg_convert.rs"
               (("fn background_color_option_invalid_color_yields_error" all)
                (string-append "#[ignore] " all))
               (("fn empty_input_yields_error" all)
                (string-append "#[ignore] " all))
               (("fn empty_svg_yields_error" all)
                (string-append "#[ignore] " all))
               (("fn env_source_data_epoch_empty" all)
                (string-append "#[ignore] " all))
               (("fn env_source_data_epoch_no_digits" all)
                (string-append "#[ignore] " all))
               (("fn env_source_data_epoch_trailing_garbage" all)
                (string-append "#[ignore] " all))
               (("fn export_id_option_error" all)
                (string-append "#[ignore] " all))
               (("fn huge_zoom_factor_yields_error" all)
                (string-append "#[ignore] " all))
               (("fn multiple_input_files_not_allowed_for_png_output" all)
                (string-append "#[ignore] " all))
               (("fn stylesheet_option_error" all)
                (string-append "#[ignore] " all)))))
         (replace 'check
           (lambda* args
             ((assoc-ref gnu:%standard-phases 'check)
              #:test-target "check")))
         (replace 'install
           (assoc-ref gnu:%standard-phases 'install)))))
    (native-inputs
     (list docbook-xml-4.3
           `(,glib "bin")
           gobject-introspection
           pkg-config
           python-wrapper
           ruby
           vala))
    (inputs
     (list bzip2
           fontconfig
           freetype
           harfbuzz
           libcroco
           libgsf
           libxml2
           pango))
    (propagated-inputs
     (list cairo gdk-pixbuf glib))
    (synopsis "SVG rendering library")
    (description "Librsvg is a library to render SVG images to Cairo surfaces.
GNOME uses this to render SVG icons.  Outside of GNOME, other desktop
environments use it for similar purposes.  Wikimedia uses it for Wikipedia's SVG
diagrams.")
    (home-page "https://wiki.gnome.org/LibRsvg")
    (license license:lgpl2.1+)))

;; This copy of librsvg uses the bundled rust libraries. It is useful for
;; packages which have too many dependencies to be rebuilt as frequently
;; as the rust inputs are updated.
;; TODO: Remove this package and use packaged rust libraries!
(define-public librsvg-bootstrap
  (package
    (inherit librsvg)
    (name "librsvg")
    (version "2.50.7")
    (source (origin
              (method url-fetch)
              (uri (string-append "mirror://gnome/sources/librsvg/"
                                  (version-major+minor version)  "/"
                                  "librsvg-" version ".tar.xz"))
              (sha256
               (base32
                "1g3f8byg5w08fx1bka12mmpl59v6a4q2p827w6m2la6mijq63yzz"))
              (modules '((guix build utils)))
              (snippet
               '(begin
                  (for-each delete-file (find-files "vendor" "\\.a$"))))))
    (arguments
     (substitute-keyword-arguments (package-arguments librsvg)
       ((#:vendor-dir _ "vendor") "vendor")
       ((#:cargo-inputs _) '())
       ((#:cargo-development-inputs _) '())))
    (properties '((hidden? . #t)))))

(define-public librsvg-2.40
  ;; This is the last version implemented in C.
  (package
    (inherit librsvg)
    (version "2.40.21")
    (source (origin
              (method url-fetch)
              (uri (string-append "mirror://gnome/sources/librsvg/"
                                  (version-major+minor version)
                                  "/librsvg-" version ".tar.xz"))
              (sha256
               (base32
                "1fljkag2gr7c4k5mn798lgf9903xslz8h51bgvl89nnay42qjqpp"))))
    (build-system gnu-build-system)
    (arguments
     `(#:configure-flags (list "--disable-static")
       #:phases
       (modify-phases %standard-phases
         (add-before 'configure 'pre-configure
           (lambda* (#:key inputs #:allow-other-keys)
             (substitute* "gdk-pixbuf-loader/Makefile.in"
               ;; By default the gdk-pixbuf loader is installed under
               ;; gdk-pixbuf's prefix.  Work around that.
               (("gdk_pixbuf_moduledir = .*$")
                (string-append "gdk_pixbuf_moduledir = "
                               "$(prefix)/lib/gdk-pixbuf-2.0/2.10.0/"
                                "loaders\n"))
               ;; Drop the 'loaders.cache' file, it's in gdk-pixbuf+svg.
               (("gdk_pixbuf_cache_file = .*$")
                "gdk_pixbuf_cache_file = $(TMPDIR)/loaders.cache\n"))
             #t))
         (add-before 'check 'remove-failing-tests
           (lambda _
             (with-directory-excursion "tests/fixtures/reftests"
               (for-each delete-file
                         '(;; This test fails on i686:
                           "svg1.1/masking-path-04-b.svg"
                           ;; This test fails on armhf:
                           "svg1.1/masking-mask-01-b.svg"
                           ;; This test fails on aarch64:
                           "bugs/777834-empty-text-children.svg"

                           ;; These two tests fail due to slightly different
                           ;; text rendering (different kerning or similar),
                           ;; nothing alarming.
                           "bugs/340047.svg"
                           "bugs/749415.svg"))))))))
    (native-inputs
     (list pkg-config
           `(,glib "bin") ; glib-mkenums, etc.
           gobject-introspection)) ; g-ir-compiler, etc.
    (inputs
     (list pango libcroco bzip2 libgsf libxml2))
    (propagated-inputs
     ;; librsvg-2.0.pc refers to all of that.
     (list cairo gdk-pixbuf glib))
    (synopsis "Render SVG files using Cairo (ancient C version)")
    (properties '((hidden? . #t)))))

(define* (librsvg-for-system #:optional
                             (system (or (%current-target-system)
                                         (%current-system))))
  ;; Since librsvg 2.50 depends on Rust, and Rust is only correctly supported
  ;; on x86_64 so far, use the ancient C version on other platforms (FIXME).
  (if (string-prefix? "x86_64-" system)
      librsvg
      librsvg-2.40))

(export librsvg-for-system)

(define-public libidl
  (package
    (name "libidl")
    (version "0.8.14")
    (source (origin
              (method url-fetch)
              (uri (string-append "mirror://gnome/sources/libIDL/"
                                  (version-major+minor version) "/"
                                  "libIDL-" version ".tar.bz2"))
              (sha256
               (base32
                "08129my8s9fbrk0vqvnmx6ph4nid744g5vbwphzkaik51664vln5"))))
    (build-system gnu-build-system)
    (inputs (list glib))
    (native-inputs
     (list pkg-config flex bison))
    (home-page "http://freecode.com/projects/libidl")
    (synopsis "Create trees of CORBA Interface Definition Language files")
    (description  "Libidl is a library for creating trees of CORBA Interface
Definition Language (idl) files, which is a specification for defining
portable interfaces. libidl was initially written for orbit (the orb from the
GNOME project, and the primary means of libidl distribution).  However, the
functionality was designed to be as reusable and portable as possible.")
    (properties `((upstream-name . "libIDL")))
    (license license:lgpl2.0+)))


(define-public orbit2
  (package
    (name "orbit2")
    (version "2.14.19")
    (source (origin
              (method url-fetch)
              (uri (let ((upstream-name "ORBit2"))
                     (string-append "mirror://gnome/sources/" upstream-name "/"
                                    (version-major+minor version) "/"
                                    upstream-name "-" version ".tar.bz2")))
              (sha256
               (base32
                "0l3mhpyym9m5iz09fz0rgiqxl2ym6kpkwpsp1xrr4aa80nlh1jam"))))
    (build-system gnu-build-system)
    (arguments
     `(;; The "timeout-server" test hangs when run in parallel.
       #:parallel-tests? #f
       #:configure-flags
       '(;; We don't need static libraries, plus they don't build reproducibly
         ;; (non-deterministic ordering of .o files in the archive.)
         "--disable-static"

         ;; The programmer kindly gives us a hook to turn off deprecation
         ;; warnings ...
         "DISABLE_DEPRECATED_CFLAGS=-DGLIB_DISABLE_DEPRECATION_WARNINGS")
       ;; ... which they then completly ignore !!
       #:phases
       (modify-phases %standard-phases
         (add-after 'unpack 'fix-parallel-build
           ;; Parallel build fails because of a failed dependency,
           ;; https://bugzilla.gnome.org/show_bug.cgi?id=732274
           (lambda _
             (substitute* "src/services/name/Makefile.am"
               (("orbit_name_server_2_DEPENDENCIES = \\$(DEPS) CosNaming.h")
                "orbit_name_server_2_DEPENDENCIES = \
$(DEPS) CosNaming.h libname-server-2.a"))))
         (add-before 'configure 'ignore-deprecations
           (lambda _
             (substitute* "linc2/src/Makefile.in"
               (("-DG_DISABLE_DEPRECATED")
                "-DGLIB_DISABLE_DEPRECATION_WARNINGS")))))))
    (inputs (list glib libidl))
    (native-inputs
     (list pkg-config))
    (home-page "https://projects.gnome.org/orbit2/")
    (synopsis "CORBA 2.4-compliant Object Request Broker")
    (description  "ORBit2 is a CORBA 2.4-compliant Object Request Broker (orb)
featuring mature C, C++ and Python bindings.")
    ;; Licence notice is unclear.  The Web page simply say "GPL" without giving
    ;; a version.  SOME of the code files have licence notices for GPLv2+.
    ;; The tarball contains files of the text of GPLv2 and LGPLv2.
    (license license:gpl2+)
    (properties `((upstream-name . "ORBit2")))))


(define-public libbonobo
  (package
    (name "libbonobo")
    (version "2.32.1")
    (source (origin
              (method url-fetch)
              (uri (string-append "mirror://gnome/sources/" name "/"
                                  (version-major+minor version)
                                  "/" name "-" version ".tar.bz2"))
              (sha256
               (base32 "0swp4kk6x7hy1rvd1f9jba31lvfc6qvafkvbpg9h0r34fzrd8q4i"))
              (patches (search-patches
                        "libbonobo-activation-test-race.patch"))))
    (build-system gnu-build-system)
    (arguments
     ;; The programmer kindly gives us a hook to turn off deprecation warnings ...
     `(#:configure-flags
       '("DISABLE_DEPRECATED_CFLAGS=-DGLIB_DISABLE_DEPRECATION_WARNINGS")
       ;; ... which they then completly ignore !!
       #:phases
       (modify-phases %standard-phases
         (add-before 'configure 'ignore-deprecations
           (lambda _
             (substitute* "activation-server/Makefile.in"
               (("-DG_DISABLE_DEPRECATED") "-DGLIB_DISABLE_DEPRECATION_WARNINGS"))
             #t)))

       ;; There's apparently a race condition between the server stub
       ;; generation and linking of the example under 'samples/echo' that can
       ;; lead do undefined references when building in parallel, as reported
       ;; at <https://forums.gentoo.org/viewtopic-t-223376-start-550.html>.
       ;; Thus, disable parallel builds.
       #:parallel-build? #f))
    (inputs (list popt libxml2))
    ;; The following are Required by the .pc file
    (propagated-inputs
     (list glib orbit2))
    (native-inputs
     (list intltool
           pkg-config
           `(,glib "bin") ; for glib-genmarshal, etc.
           flex
           bison))
    (home-page "https://developer.gnome.org/libbonobo/")
    (synopsis "Framework for creating reusable components for use in GNOME applications")
    (description "Bonobo is a framework for creating reusable components for
use in GNOME applications, built on top of CORBA.")
    ;; Licence not explicitly stated.  Source files contain no licence notices.
    ;; Tarball contains text of both GPLv2 and LGPLv2
    ;; GPLv2 covers both conditions
    (license license:gpl2+)))


(define-public gconf
  (package
    (name "gconf")
    (version "3.2.6")
    (source (origin
              (method url-fetch)
              (uri
               (let ((upstream-name "GConf"))
                 (string-append "mirror://gnome/sources/" upstream-name "/"
                                (version-major+minor version) "/"
                                upstream-name "-" version ".tar.xz")))
              (sha256
               (base32 "0k3q9nh53yhc9qxf1zaicz4sk8p3kzq4ndjdsgpaa2db0ccbj4hr"))))
    (build-system gnu-build-system)
    (inputs (list dbus-glib libxml2))
    (propagated-inputs (list glib ; referred to in the .pc file
                             orbit2))
    (native-inputs
     (list intltool
           `(,glib "bin") ; for glib-genmarshal, etc.
           pkg-config))
    (home-page "https://projects.gnome.org/gconf/")
    (synopsis "Store application preferences")
    (description "Gconf is a system for storing application preferences.  It
is intended for user preferences; not arbitrary data storage.")
    (license license:lgpl2.0+)
    (properties '((upstream-name . "GConf")))))


(define-public gnome-mime-data
  (package
    (name "gnome-mime-data")
    (version "2.18.0")
    (source (origin
              (method url-fetch)
              (uri (string-append "mirror://gnome/sources/" name "/"
                                  (version-major+minor version)  "/"
                                  name "-" version ".tar.bz2"))
              (sha256
               (base32
                "1mvg8glb2a40yilmyabmb7fkbzlqd3i3d31kbkabqnq86xdnn69p"))))
    (build-system gnu-build-system)
    (native-inputs
     (list perl intltool))
    (arguments
     '(#:phases (modify-phases %standard-phases
                  (add-after 'configure 'use-our-intltool
                    (lambda _
                      ;; Do not use the bundled intltool commands, which lack
                      ;; the "dotless @INC" fixes of our 'intltool' package.
                      (substitute* (find-files "." "^Makefile$")
                        (("^INTLTOOL_(EXTRACT|UPDATE|MERGE) = .*$" _ tool)
                         (string-append "INTLTOOL_" tool " = intltool-"
                                        (string-downcase tool) "\n")))
                      #t)))))
    (home-page "https://www.gnome.org")
    (synopsis "Base MIME and Application database for GNOME")
    (description  "GNOME Mime Data is a module which contains the base MIME
and Application database for GNOME.  The data stored by this module is
designed to be accessed through the MIME functions in GnomeVFS.")
    (license license:gpl2+)))


(define-public gnome-vfs
  (package
    (name "gnome-vfs")
    (version "2.24.4")
    (source (origin
              (method url-fetch)
              (uri (string-append "mirror://gnome/sources/" name "/"
                                  (version-major+minor version)  "/"
                                  name "-" version ".tar.bz2"))
              (sha256
               (base32
                "1ajg8jb8k3snxc7rrgczlh8daxkjidmcv3zr9w809sq4p2sn9pk2"))))
    (build-system gnu-build-system)
    (arguments
     `(#:phases
       (modify-phases %standard-phases
         (add-before 'configure 'ignore-deprecations
           (lambda _
             (substitute* '("libgnomevfs/Makefile.in"
                            "daemon/Makefile.in")
               (("-DG_DISABLE_DEPRECATED") "-DGLIB_DISABLE_DEPRECATION_WARNINGS"))
             #t))
         (add-before 'configure 'patch-test-async-cancel-to-never-fail
           (lambda _
             (substitute* "test/test-async-cancel.c"
               (("EXIT_FAILURE") "77"))
             #t)))))
    (inputs (list libxml2 dbus-glib gconf gnome-mime-data zlib))
    (native-inputs
     (list `(,glib "bin") ; for glib-mkenums, etc.
           intltool pkg-config))
    (home-page "https://developer.gnome.org/gnome-vfs/")
    (synopsis "Access files and folders in GNOME applications")
    (description
     "GnomeVFS is the core library used to access files and folders in GNOME
applications.  It provides a file system abstraction which allows applications
to access local and remote files with a single consistent API.")
    (license license:lgpl2.0+)))



(define-public libgnome
  (package
    (name "libgnome")
    (version "2.32.1")
    (source (origin
              (method url-fetch)
              (uri (string-append "mirror://gnome/sources/" name "/"
                                  (version-major+minor version)  "/"
                                  name "-" version ".tar.bz2"))
              (sha256
               (base32
                "197pnq8y0knqjhm2fg4j6hbqqm3qfzfnd0irhwxpk1b4hqb3kimj"))
              (patches (search-patches "libgnome-encoding.patch"))))
    (build-system gnu-build-system)
    (arguments
     `(#:phases
       (modify-phases %standard-phases
         (add-before 'configure 'enable-deprecated
           (lambda _
             (substitute* "libgnome/Makefile.in"
               (("-DG_DISABLE_DEPRECATED") "-DGLIB_DISABLE_DEPRECATION_WARNINGS"))
             #t)))))
    (inputs (list libxml2))
    (native-inputs
     (list `(,glib "bin") ; for glib-mkenums, etc.
           intltool pkg-config))
    ;; The following are listed as Required in the .pc file
    ;; (except for libcanberra -- which seems to be oversight on the part
    ;; of the upstream developers -- anything that links against libgnome,
    ;; must also link against libcanberra
    (propagated-inputs
     (list libcanberra libbonobo gconf gnome-vfs popt))                       ;gnome-program.h includes popt.h
    (home-page "https://developer.gnome.org/libgnome/")
    (synopsis "Useful routines for building applications")
    (description  "The libgnome library provides a number of useful routines
for building modern applications, including session management, activation of
files and URIs, and displaying help.")
    (license license:lgpl2.0+)))


(define-public libart-lgpl
  (package
    (name "libart-lgpl")
    (version "2.3.21")
    (source (origin
              (method url-fetch)
              (uri (let ((upstream-name "libart_lgpl"))
                     (string-append "mirror://gnome/sources/" upstream-name "/"
                                    (version-major+minor version) "/"
                                    upstream-name "-" version ".tar.bz2")))
              (sha256
               (base32
                "1yknfkyzgz9s616is0l9gp5aray0f2ry4dw533jgzj8gq5s1xhgx"))))
    (build-system gnu-build-system)
    (native-inputs
     (list pkg-config))
    (home-page "https://people.gnome.org/~mathieu/libart")
    (synopsis "2D drawing library")
    (description  "Libart is a 2D drawing library intended as a
high-quality vector-based 2D library with antialiasing and alpha composition.")
    (license license:lgpl2.0+)))



(define-public libgnomecanvas
  (package
    (name "libgnomecanvas")
    (version "2.30.3")
    (source (origin
              (method url-fetch)
              (uri (string-append "mirror://gnome/sources/" name "/"
                                  (version-major+minor version)  "/"
                                  name "-" version ".tar.gz"))
              (sha256
               (base32
                "1nhnq4lfkk8ljkdafscwaggx0h95mq0rxnd7zgqyq0xb6kkqbjm8"))))
    (build-system gnu-build-system)
    ;; Mentioned as Required in the .pc file
    (propagated-inputs (list libart-lgpl gtk+-2))
    (native-inputs
     (list intltool
           `(,glib "bin") ; for glib-genmarshal, etc.
           pkg-config))
    (home-page "https://developer.gnome.org/libgnomecanvas/")
    (synopsis "Flexible widget for creating interactive structured graphics")
    (description  "The GnomeCanvas widget provides a flexible widget for
creating interactive structured graphics.")
    (license license:lgpl2.0+)))

(define-public libgnomecanvasmm
  (package
    (name "libgnomecanvasmm")
    (version "2.26.0")
    (source (origin
              (method url-fetch)
              (uri (string-append "mirror://gnome/sources/" name "/"
                                  (version-major+minor version)  "/"
                                  name "-" version ".tar.bz2"))
              (sha256
               (base32
                "0679hcnpam2gkag2i63sm0wdm35gwvzafnz1354mg6j5gzwpfrcr"))))
    (build-system gnu-build-system)
    (propagated-inputs (list libgnomecanvas))
    (native-inputs
     (list gtkmm-2 pkg-config))
    (home-page "https://gtkmm.org")
    (synopsis "C++ bindings to the GNOME Canvas library")
    (description "C++ bindings to the GNOME Canvas library.")
    (license license:lgpl2.0+)))

(define-public libgnomeui
  (package
    (name "libgnomeui")
    (version "2.24.5")
    (source (origin
              (method url-fetch)
              (uri (string-append "mirror://gnome/sources/" name "/"
                                  (version-major+minor version)  "/"
                                  name "-" version ".tar.bz2"))
              (patches (search-patches "libgnomeui-utf8.patch"))
              (sha256
               (base32
                "03rwbli76crkjl6gp422wrc9lqpl174k56cp9i96b7l8jlj2yddf"))))
    (build-system gnu-build-system)
    ;; Mentioned as Required in the .pc file
    (propagated-inputs (list libbonoboui libgnome libgnomecanvas
                             libgnome-keyring))
    (inputs (list libjpeg-turbo popt libbonobo libxml2 libglade))
    (native-inputs
     (list `(,glib "bin") ; for glib-mkenums, etc.
           intltool pkg-config))
    (home-page "https://developer.gnome.org/libgnomeui/")
    (synopsis "Additional widgets for applications")
    (description "The libgnomeui library provides additional widgets for
applications.  Many of the widgets from libgnomeui have already been
ported to GTK+.")
    (license license:lgpl2.0+)))

(define-public libglade
  (package
    (name "libglade")
    (version "2.6.4")
    (source (origin
              (method url-fetch)
              (uri (string-append "mirror://gnome/sources/" name "/"
                                  (version-major+minor version)  "/"
                                  name "-" version ".tar.bz2"))
              (sha256
               (base32
                "1v2x2s04jry4gpabws92i0wq2ghd47yr5n9nhgnkd7c38xv1wdk4"))))
    (build-system gnu-build-system)
    (inputs
     (list python)) ;; needed for the optional libglade-convert program
    (propagated-inputs
     (list gtk+-2 libxml2)) ; required by libglade-2.0.pc
    (native-inputs
     (list pkg-config))
    (home-page "https://developer.gnome.org/libglade")
    (synopsis "Load glade interfaces and access the glade built widgets")
    (description "Libglade is a library that provides interfaces for loading
graphical interfaces described in glade files and for accessing the
widgets built in the loading process.")
    (license license:gpl2+))) ; This is correct.  GPL not LGPL

(define-public libbonoboui
  (package
    (name "libbonoboui")
    (version "2.24.5")
    (source (origin
              (method url-fetch)
              (uri (string-append "mirror://gnome/sources/" name "/"
                                  (version-major+minor version)  "/"
                                  name "-" version ".tar.bz2"))
              (sha256
               (base32
                "1kbgqh7bw0fdx4f1a1aqwpff7gp5mwhbaz60c6c98bc4djng5dgs"))))
    (build-system gnu-build-system)
    (arguments
     `(#:phases
       (modify-phases %standard-phases
         (add-before 'check 'start-xserver
           (lambda* (#:key inputs #:allow-other-keys)
             (let ((xorg-server (assoc-ref inputs "xorg-server"))
                   (disp ":1"))

               (setenv "HOME" (getcwd))
               (setenv "DISPLAY" disp)
               ;; There must be a running X server and make check doesn't start one.
               ;; Therefore we must do it.
               (zero? (system (format #f "~a/bin/Xvfb ~a &" xorg-server disp)))))))))
    ;; Mentioned as Required by the .pc file
    (propagated-inputs (list libxml2))
    (inputs
     (list popt pangox-compat libgnome libgnomecanvas libglade))
    (native-inputs
     (list `(,glib "bin") ; for glib-genmarshal, etc.
           intltool
           xorg-server-for-tests ; For running the tests
           pkg-config))
    (home-page "https://developer.gnome.org/libbonoboui/")
    (synopsis "Some user interface controls using Bonobo")
    (description  "The Bonobo UI library provides a number of user interface
controls using the Bonobo component framework.")
    (license license:lgpl2.0+)))

(define-public libwnck
  (package
    (name "libwnck")
    (version "3.32.0")
    (source (origin
              (method url-fetch)
              (uri (string-append "mirror://gnome/sources/" name "/"
                                  (version-major+minor version) "/"
                                  name "-" version ".tar.xz"))
              (sha256
               (base32
                "1jp3p1lnwnwi6fxl2rz3166cmwzwy9vqz896anpwc3wdy9f875cm"))))
    (build-system meson-build-system)
    (native-inputs
     (list pkg-config
           `(,glib "bin") ; for glib-mkenums
           gobject-introspection ; for g-ir-scanner
           intltool))
    (propagated-inputs
     (list gtk+ libxres startup-notification))
    (home-page "https://developer.gnome.org/libwnck/")
    (synopsis "Window Navigator Construction Kit")
    (description
     "Libwnck is the Window Navigator Construction Kit, a library for use in
writing pagers, tasklists, and more generally applications that are dealing
with window management.  It tries hard to respect the Extended Window Manager
Hints specification (EWMH).")
    (license license:lgpl2.0+)))

;; stable version for gtk2, required by xfwm4.
(define-public libwnck-2
  (package (inherit libwnck)
    (name "libwnck")
    (version "2.30.7")
    (source (origin
              (method url-fetch)
              (uri (string-append "mirror://gnome/sources/" name "/"
                                  (version-major+minor version) "/"
                                  name "-" version ".tar.xz"))
              (sha256
               (base32
                "15713yl0f8f3p99jzqqfmbicrdswd3vwpx7r3bkf1bgh6d9lvs4b"))))
    (build-system gnu-build-system)
    (native-inputs
     (list pkg-config intltool))
    (propagated-inputs
     (list gtk+-2 libxres startup-notification))))

(define-public goffice
  (package
    (name "goffice")
    (version "0.10.50")
    (source (origin
              (method url-fetch)
              (uri (string-append "mirror://gnome/sources/goffice/"
                                  (version-major+minor version)  "/"
                                  "goffice-" version ".tar.xz"))
              (sha256
               (base32 "1p5zbj7cbcfcxd6l8pnph54p6ah1bwf146y810j4bcq8ggf3sp1c"))))
    (build-system gnu-build-system)
    (outputs '("out"
               "doc"))                  ; 4.0 MiB of gtk-doc
    (arguments
     '(#:configure-flags (list (string-append "--with-html-dir="
                                              (assoc-ref %outputs "doc")
                                              "/share/gtk-doc/html"))))
    (inputs
     (list gtk+ libgsf librsvg libxslt libxml2))
    (native-inputs
     (list intltool
           `(,glib "bin") pkg-config))
    (home-page "https://developer.gnome.org/goffice/")
    (synopsis "Document-centric objects and utilities")
    (description "A GLib/GTK+ set of document-centric objects and utilities.")
    (license
     ;; Dual licensed under GPLv2 or GPLv3 (both without "or later")
     ;; Note: NOT LGPL
     (list license:gpl2 license:gpl3))))

(define-public goffice-0.8
  (package (inherit goffice)
    (version "0.8.17")
    (source (origin
              (method url-fetch)
              (uri (string-append "mirror://gnome/sources/" (package-name goffice) "/"
                                  (version-major+minor version)  "/"
                                  (package-name goffice) "-" version ".tar.xz"))
              (sha256
               (base32 "05fvzbs5bin05bbsr4dp79aiva3lnq0a3a40zq55i13vnsz70l0n"))))
    (arguments
     `(#:phases
       (modify-phases %standard-phases
         (add-after 'unpack 'fix-pcre-check
           (lambda _
             ;; Only glib.h can be included directly.  See
             ;; https://bugzilla.gnome.org/show_bug.cgi?id=670316
             (substitute* "configure"
               (("glib/gregex\\.h") "glib.h")) #t)))

       ,@(package-arguments goffice)))
    (propagated-inputs
     ;; libgoffice-0.8.pc mentions libgsf-1
     (list libgsf))
    (inputs
     `(("gtk" ,gtk+-2)
       ,@(alist-delete "gtk" (package-inputs goffice))))))

(define-public gnumeric
  (package
    (name "gnumeric")
    (version "1.12.50")
    (source (origin
              (method url-fetch)
              (uri (string-append "mirror://gnome/sources/gnumeric/"
                                  (version-major+minor version)  "/"
                                  "gnumeric-" version ".tar.xz"))
              (sha256
               (base32
                "1f0lrj5msg80pgjp38jj6rddf352gwddgip7z4lki66n3fx1k23m"))))
    (build-system glib-or-gtk-build-system)
    (arguments
     `(;; The gnumeric developers don't worry much about failing tests.
       ;; See https://bugzilla.gnome.org/show_bug.cgi?id=732387
       #:tests? #f
       #:phases
       (modify-phases %standard-phases
         (add-before
          'configure 'pre-conf
           (lambda* (#:key outputs #:allow-other-keys)
             ;; Make install tries to write into the directory of goffice
             ;; I am informed that this only affects the possibility to embed a
             ;; spreadsheet inside an Abiword document.   So presumably when we
             ;; package Abiword we'll have to refer it to this directory.
             (substitute* "configure"
               (("^GOFFICE_PLUGINS_DIR=.*")
                (string-append "GOFFICE_PLUGINS_DIR="
                               (assoc-ref outputs "out")
                               "/goffice/plugins"))))))))
    (inputs
     (list glib
           gtk+
           goffice
           libgsf
           librsvg
           libxml2
           libxslt
           python
           python-pygobject
           zlib))
    (native-inputs
     `(("bison" ,bison)
       ("docbook-xml" ,docbook-xml)
       ("intltool" ,intltool)
       ("itstool" ,itstool)
       ("glib:bin" ,glib "bin")
       ("pkg-config" ,pkg-config)))
    (home-page "http://www.gnumeric.org")
    (synopsis "Spreadsheet application")
    (description
     "GNUmeric is a GNU spreadsheet application, running under GNOME.  It is
interoperable with other spreadsheet applications.  It has a vast array of
features beyond typical spreadsheet functionality, such as support for linear
and non-linear solvers, statistical analysis, and telecommunication
engineering.")
    (license
    ;; Dual licensed under GPLv2 or GPLv3 (both without "or later")
     (list license:gpl2 license:gpl3))))

(define-public drawing
  (package
    (name "drawing")
    (version "0.8.3")
    (source
     (origin
       (method git-fetch)
       (uri (git-reference
             (url "https://github.com/maoschanz/drawing")
             (commit version)))
       (file-name (git-file-name name version))
       (sha256
        (base32 "0wz9p47riyy3h8b0sqsb6bx416hc6d1a1wyzlfmsxkrqrkwcjcm8"))))
    (build-system meson-build-system)
    (arguments
     `(#:glib-or-gtk? #t
       #:phases
       (modify-phases %standard-phases
         (add-after 'glib-or-gtk-wrap 'python-and-gi-wrap
           (lambda* (#:key outputs #:allow-other-keys)
             (let ((prog (string-append (assoc-ref outputs "out")
                                        "/bin/drawing"))
                   (pylib (string-append (assoc-ref outputs "out")
                                         "/lib/python"
                                         ,(version-major+minor
                                           (package-version python))
                                         "/site-packages")))
               (wrap-program prog
                 `("PYTHONPATH" = (,(getenv "GUIX_PYTHONPATH") ,pylib))
                 `("GI_TYPELIB_PATH" = (,(getenv "GI_TYPELIB_PATH"))))))))))
    (native-inputs
     `(("desktop-file-utils" ,desktop-file-utils)
       ("gettext" ,gettext-minimal)
       ("glib:bin" ,glib "bin")
       ("gobject-introspection" ,gobject-introspection)
       ("gtk+:bin" ,gtk+ "bin")
       ("pkg-config" ,pkg-config)))
    (inputs
     (list librsvg
           gsettings-desktop-schemas
           gtk+
           pango
           python-pycairo
           python-pygobject))
    (home-page "https://maoschanz.github.io/drawing/")
    (synopsis "Basic image editor for GNOME")
    (description
     "Drawing is a basic image editor aiming at the GNOME desktop.")
    (license license:gpl3+)))

(define-public gnome-themes-standard
  (package
    (name "gnome-themes-standard")
    (version "3.22.3")
    (source
     (origin
       (method url-fetch)
       (uri (string-append "mirror://gnome/sources/" name "/"
                           (version-major+minor version) "/" name "-"
                           version ".tar.xz"))
       (sha256
        (base32
         "0smmiamrgcgf5sa88bsn8hwmvsyx4gczzs359nwxbkv14b2qgp31"))))
    (build-system gnu-build-system)
    (arguments
     '(#:configure-flags
       ;; Don't create 'icon-theme.cache'.
       (let* ((coreutils (assoc-ref %build-inputs "coreutils"))
              (true      (string-append coreutils "/bin/true")))
         (list (string-append "GTK_UPDATE_ICON_CACHE=" true)))))
    (inputs
     `(("gtk+" ,gtk+)
       ("gtk+-2" ,gtk+-2)
       ("librsvg" ,librsvg)
       ("libxml2" ,libxml2)
       ("glib" ,glib)))
    (native-inputs
     `(("intltool" ,intltool)
       ("glib:bin" ,glib "bin")
       ("pkg-config" ,pkg-config)))
    (home-page "https://launchpad.net/gnome-themes-standard")
    (synopsis "Default GNOME 3 themes")
    (description
     "The default GNOME 3 themes (Adwaita and some accessibility themes).")
    (license license:lgpl2.1+)))

(define-public seahorse
  (package
    (name "seahorse")
    (version "41.0")
    (source
     (origin
       (method url-fetch)
       (uri (string-append "mirror://gnome/sources/" name "/"
                           (version-major version) "/" name "-"
                           version ".tar.xz"))
       (sha256
        (base32 "1x99i7kdvd8hbxcs5rfrq7nw6r9bfzaw263zaigjjj04h6gc1vp6"))))
    (build-system meson-build-system)
    (arguments
     '(#:glib-or-gtk? #t
       #:phases
       (modify-phases %standard-phases
         (add-after 'unpack 'skip-gtk-update-icon-cache
           ;; Don't create 'icon-theme.cache'.
           (lambda _
             (substitute* "build-aux/meson_post_install.py"
               (("gtk-update-icon-cache") "true"))
             #t))
         (add-before 'check 'pre-check
           (lambda _
             ;; Tests require a writable HOME.
             (setenv "HOME" (getcwd)))))))
    (inputs
     `(("gtk+" ,gtk+)
       ("gcr" ,gcr)
       ("gnupg" ,gnupg)
       ("gpgme" ,gpgme)
       ("openldap" ,openldap)
       ("openssh" ,openssh)
       ("avahi" ,avahi)
       ("libhandy" ,libhandy)
       ("libpwquality" ,libpwquality)
       ("libsecret" ,libsecret)
       ("libsoup" ,libsoup-minimal-2)))
    (native-inputs
     `(("gettext" ,gettext-minimal)
       ("glib:bin" ,glib "bin")
       ("itstool" ,itstool)
       ("pkg-config" ,pkg-config)
       ("vala" ,vala)
       ("xmllint" ,libxml2)))
    (home-page "https://wiki.gnome.org/Apps/Seahorse")
    (synopsis "Manage encryption keys and passwords in the GNOME keyring")
    (description
     "Seahorse is a GNOME application for managing encryption keys and
passwords in the GNOME keyring.")
    (license license:gpl2+)))

(define-public vala
  (package
    (name "vala")
    (version "0.54.2")
    (source (origin
              (method url-fetch)
              (uri (string-append "mirror://gnome/sources/vala/"
                                  (version-major+minor version) "/"
                                  "vala-" version ".tar.xz"))
              (sha256
               (base32
                "048k5c6c6y7jyb961krnrb7m0kghr0yrkpnfx3j5ckbx652yfkc8"))))
    (build-system glib-or-gtk-build-system)
    (arguments
     '(#:configure-flags '("--enable-coverage")
       #:phases
       (modify-phases %standard-phases
         (add-after 'unpack 'patch-docbook-xml
           (lambda* (#:key inputs #:allow-other-keys)
             (with-directory-excursion "doc/manual"
               (substitute* '("manual.xml" "version.xml.in")
                 (("http://www.oasis-open.org/docbook/xml/4.4/")
                  (string-append (assoc-ref inputs "docbook-xml")
                                 "/xml/dtd/docbook/"))))))
         (add-before 'check 'pre-check
           (lambda _
             (setenv "CC" "gcc")
             (substitute* "valadoc/tests/libvaladoc\
/tests-extra-environment.sh"
               (("export PKG_CONFIG_PATH=" m)
                (string-append m "$PKG_CONFIG_PATH:"))))))))
    (native-inputs
     `(("bison" ,bison)
       ("dbus" ,dbus)                   ; for dbus tests
       ("docbook-xml" ,docbook-xml-4.4)
       ("docbook-xsl" ,docbook-xsl)
       ("flex" ,flex)
       ("gobject-introspection" ,gobject-introspection) ; for gir tests
       ("help2man" ,help2man)
       ("perl" ,perl)
       ("pkg-config" ,pkg-config)
       ("xsltproc" ,libxslt)))
    (propagated-inputs
     `(("glib" ,glib)                   ; required by libvala-0.40.pc
       ("libgvc" ,graphviz)))
    (home-page "https://wiki.gnome.org/Projects/Vala/")
    (synopsis "Compiler using the GObject type system")
    (description "Vala is a programming language using modern high level
abstractions without imposing additional runtime requirements and without using
a different ABI compared to applications and libraries written in C.  Vala uses
the GObject type system and has additional code generation routines that make
targeting the GNOME stack simple.")
    (license license:lgpl2.1+)))

;;; An older variant kept to build libsoup-minimal-2.
(define-public vala-0.52
  (package/inherit vala
    (version "0.52.0")
    (source (origin
              (method url-fetch)
              (uri (string-append "mirror://gnome/sources/vala/"
                                  (version-major+minor version) "/"
                                  "vala-" version ".tar.xz"))
              (sha256
               (base32
                "12y6p8wdjp01vmfhxg2cgh32xnyqq6ivblvrar9clnj6vc867qhx"))))))

(define-public vte
  (package
    (name "vte")
    (version "0.64.2")
    (source (origin
              (method url-fetch)
              (uri (string-append "mirror://gnome/sources/vte/"
                                  (version-major+minor version) "/"
                                  "vte-" version ".tar.xz"))
              (sha256
               (base32
                "063ys3330cvhbz1dln9irhciavb2prw098lvhpcc2rx6cl5q4g1b"))))
    (build-system meson-build-system)
    (arguments
     `(#:configure-flags
       '("-Dvapi=true"
         "-D_systemd=false")))
    (native-inputs
     `(("pkg-config" ,pkg-config)
       ("gettext" ,gettext-minimal)
       ("vala" ,vala)
       ("gobject-introspection" ,gobject-introspection)
       ("glib" ,glib "bin")             ; for glib-genmarshal, etc.
       ("gperf" ,gperf)
       ("xmllint" ,libxml2)))
    (propagated-inputs
     (list gtk+ ; required by vte-2.91.pc
           gnutls ; ditto
           pcre2))               ; ditto
    (home-page "https://www.gnome.org/")
    (synopsis "Virtual Terminal Emulator")
    (description
     "VTE is a library (libvte) implementing a terminal emulator widget for
GTK+, and a minimal sample application (vte) using that.  Vte is mainly used in
gnome-terminal, but can also be used to embed a console/terminal in games,
editors, IDEs, etc.")
    (license license:lgpl2.1+)))

(define-public vte-ng
  (package
    (inherit vte)
    (name "vte-ng")
    (version "0.58.2.a")
    (home-page "https://github.com/thestinger/vte-ng")
    (source (origin
              (method git-fetch)
              (uri (git-reference (url home-page) (commit version)))
              (file-name (git-file-name name version))
              (sha256
               (base32
                "0rnm5c6m3abbm81jsfdas0y80z299ny54gr4syn4bfrms3s4g19l"))))
    (build-system meson-build-system)
    (native-inputs
     (modify-inputs (package-native-inputs vte)
       (prepend gtk-doc/stable)))
    (arguments
     `(#:configure-flags '("-Ddocs=true")))
  (synopsis "Enhanced VTE terminal widget")
  (description
   "VTE is a library (libvte) implementing a terminal emulator widget for
GTK+, this fork provides additional functions exposed for keyboard text
selection and URL hints.")))

;; Stable version for gtk2, required by gnurobots and lxterminal as of 2020-07.
(define-public vte/gtk+-2
  (package (inherit vte)
    (name "vte")
    (version "0.28.2")
    (source (origin
              (method url-fetch)
              (uri (string-append "mirror://gnome/sources/" name "/"
                                  (version-major+minor version) "/"
                                  name "-" version ".tar.xz"))
              (sha256
               (base32
                "1bmhahkf8wdsra9whd3k5l5z4rv7r58ksr8mshzajgq2ma0hpkw6"))
              (patches (search-patches
                         "vte-CVE-2012-2738-pt1.patch"
                         "vte-CVE-2012-2738-pt2.patch"))))
    (build-system gnu-build-system)
    (arguments
     '(#:configure-flags '("--disable-python")))
    (native-inputs
     (list pkg-config intltool
           `(,glib "bin")))   ; for glib-genmarshal, etc.
    (propagated-inputs
     (list gtk+-2 ; required by libvte.pc
           ncurses)))) ; required by libvte.la

(define-public vinagre
  (package
    (name "vinagre")
    (version "3.22.0")
    (source (origin
              (method url-fetch)
              (uri (string-append "mirror://gnome/sources/" name "/"
                                  (version-major+minor version) "/"
                                  name "-" version ".tar.xz"))
              (patches (search-patches "vinagre-newer-freerdp.patch"
                                       "vinagre-newer-rdp-parameters.patch"))
              (sha256
               (base32
                "10jya3jyrm18nbw3v410gbkc7677bqamax44pzgd3j15randn76d"))))
    (build-system glib-or-gtk-build-system)
    (arguments
     ;; Disable -Werror and such, to avoid build failures on compilation
     ;; warnings.
     '(#:configure-flags '("--enable-compile-warnings=minimum"
                           "CFLAGS=-O2 -g -fcommon")
       #:phases
       (modify-phases %standard-phases
         (add-before 'install 'skip-gtk-update-icon-cache
           (lambda _
             ;; Don't create 'icon-theme.cache'
             (substitute* (find-files "." "^Makefile$")
               (("gtk-update-icon-cache") (which "true")))
             #t))
         (add-after 'unpack 'patch-configure
           (lambda _
             (substitute* "configure"
               (("freerdp") "freerdp2"))
             #t)))))
    (native-inputs
     `(("pkg-config" ,pkg-config)
       ("intltool" ,intltool)
       ("itstool" ,itstool)
       ("glib-bin" ,glib "bin")))                 ;for glib-compile-schemas
    (inputs
     (list libxml2
           gtk-vnc
           gnome-keyring
           libsecret
           freerdp
           spice
           spice-gtk
           telepathy-glib
           vte))
    (home-page "https://wiki.gnome.org/Apps/Vinagre")
    (synopsis "Remote desktop viewer for GNOME")
    (description "Vinagre is a remote display client supporting the VNC, SPICE
and RDP protocols.")
    (license license:gpl3+)))

(define-public dconf
  (package
    (name "dconf")
    (version "0.40.0")
    (source (origin
              (method url-fetch)
              (uri (string-append
                    "mirror://gnome/sources/" name "/"
                    (version-major+minor version) "/"
                    name "-" version ".tar.xz"))
              (sha256
               (base32
                "0cs5nayg080y8pb9b7qccm1ni8wkicdmqp1jsgc22110r6j24zyg"))))
    (build-system meson-build-system)
    (propagated-inputs
     ;; In Requires of dconf.pc.
     (list glib))
    (inputs
     (list gtk+ dbus))
    (native-inputs
     `(("bash-completion" ,bash-completion)
       ("libxslt" ,libxslt)                     ;for xsltproc
       ("libxml2" ,libxml2)                     ;for XML_CATALOG_FILES
       ("docbook-xml" ,docbook-xml-4.2)
       ("docbook-xsl" ,docbook-xsl)
       ("glib:bin" ,glib "bin")
       ("gtk-doc" ,gtk-doc/stable)
       ("pkg-config" ,pkg-config)
       ("vala" ,vala)))
    (arguments
     `(#:glib-or-gtk? #t
       #:configure-flags '("-Dgtk_doc=true")
       #:phases (modify-phases %standard-phases
                  (add-after 'unpack 'increase-test-timeout
                    (lambda _
                      ;; On big-memory systems, the engine test may take
                      ;; much longer than the default of 30 seconds.
                      (substitute* "tests/meson.build"
                        (("test\\(unit_test\\[0\\], exe" all)
                         (string-append all ", timeout: 300"))))))))
    (home-page "https://developer.gnome.org/dconf/")
    (synopsis "Low-level GNOME configuration system")
    (description "Dconf is a low-level configuration system.  Its main purpose
is to provide a backend to GSettings on platforms that don't already have
configuration storage systems.")
    (license license:lgpl2.1+)))

(define-public json-glib-minimal
  (package
    (name "json-glib-minimal")
    (version "1.6.2")
    (source (origin
              (method url-fetch)
              (uri (string-append "mirror://gnome/sources/json-glib/"
                                  (version-major+minor version)
                                  "/json-glib-" version ".tar.xz"))
              (sha256
               (base32
                "092g2dyy1hhl0ix9kp33wcab0pg1qicnsv0cj5ms9g9qs336cgd3"))))
    (build-system meson-build-system)
    (arguments
<<<<<<< HEAD
     `(#:glib-or-gtk? #t     ; To wrap binaries and/or compile schemas
       #:configure-flags
       (list
        "-Ddocs=true"
        "-Dman=true"
        ,@(if (%current-target-system)
              ;; If enabled, gtkdoc-scangobj will try to execute a
              ;; cross-compiled binary.
              '("-Dgtk_doc=disabled"
                ;; Trying to build introspection data when cross-compiling
                ;; causes errors during linking.
                "-Dintrospection=disabled")
              '()))
       #:phases
       (modify-phases %standard-phases
         (add-after 'unpack 'patch-docbook
           (lambda* (#:key native-inputs inputs #:allow-other-keys)
             (with-directory-excursion "doc"
               (substitute* (find-files "." "\\.xml$")
                 (("http://www.oasis-open.org/docbook/xml/4\\.3/")
                  (string-append (assoc-ref (or native-inputs inputs)
                                            "docbook-xml")
                                 "/xml/dtd/docbook/")))
               (substitute* "meson.build"
                 (("http://docbook.sourceforge.net/release/xsl/current/")
                  (string-append (assoc-ref (or native-inputs inputs)
                                            "docbook-xsl")
                                 "/xml/xsl/docbook-xsl-1.79.2/"))))
             #t))
         ;; When cross-compiling, there are no docs to move.
         ,(if (%current-target-system)
              '(add-after 'install 'stub-docs
                 (lambda* (#:key outputs #:allow-other-keys)
                   ;; The daemon doesn't like empty output paths.
                   (mkdir (assoc-ref outputs "doc"))))
              '(add-after 'install 'move-docs
                 (lambda* (#:key outputs #:allow-other-keys)
                   (let* ((out (assoc-ref outputs "out"))
                          (doc (assoc-ref outputs "doc")))
                     (mkdir-p (string-append doc "/share"))
                     (rename-file
                      (string-append out "/share/gtk-doc")
                      (string-append doc "/share/gtk-doc"))
                     #t)))))))
=======
     `(#:glib-or-gtk? #t))           ; To wrap binaries and/or compile schemas
>>>>>>> 9f916d14
    (native-inputs
     `(("gettext" ,gettext-minimal)
       ("glib" ,glib "bin")             ;for glib-mkenums and glib-genmarshal
       ("pkg-config" ,pkg-config)))
    (inputs
<<<<<<< HEAD
     `(("bash-minimal" ,bash-minimal)))
=======
     (list bash-minimal))
>>>>>>> 9f916d14
    (propagated-inputs
     (list glib))                 ;according to json-glib-1.0.pc
    (home-page "https://wiki.gnome.org/Projects/JsonGlib")
    (synopsis "Glib and GObject implementation of JSON")
    (description "JSON-GLib is a library providing serialization and
described by RFC 4627.  It implements a full JSON parser and generator using
GLib and GObject, and integrates JSON with GLib data types.")
    (license license:lgpl2.1+)))

(define-public json-glib
  (package/inherit json-glib-minimal
    (name "json-glib")
    (outputs (cons "doc" (package-outputs json-glib-minimal)))
    (arguments
     (substitute-keyword-arguments (package-arguments json-glib-minimal)
       ((#:configure-flags _)
        `(list "-Ddocs=true"
               "-Dman=true"
               ,@(if (%current-target-system)
                     ;; If enabled, gtkdoc-scangobj will try to execute a
                     ;; cross-compiled binary.
                     '("-Dgtk_doc=disabled"
                       ;; Trying to build introspection data when cross-compiling
                       ;; causes errors during linking.
                       "-Dintrospection=disabled")
                     '())))
       ((#:phases phases '%standard-phases)
        `(modify-phases ,phases
           (add-after 'unpack 'patch-docbook
             (lambda* (#:key native-inputs inputs #:allow-other-keys)
               (with-directory-excursion "doc"
                 (substitute* (find-files "." "\\.xml$")
                   (("http://www.oasis-open.org/docbook/xml/4\\.3/")
                    (string-append (assoc-ref (or native-inputs inputs)
                                              "docbook-xml")
                                   "/xml/dtd/docbook/")))
                 (substitute* "meson.build"
                   (("http://docbook.sourceforge.net/release/xsl/current/")
                    (string-append (assoc-ref (or native-inputs inputs)
                                              "docbook-xsl")
                                   "/xml/xsl/docbook-xsl-1.79.2/"))))))
           ;; When cross-compiling, there are no docs to move.
           ,(if (%current-target-system)
                '(add-after 'install 'stub-docs
                   (lambda* (#:key outputs #:allow-other-keys)
                     ;; The daemon doesn't like empty output paths.
                     (mkdir (assoc-ref outputs "doc"))))
                '(add-after 'install 'move-docs
                   (lambda* (#:key outputs #:allow-other-keys)
                     (let* ((out (assoc-ref outputs "out"))
                            (doc (assoc-ref outputs "doc")))
                       (mkdir-p (string-append doc "/share"))
                       (rename-file
                        (string-append out "/share/gtk-doc")
                        (string-append doc "/share/gtk-doc"))))))))))
    (native-inputs
     (append
         `(("docbook-xml" ,docbook-xml-4.3)
           ("docbook-xsl" ,docbook-xsl)
           ("gobject-introspection" ,gobject-introspection)
           ("gtk-doc" ,gtk-doc)
           ("xsltproc" ,libxslt))
         (package-native-inputs json-glib-minimal)))))

(define-public libxklavier
  (package
    (name "libxklavier")
    (version "5.4")
    (source (origin
              ;; Note: There's no tarball at ftp.gnome.org for this version.
              (method git-fetch)
              (uri (git-reference
                    (url "https://anongit.freedesktop.org/git/libxklavier")
                    (commit (string-append "libxklavier-" version))))
              (sha256
               (base32
                "1w1x5mrgly2ldiw3q2r6y620zgd89gk7n90ja46775lhaswxzv7a"))
              (file-name (git-file-name name version))))
    (build-system gnu-build-system)
    (arguments
     '(#:configure-flags
       (list (string-append "--with-xkb-base="
                            (assoc-ref %build-inputs "xkeyboard-config")
                            "/share/X11/xkb")
             "--disable-xmodmap-support")))
    (native-inputs
     `(("glib:bin"              ,glib "bin") ; for glib-mkenums, etc.
       ("gobject-introspection" ,gobject-introspection)
       ("pkg-config"            ,pkg-config)
       ("gtk-doc" ,gtk-doc/stable)
       ("intltool" ,intltool)
       ("which" ,which)
       ("autoconf" ,autoconf)
       ("automake" ,automake)
       ("libtool" ,libtool)))
    (propagated-inputs
     ;; Required by libxklavier.pc.
     (list glib libxml2))
    (inputs
     (list iso-codes libxi libxkbfile xkbcomp xkeyboard-config))
    (home-page "https://www.freedesktop.org/wiki/Software/LibXklavier/")
    (synopsis "High-level API for X Keyboard Extension")
    (description
     "LibXklavier is a library providing high-level API for X Keyboard
Extension known as XKB.  This library is intended to support XFree86 and other
commercial X servers.  It is useful for creating XKB-related software (layout
indicators etc).")
    (license license:lgpl2.0+)))

(define-public python2-rsvg
  ;; XXX: This is actually a subset of gnome-python-desktop.
  (package
    (name "python2-rsvg")
    (version "2.32.0")
    (source
     (origin
       (method url-fetch)
       (uri (string-append
             "mirror://gnome/sources/gnome-python-desktop/2.32/gnome-python-desktop-"
             version ".tar.bz2"))
       (sha256
        (base32
         "1s8f9rns9v7qlwjv9qh9lr8crp88dpzfm45hj47zc3ivpy0dbnq9"))))
    (build-system gnu-build-system)
    (native-inputs
     (list pkg-config))
    (inputs
     (list python-2 python2-pygtk librsvg))
    (home-page "https://www.gnome.org")
    (synopsis "Python bindings to librsvg")
    (description
     "This package provides Python bindings to librsvg, the SVG rendering
library.")

    ;; This is the license of the rsvg bindings.  The license of each module
    ;; of gnome-python-desktop is given in 'COPYING'.
    (license license:lgpl2.1+)))

(define-public glib-networking
  (package
    (name "glib-networking")
    (version "2.70.0")
    (source (origin
              (method url-fetch)
              (uri (string-append "mirror://gnome/sources/glib-networking/"
                                  (version-major+minor version) "/"
                                  "glib-networking-" version ".tar.xz"))
              (sha256
               (base32
                "0dbg1na239mbavn4hknkax5sns9q2dbdnqw9wcpmhv58mzkhid36"))
              (patches
               (search-patches "glib-networking-gnutls-binding.patch"))))
    (build-system meson-build-system)
    (arguments
     (if (target-64bit?)
         '()
         (list #:phases
               #~(modify-phases %standard-phases
                   (add-after 'unpack 'work-around-32-bit-time-t
                     (lambda _
                       (invoke "patch" "--force" "-p1" "-i"
                               #$(local-file
                                  (search-patch
                                   "glib-networking-32-bit-time.patch")))))))))
    (native-inputs
     `(("pkg-config" ,pkg-config)
       ("gettext" ,gettext-minimal)))
    (inputs
     (list glib gnutls gsettings-desktop-schemas libproxy))
    (home-page "https://wiki.gnome.org/Projects/GLib")
    (synopsis "Network extensions for GLib")
    (description
     "Glib-networking contains the implementations of certain GLib networking
features that cannot be implemented directly in GLib itself because of their
dependencies.  Currently it contains GnuTLS and OpenSSL-based implementations of
GTlsBackend, a libproxy-based implementation of GProxyResolver,
GLibproxyResolver, and a GNOME GProxyResolver that uses the proxy information
from the GSettings schemas in gsettings-desktop-schemas.")
    (license license:lgpl2.1+)))

(define-public rest
  (package
    (name "rest")
    (version "0.8.1")
    (source (origin
              (method url-fetch)
              (uri (string-append "mirror://gnome/sources/rest/"
                                  (version-major+minor version) "/"
                                  name "-" version ".tar.xz"))
              (sha256
               (base32
                "1j81bgqmd55s5lxyaxcplym9n6xywcs1cm9wmvafsg2xiv9sl4q5"))))
    (build-system gnu-build-system)
    (arguments
     '(#:tests? #f ; tests require internet connection
       #:configure-flags
       '("--with-ca-certificates=/etc/ssl/certs/ca-certificates.crt")))
    (native-inputs
     `(("glib-mkenums" ,glib "bin")
       ("gobject-introspection" ,gobject-introspection)
       ("pkg-config" ,pkg-config)))
    (propagated-inputs
     ;; rest-0.7.pc refers to all these.
     `(("glib"    ,glib)
       ("libsoup" ,libsoup-minimal-2)
       ("libxml2" ,libxml2)))
    (home-page "https://www.gtk.org/")
    (synopsis "RESTful web api query library")
    (description
     "This library was designed to make it easier to access web services that
claim to be \"RESTful\".  It includes convenience wrappers for libsoup and
libxml to ease remote use of the RESTful API.")
    (license license:lgpl2.1+)))

;;; A minimal version of libsoup used to prevent a cycle with Inkscape.
(define-public libsoup-minimal
  (package
    (name "libsoup-minimal")
    (version "3.0.3")
    (source (origin
              (method url-fetch)
              (uri (string-append "mirror://gnome/sources/libsoup/"
                                  (version-major+minor version) "/"
                                  "libsoup-" version ".tar.xz"))
              (sha256
               (base32
                "0pp2s9rj7pp45ac99hbqszznln5ljj38cbc8lbljfc5fmm6v0rai"))))
    (build-system meson-build-system)
    (arguments
     `(#:configure-flags '("-Dgtk_doc=false")
       #:phases
       (modify-phases %standard-phases
         (add-after 'unpack 'adjust-tests
           (lambda _
             ;; This test fails due to missing /etc/nsswitch.conf
             ;; in the build environment.
             (substitute* "tests/socket-test.c"
               ((".*/sockets/unconnected.*") ""))

             ;; These fail because "subdomain.localhost" does not resolve in
             ;; the build environment.  Moreover, the hsts-test suite fails on
             ;; i686-linux because of errors from `session_get_uri' like
             ;; "Unexpected status 200 OK (expected 301 Moved Permanently)"
             ;; (see: https://gitlab.gnome.org/GNOME/libsoup/-/issues/239).
             (substitute* "tests/meson.build"
               ((".*'name': 'hsts'.*") ""))
             (substitute* "tests/hsts-db-test.c"
               ((".*/hsts-db/subdomains.*") "")))))))
    (native-inputs
     (list `(,glib "bin") ;for glib-mkenums
           gobject-introspection
           intltool
           pkg-config
           python-wrapper
           vala
           curl
           gnutls ;for 'certtool'
           httpd))
    (propagated-inputs
     ;; libsoup-3.0.pc refers to all of these (except where otherwise noted)
     (list brotli
           glib
           glib-networking ; for GIO runtime modules
           libpsl
           nghttp2 ;for pkg-config
           `(,nghttp2 "lib")
           libxml2
           sqlite
           zlib))
    (inputs
     (list mit-krb5 samba/fixed))     ; For ntlm_auth support
    (home-page "https://wiki.gnome.org/Projects/libsoup")
    (synopsis "GLib-based HTTP Library")
    (description
     "LibSoup is an HTTP client/server library for GNOME.  It uses GObjects
and the GLib main loop, to integrate well with GNOME applications.")
    (license license:lgpl2.0+)))

;;; An older variant kept to build the 'rest' package.
(define-public libsoup-minimal-2
  (package/inherit libsoup-minimal
    (version "2.72.0")
    (source (origin
              (method url-fetch)
              (uri (string-append "mirror://gnome/sources/libsoup/"
                                  (version-major+minor version) "/"
                                  "libsoup-" version ".tar.xz"))
              (sha256
               (base32
                "11skbyw2pw32178q3h8pi7xqa41b2x4k6q4k9f75zxmh8s23y30p"))))
    (arguments
     (substitute-keyword-arguments (package-arguments libsoup-minimal)
       ((#:phases phases)
        `(modify-phases ,phases
           (add-after 'unpack 'disable-failing-tests
             (lambda _
               ;; Disable the SSL test, failing since 2.68 and resolved in
               ;; libsoup 3.
               (substitute* "tests/meson.build"
                 (("[ \t]*\\['ssl', true, \\[\\]\\],") ""))))))))
    (native-inputs
     (modify-inputs (package-native-inputs libsoup-minimal)
       (replace "vala" vala-0.52)))))

(define-public libsoup
  (package/inherit libsoup-minimal
    (name "libsoup")
    (outputs (cons "doc" (package-outputs libsoup-minimal)))
    (arguments
     (substitute-keyword-arguments (package-arguments libsoup-minimal)
       ((#:configure-flags configure-flags)
        `(cons "-Dgtk_doc=true"
               (delete "-Dgtk_doc=false" ,configure-flags)))
       ((#:phases phases)
        `(modify-phases ,phases
           (add-after 'unpack 'patch-docbook-xml
             (lambda* (#:key inputs #:allow-other-keys)
               (let ((xmldoc (string-append (assoc-ref inputs "docbook-xml")
                                            "/xml/dtd/docbook")))
                 (substitute* (find-files "docs/reference")
                   (("http://.*/docbookx\\.dtd")
                    (string-append xmldoc "/docbookx.dtd"))))))
           (add-after 'install 'move-doc
             (lambda* (#:key outputs #:allow-other-keys)
               (let ((out (assoc-ref outputs "out"))
                     (doc (assoc-ref outputs "doc")))
                 (mkdir-p (string-append doc "/share"))
                 (copy-recursively (string-append out "/share/gtk-doc")
                                   (string-append doc "/share/gtk-doc"))
                 (delete-file-recursively
                  (string-append out "/share/gtk-doc")))))))))
    (native-inputs (modify-inputs (package-native-inputs libsoup-minimal)
                     (prepend docbook-xml-4.1.2 gtk-doc)))))

(define-public libsecret
  (package
    (name "libsecret")
    (version "0.20.4")
    (source (origin
              (method url-fetch)
              (uri (string-append
                    "mirror://gnome/sources/libsecret/"
                    (version-major+minor version) "/"
                    "libsecret-" version ".tar.xz"))
              (sha256
               (base32
                "0a4xnfmraxchd9cq5ai66j12jv2vrgjmaaxz25kl031jvda4qnij"))))
    (build-system gnu-build-system)
    (outputs '("out" "doc"))
    (arguments
     `(#:tests? #f ; FIXME: Testing hangs.
       #:configure-flags
       (list (string-append "--with-html-dir="
                            (assoc-ref %outputs "doc")
                            "/share/gtk-doc/html"))))
    (native-inputs
     `(("gettext" ,gettext-minimal)
       ("glib:bin" ,glib "bin") ; for gdbus-codegen, etc.
       ("gobject-introspection" ,gobject-introspection)
       ("pkg-config" ,pkg-config)
       ("vala" ,vala)
       ("xsltproc" ,libxslt)))
       ;; These are needed for the tests.
       ;; FIXME: Add gjs once available.
       ;("dbus" ,dbus)
       ;("python2" ,python-2)
       ;("python2-dbus" ,python2-dbus)
       ;("python2-pygobject" ,python2-pygobject)
       ;("python2-pygobject-2" ,python2-pygobject-2)))
    (propagated-inputs
     (list glib)) ; required by libsecret-1.pc
    (inputs
     ;; The ‘build’ phase complains about missing docbook-xml-4.2 but adding it
     ;; doesn't seem to affect the build result.
     (list docbook-xsl libgcrypt libxml2)) ; for XML_CATALOG_FILES
    (home-page "https://wiki.gnome.org/Projects/Libsecret/")
    (synopsis "GObject bindings for \"Secret Service\" API")
    (description
     "Libsecret is a GObject based library for storing and retrieving passwords
and other secrets.  It communicates with the \"Secret Service\" using DBus.")
    (license license:lgpl2.1+)))

(define-public five-or-more
  (package
    (name "five-or-more")
    (version "3.32.2")
    (source
     (origin
       (method url-fetch)
       (uri (string-append "mirror://gnome/sources/five-or-more/"
                           (version-major+minor version) "/"
                           "five-or-more-" version ".tar.xz"))
       (sha256
        (base32 "19pf8wzbf3ciqf2k4bj9sddvyhckfd62x86pnqr6s8h4vn9jc6ii"))))
    (build-system meson-build-system)
    (arguments
     '(#:glib-or-gtk? #t
       #:phases
       (modify-phases %standard-phases
         (add-after 'unpack 'skip-gtk-update-icon-cache
           (lambda _
             (substitute* "meson_post_install.py"
               (("gtk-update-icon-cache") (which "true")))
             #t)))))
    (native-inputs
     `(("pkg-config" ,pkg-config)
       ("appstream-glib" ,appstream-glib)
       ("desktop-file-utils" ,desktop-file-utils)
       ("glib:bin" ,glib "bin") ; for glib-compile-resources
       ("intltool" ,intltool)
       ("itstool" ,itstool)
       ("vala" ,vala)
       ("xmllint" ,libxml2)))
    (inputs
     (list gtk+ libgnome-games-support librsvg))
    (home-page "https://wiki.gnome.org/Apps/Five%20or%20more")
    (synopsis "Logic puzzle game")
    (description "Five or More is a game where you try to align
 five or more objects of the same color and shape causing them to disappear.
 On every turn more objects will appear, until the board is full.
 Try to last as long as possible.")
    (license license:gpl2+)))

(define-public gnome-mines
  (package
    (name "gnome-mines")
    (version "40.0")
    (source
     (origin
       (method url-fetch)
       (uri (string-append "mirror://gnome/sources/" name "/"
                           (version-major version) "/"
                           name "-" version ".tar.xz"))
       (sha256
        (base32 "0sf6kdvhr4pr3hddnj6ql9larz2wy108sri31id6x9g459nbly8z"))))
    (build-system meson-build-system)
    (arguments
     `(#:glib-or-gtk? #t
       #:meson ,meson-0.59
       #:phases
       (modify-phases %standard-phases
         (add-after 'unpack 'skip-gtk-update-icon-cache
           (lambda _
             (substitute* "build-aux/meson_post_install.py"
               (("gtk-update-icon-cache") (which "true"))))))))
    (native-inputs
     `(("glib:bin" ,glib "bin")       ; for glib-compile-resources
       ("pkg-config" ,pkg-config)
       ("desktop-file-utils" ,desktop-file-utils)
       ("intltool" ,intltool)
       ("itstool" ,itstool)
       ("vala" ,vala)
       ("yelp" ,yelp)
       ("appstream-glib" ,appstream-glib)))
    (inputs
     (list gtk+ libgnome-games-support librsvg))
    (home-page "https://wiki.gnome.org/Apps/Mines")
    (synopsis "Minesweeper game")
    (description
     "Mines (previously gnomine) is a puzzle game where you locate mines
floating in an ocean using only your brain and a little bit of luck.")
    (license license:gpl2+)))

(define-public gnome-multi-writer
  (package
    (name "gnome-multi-writer")
    (version "3.35.90")
    (source
     (origin
       (method url-fetch)
       (uri (string-append "mirror://gnome/sources/gnome-multi-writer/"
                           (version-major+minor version) "/"
                           "gnome-multi-writer-" version ".tar.xz"))
       (sha256
        (base32
         "07vgzjjdrxcp7h73z13h9agafxb4vmqx5i81bcfyw0ilw9kkdzmp"))))
    (build-system meson-build-system)
    (arguments
     '(#:glib-or-gtk? #t
       #:phases
       (modify-phases %standard-phases
         (add-after 'unpack 'skip-post-install
           (lambda _
             (substitute* "meson.build"
               (("meson.add_install_script" &) (string-append "# " &)))
             #t)))))
    (native-inputs
     `(("glib:bin" ,glib "bin")
       ("pkg-config" ,pkg-config)))
    (inputs
     (list gtk+
           glib ; for gio
           gusb
           udisks
           libgudev
           libcanberra
           polkit))
    (home-page "https://wiki.gnome.org/Apps/MultiWriter")
    (synopsis "Write to multiple USB devices at once")
    (description
     "MultiWriter can be used to write an ISO file to multiple USB devices at
once.")
    (license license:gpl2+)))

(define-public gnome-sudoku
  (package
    (name "gnome-sudoku")
    (version "40.2")
    (source
     (origin
       (method url-fetch)
       (uri (string-append "mirror://gnome/sources/" name "/"
                           (version-major version) "/"
                           name "-" version ".tar.xz"))
       (sha256
        (base32
         "18slsxifad5cjz4fqi818i66jc9b7kzgn01qxa0ra4y7wcqha4in"))))
    (build-system meson-build-system)
    (arguments
     `(#:glib-or-gtk? #t
       #:meson ,meson-0.59
       #:phases
       (modify-phases %standard-phases
         (add-after 'unpack 'skip-gtk-update-icon-cache
           (lambda _
             (substitute* "build-aux/post_install.py"
               (("gtk-update-icon-cache") (which "true"))))))))
    (native-inputs
     `(("pkg-config" ,pkg-config)
       ("desktop-file-utils" ,desktop-file-utils)
       ("glib:bin" ,glib "bin") ; for glib-compile-resources
       ("intltool" ,intltool)
       ("itstool" ,itstool)
       ("vala" ,vala)
       ("xmllint" ,libxml2)))
    (inputs
     (list gtk+ json-glib libgee librsvg qqwing))
    (home-page "https://wiki.gnome.org/Apps/Sudoku")
    (synopsis "Japanese logic game")
    (description
     "Sudoku is a Japanese logic game that exploded in popularity in 2005.
GNOME Sudoku is meant to have an interface as simple and unobstrusive as
possible while still providing features that make playing difficult Sudoku
more fun.")
    (license license:gpl2+)))

(define-public gnome-terminal
  (package
    (name "gnome-terminal")
    (version "3.40.3")
    (source
     (origin
       (method url-fetch)
       (uri (string-append "mirror://gnome/sources/" name "/"
                           (version-major+minor version) "/"
                           name "-" version ".tar.xz"))
       (sha256
        (base32
         "08hsic7sn32xw12i3j0ard2bhfhp8gmzqm0pa8xzl5l1jhzsmsfb"))))
    (build-system glib-or-gtk-build-system)
    (arguments
     '(#:configure-flags
       (list "--disable-migration" "--disable-search-provider"
             "--without-nautilus-extension")
       #:phases
       (modify-phases %standard-phases
         (add-before 'configure 'patch-/bin/true
           (lambda _
             (substitute* "configure"
               (("/bin/true") (which "true"))))))))
    (native-inputs
     `(("docbook-xsl" ,docbook-xsl)
       ("pkg-config" ,pkg-config)
       ("desktop-file-utils" ,desktop-file-utils)
       ("intltool" ,intltool)
       ("itstool" ,itstool)
       ("libxslt" ,libxslt)
       ("xmllint" ,libxml2)))
    (propagated-inputs
     (list dconf))
    (inputs
     (list gtk+
           vte
           gnutls
           gsettings-desktop-schemas
           `(,util-linux "lib")
           vala))
    (home-page "https://wiki.gnome.org/Apps/Terminal")
    (synopsis "Terminal emulator")
    (description
     "GNOME Terminal is a terminal emulator application for accessing a
UNIX shell environment which can be used to run programs available on
your system.

It supports several profiles, multiple tabs and implements several
keyboard shortcuts.")
    (license license:gpl3+)))

(define-public colord-minimal
  (package
    (name "colord-minimal")
    (version "1.4.5")
    (source
     (origin
       (method url-fetch)
       (uri (string-append "https://www.freedesktop.org/software/colord/releases/"
                           "colord-" version ".tar.xz"))
       (sha256
        (base32 "05sydi6qqqx1rrqwnga1vbg9srkf89wdcfw5w4p4m7r37m2flx5p"))))
    (build-system meson-build-system)
    (arguments
     '( ;; FIXME: One test fails:
       ;; /colord/icc-store (in lib/colord/colord-self-test-private):
       ;; Incorrect content type for /tmp/colord-vkve/already-exists.icc, got
       ;; application/x-zerosize
       #:tests? #f
       #:glib-or-gtk? #t
       #:configure-flags (list "-Dargyllcms_sensor=false" ;requires spotread
                               "-Dbash_completion=false"
                               "-Ddaemon_user=colord"
                               "-Ddocs=false"
                               "-Dlocalstatedir=/var"
                               "-Dman=false"
                               "-Dsane=true"
                               "-Dsystemd=false") ;no systemd
       #:phases
       (modify-phases %standard-phases
         (add-before 'configure 'patch-build-system
           (lambda* (#:key outputs #:allow-other-keys)
             (substitute* "rules/meson.build"
               (("udev.get_pkgconfig_variable\\('udevdir'\\)")
                (string-append "'" (assoc-ref outputs "out") "/lib/udev'")))))
         (add-before 'configure 'set-sqlite3-file-name
           (lambda* (#:key inputs #:allow-other-keys)
             ;; "colormgr dump" works by invoking the "sqlite3" command.
             ;; Record its absolute file name.
             (let ((sqlite (assoc-ref inputs "sqlite")))
               (substitute* "client/cd-util.c"
                 (("\"sqlite3\"")
                  (string-append "\"" sqlite "/bin/sqlite3\"")))))))))
    (native-inputs
     `(("glib:bin" ,glib "bin")         ; for glib-compile-resources, etc.
       ("gettext" ,gettext-minimal)
       ("pkg-config" ,pkg-config)
       ("vala" ,vala)))
    (propagated-inputs
     ;; colord.pc refers to all these.
     `(("glib" ,glib)
       ("lcms" ,lcms)
       ("udev" ,eudev)))
    (inputs
     `(("dbus-glib" ,dbus-glib)
       ("gobject-introspection" ,gobject-introspection)
       ("gusb" ,gusb-minimal)
       ("libgudev" ,libgudev)
       ("libusb" ,libusb)
       ("polkit" ,polkit)
       ("python" ,python-wrapper)
       ("sqlite" ,sqlite)
       ("sane-backends" ,sane-backends)))
    (home-page "https://www.freedesktop.org/software/colord/")
    (synopsis "Color management service")
    (description "Colord is a system service that makes it easy to manage,
install and generate color profiles to accurately color manage input and
output devices.")
    (license license:gpl2+)))

(define-public colord
  (package/inherit colord-minimal
    (name "colord")
    (arguments
     (substitute-keyword-arguments
         (package-arguments colord-minimal)
       ((#:configure-flags flags)
        `(begin
           (use-modules (srfi srfi-1))
           (append '("-Dbash_completion=true"
                     "-Ddocs=true"
                     "-Dman=true"
                     "-Dvapi=true")
               (fold delete ,flags '("-Dbash_completion=false"
                                     "-Ddocs=false"
                                     "-Dman=false")))))
       ((#:phases phases)
        `(modify-phases ,phases
           (add-after 'unpack 'fix-bash-completion-dir
             (lambda* (#:key outputs #:allow-other-keys)
               (substitute* "data/meson.build"
                 (("bash_completion.get_pkgconfig_variable\
\\('completionsdir'\\)")
                  (string-append "'" (assoc-ref outputs "out")
                                 "/etc/bash_completion.d'")))))))))
    (native-inputs
     (append
         `(("bash-completion" ,bash-completion)
           ("docbook-xsl-ns" ,docbook-xsl-ns)
           ("gtk-doc" ,gtk-doc/stable)
           ("libxml2" ,libxml2)         ;for XML_CATALOG_FILES
           ("libxslt" ,libxslt)
           ("vala" ,vala))              ;for VAPI, needed by simple-scan
         (package-native-inputs colord-minimal)))))

(define-public geoclue
  (package
    (name "geoclue")
    (version "2.5.7")
    (source
     (origin
       (method url-fetch)
       (uri
        (string-append "https://gitlab.freedesktop.org/geoclue/geoclue/-/archive/"
                       version "/geoclue-" version ".tar.bz2"))
       (sha256
        (base32 "09ww26a76kanldhgwnn5sqy9ly2940k45zpp68spykkv2zjdpivc"))
       (patches (search-patches "geoclue-config.patch"))))
    (build-system meson-build-system)
    (arguments
     '(#:configure-flags (list "-Ddbus-srv-user=geoclue")))
    (native-inputs
     (list pkg-config
           gobject-introspection
           modem-manager
           libnotify
           gtk-doc/stable
           intltool))
    (inputs
     `(("avahi" ,avahi)
       ("glib:bin" ,glib "bin")
       ("glib-networking" ,glib-networking)
       ("json-glib" ,json-glib)
       ("libsoup" ,libsoup-minimal-2)))
    (home-page "https://gitlab.freedesktop.org/geoclue/geoclue/-/wikis/home")
    (synopsis "Geolocation service")
    (description "Geoclue is a D-Bus service that provides location
information.  The primary goal of the Geoclue project is to make creating
location-aware applications as simple as possible, while the secondary goal is
to ensure that no application can access location information without explicit
permission from user.")
    (license license:gpl2+)))

(define-public geocode-glib
  (package
    (name "geocode-glib")
    (version "3.26.2")
    (source (origin
              (method url-fetch)
              (uri (string-append "mirror://gnome/sources/geocode-glib/"
                                  (version-major+minor version) "/"
                                  "geocode-glib-" version ".tar.xz"))
              (sha256
               (base32
                "1l8g0f13xgkrk335afr9w8k46mziwb2jnyhl07jccl5yl37q9zh1"))))
    (build-system meson-build-system)
    (arguments
     `(#:phases
       (modify-phases %standard-phases
         ;; The tests require a bunch of locales.
         (add-before 'check 'set-locales
           (lambda* (#:key inputs #:allow-other-keys)
             (setenv "GUIX_LOCPATH"
                     (search-input-directory inputs "lib/locale")))))))
    (native-inputs
     `(("glib:bin" ,glib "bin") ; for glib-mkenums
       ("glibc-locales" ,glibc-locales) ; for tests
       ("gettext" ,gettext-minimal)
       ("gobject-introspection" ,gobject-introspection)
       ("gtk-doc" ,gtk-doc/stable)
       ("pkg-config" ,pkg-config)
       ("json-glib" ,json-glib)))
    (propagated-inputs
     ;; geocode-glib-1.0.pc refers to GIO.
     (list glib))
    (inputs
     `(("libsoup" ,libsoup-minimal-2)))
    (home-page "https://github.com/GNOME/geocode-glib/")
    (synopsis "Geocoding and reverse-geocoding library")
    (description
     "geocode-glib is a convenience library for geocoding (finding longitude,
and latitude from an address) and reverse geocoding (finding an address from
coordinates) using the Nominatim service.  geocode-glib caches requests for
faster results and to avoid unnecessary server load.")
    (license license:lgpl2.0+)))

(define-public upower
  (package
    (name "upower")
    (version "0.99.12")
    (source
     (origin
       (method git-fetch)
       (uri (git-reference
             (url "https://gitlab.freedesktop.org/upower/upower")
             (commit (string-append "UPOWER_"
                                    (string-map (match-lambda (#\. #\_)
                                                              (chr chr))
                                                version)))))
       (file-name (git-file-name name version))
       (sha256
        (base32 "00q63yc8vp5cq05vhpwq3qglapdm8hg0lrqkzdwkphk30qzb6hv6"))
       (patches (search-patches "upower-builddir.patch"))
       (modules '((guix build utils)))
       (snippet
        '(begin
           ;; Upstream commit
           ;; <https://cgit.freedesktop.org/upower/commit/?id=18457c99b68786cd729b315723d680e6860d9cfa>
           ;; moved 'dbus-1/system.d' from etc/ to share/.  However,
           ;; 'dbus-configuration-directory' in (gnu services dbus)
           ;; expects it in etc/.  Thus, move it back to its previous
           ;; location.
           (substitute* "src/Makefile.am"
             (("^dbusconfdir =.*$")
              "dbusconfdir = $(sysconfdir)/dbus-1/system.d\n"))
           #t))))
    (build-system glib-or-gtk-build-system)
    (arguments
     '(#:phases
       (modify-phases %standard-phases
         (add-before 'check 'pre-check
           (lambda* (#:key inputs #:allow-other-keys)
             (let ((umockdev (string-append (assoc-ref inputs "umockdev")
                                            "/lib")))
               (setenv "LD_LIBRARY_PATH" umockdev))
             #t)))
       #:configure-flags (list "--localstatedir=/var"
                               (string-append "--with-udevrulesdir="
                                              (assoc-ref %outputs "out")
                                              "/lib/udev/rules.d"))))
    (native-inputs
     (list autoconf
           automake
           gobject-introspection
           gtk-doc
           intltool
           libtool
           pkg-config
           python
           which ; for ./autogen.sh
           ;; For tests.
           python-dbus
           python-dbusmock
           python-pygobject
           umockdev
           ;; For man pages.
           docbook-xsl
           libxslt ; for 'xsltproc'
           libxml2))           ; for 'XML_CATALOG_FILES'
    (inputs
     (list dbus-glib libgudev libusb))
    (propagated-inputs
     ;; In Requires of upower-glib.pc.
     (list glib))
    (home-page "https://upower.freedesktop.org/")
    (synopsis "System daemon for managing power devices")
    (description
     "UPower is an abstraction for enumerating power devices,
listening to device events and querying history and statistics.  Any
application or service on the system can access the org.freedesktop.UPower
service via the system message bus.")
    (license license:gpl2+)))

(define-public libgweather
  (package
    (name "libgweather")
    (version "40.0")
    (source (origin
              (method url-fetch)
              (uri (string-append "mirror://gnome/sources/" name "/"
                                  (version-major version) "/"
                                  name "-" version ".tar.xz"))
              (sha256
               (base32
                "1rkf4yv43qcahyx7bismdv6z2vh5azdnm1fqfmnzrada9cm8ykna"))))
    (build-system meson-build-system)
    (arguments
     `(#:tests? #f ; one of two tests requires network access
       #:configure-flags
       `(,(string-append "-Dzoneinfo_dir="
                         (assoc-ref %build-inputs "tzdata")
                         "/share/zoneinfo"))))
    (native-inputs
     `(("glib:bin" ,glib "bin") ; for glib-mkenums
       ("gobject-introspection" ,gobject-introspection)
       ("pkg-config" ,pkg-config)
       ("vala" ,vala)
       ("intltool" ,intltool)
       ("python-pygobject" ,python-pygobject)))
    (propagated-inputs
     ;; gweather-3.0.pc refers to GTK+, GDK-Pixbuf, GLib/GObject, libxml, and
     ;; libsoup.
     `(("gtk+" ,gtk+)
       ("gdk-pixbuf" ,gdk-pixbuf)
       ("libxml2" ,libxml2)
       ("libsoup" ,libsoup-minimal-2)
       ("geocode-glib" ,geocode-glib)))
    (inputs
     (list tzdata))
    (home-page "https://wiki.gnome.org/action/show/Projects/LibGWeather")
    (synopsis "Location, time zone, and weather library for GNOME")
    (description
     "libgweather is a library to access weather information from online
services for numerous locations.")
    (license license:gpl2+)))

(define-public gnome-settings-daemon
  (package
    (name "gnome-settings-daemon")
    (version "41.0")
    (source
     (origin
       (method url-fetch)
       (uri (string-append "mirror://gnome/sources/" name "/"
                           (version-major version) "/"
                           name "-" version ".tar.xz"))
       (sha256
        (base32
         "111qcvlqjpasnswdniy5n53wyrs1y7a91qx1w4nsppnizdhn7jp6"))
       (patches (search-patches "gnome-settings-daemon-gc.patch"))))
    (build-system meson-build-system)
    (arguments
     `(#:meson ,meson-0.59
       #:glib-or-gtk? #t
       #:configure-flags
       (list (string-append "-Dudev_dir="
                            (assoc-ref %outputs "out")
                            "/lib/udev/rules.d/")
             "-Dsystemd=false"
             ;; Otherwise, the RUNPATH will lack the final path component.
             (string-append "-Dc_link_args=-Wl,-rpath="
                            (assoc-ref %outputs "out")
                            "/lib/gnome-settings-daemon-3.0"))

       #:phases (modify-phases %standard-phases
                  (add-before 'configure 'set-baobab-file-name
                    (lambda* (#:key inputs #:allow-other-keys)
                      ;; Hard-code the file name of Baobab instead of looking
                      ;; it up in $PATH.  This ensures users get the "Examine"
                      ;; button in the low disk space notification of GDM even
                      ;; if they don't have GNOME in their main profile.
                      (let ((baobab (assoc-ref inputs "baobab")))
                        (substitute* "plugins/housekeeping/gsd-disk-space.c"
                          (("g_find_program_in_path \\(DISK_SPACE_ANALYZER\\)")
                           (string-append "g_strdup (\"" baobab
                                          "/bin/baobab\")")))))))

       ;; Color management test can't reach the colord system service.
       #:tests? #f))
    (native-inputs
     `(("glib:bin" ,glib "bin")     ; for glib-mkenums
       ("pkg-config" ,pkg-config)
       ("intltool" ,intltool)
       ("xsltproc" ,libxslt)
       ("libxml2" ,libxml2)                       ;for XML_CATALOG_FILES
       ("docbook-xml" ,docbook-xml-4.2)
       ("docbook-xsl" ,docbook-xsl)))
    (inputs
     (list alsa-lib
           baobab
           colord
           libgudev
           upower
           polkit
           pulseaudio
           libcanberra
           libx11
           libxtst
           lcms
           libnotify
           geoclue
           geocode-glib
           libgweather
           gnome-desktop
           nss
           cups
           gsettings-desktop-schemas
           libwacom
           librsvg
           xf86-input-wacom
           wayland
           network-manager
           gcr
           modem-manager))
    (home-page "https://www.gnome.org")
    (synopsis "GNOME settings daemon")
    (description
     "This package contains the daemon responsible for setting the various
parameters of a GNOME session and the applications that run under it.  It
handles settings such keyboard layout, shortcuts, and accessibility, clipboard
settings, themes, mouse settings, and startup of other daemons.")
    (license license:gpl2+)))

(define-public totem-pl-parser
 (package
   (name "totem-pl-parser")
   (version "3.26.6")
   (source (origin
            (method url-fetch)
            (uri (string-append "mirror://gnome/sources/totem-pl-parser/"
                                (version-major+minor version) "/"
                                "totem-pl-parser-" version ".tar.xz"))
            (sha256
             (base32
              "075csd5x0frgf93jvhlqiwv5i0qm24zz3iw17jj7v7fgsml0zpy0"))))
   (build-system meson-build-system)
   (arguments
    ;; FIXME: Tests require gvfs.
    `(#:tests? #f))
   (native-inputs
    (list intltool
          `(,glib "bin") gobject-introspection pkg-config))
   (propagated-inputs
    (list glib gmime libarchive libgcrypt libxml2))
   (inputs
    (list libsoup))
   (home-page "https://projects.gnome.org/totem")
   (synopsis "Library to parse and save media playlists for GNOME")
   (description "Totem-pl-parser is a GObjects-based library to parse and save
playlists in a variety of formats.")
   (license license:lgpl2.0+)))

(define-public aisleriot
  (package
    (name "aisleriot")
    (version "3.22.9")
    (source (origin
              (method url-fetch)
              (uri (string-append "mirror://gnome/sources/aisleriot/"
                                  (version-major+minor version) "/"
                                  "aisleriot-" version ".tar.xz"))
              (sha256
               (base32
                "0yzdh9cw5cjjgvfh75bihl968czlgfmpmn1z0fdk88sgvpjgzwji"))))
    (build-system glib-or-gtk-build-system)
    (arguments
     '(#:configure-flags
       '("--with-platform=gtk-only"
         "--with-card-theme-formats=svg")))
    (native-inputs
     `(("desktop-file-utils" ,desktop-file-utils)
       ("glib:bin" ,glib "bin") ; for glib-compile-schemas, etc.
       ("intltool" ,intltool)
       ("itstool" ,itstool)
       ("pkg-config" ,pkg-config)
       ("xmllint" ,libxml2)))
    (inputs
     (list gtk+ guile-2.2 libcanberra librsvg))
    (home-page "https://wiki.gnome.org/Apps/Aisleriot")
    (synopsis "Solitaire card games")
    (description
     "Aisleriot (also known as Solitaire or sol) is a collection of card games
which are easy to play with the aid of a mouse.")
    (license license:gpl3+)))

(define-public amtk
  (package
    (name "amtk")
    (version "5.3.1")
    (source (origin
              (method url-fetch)
              (uri (string-append "mirror://gnome/sources/amtk/"
                                  (version-major+minor version) "/"
                                  "amtk-" version ".tar.xz"))
              (sha256
               (base32
                "12v3nj1bb7507ndprjggq0hpz8k719b4bwvl8sm43p3ibmn27anm"))))
    (build-system meson-build-system)
    (native-inputs
     (list gobject-introspection
           `(,glib "bin") ; for glib-mkenums
           gtk-doc/stable pkg-config))
    (inputs
     (list glib gtk+))
    (home-page "https://wiki.gnome.org/Projects/Amtk")
    (synopsis "Actions, Menus and Toolbars Kit for GTK+ applications")
    (description
     "Amtk is the acronym for @acronym{Amtk, Actions Menus and Toolbars Kit}.
It is a basic GtkUIManager replacement based on GAction.  It is suitable for
both a traditional UI or a modern UI with a GtkHeaderBar.")
    (license license:lgpl2.1+)))

(define-public devhelp
  (package
    (name "devhelp")
    (version "41.2")
    (source (origin
              (method url-fetch)
              (uri (string-append "mirror://gnome/sources/" name "/"
                                  (version-major version) "/"
                                  name "-" version ".tar.xz"))
              (sha256
               (base32
                "1lk0gycjvs6gibhy0zs3ffkrkzrkyl5nkp7n60hgpa6syjq91apc"))))
    (build-system meson-build-system)
    (arguments
     `(#:glib-or-gtk? #t
       #:meson ,meson-0.59
       #:phases
       (modify-phases %standard-phases
         (add-after 'unpack 'skip-gtk-update-icon-cache
           ;; Don't create 'icon-theme.cache'.
           (lambda _
             (substitute* "build-aux/meson/meson_post_install.py"
               (("gtk-update-icon-cache") "true"))))
         (add-after 'unpack 'fix-devhelp-gir-inputs
           ;; It still mentions webkitgtk 4.0
           (lambda _
             (substitute* "devhelp/meson.build"
               (("'WebKit2-4.0'") "'WebKit2-4.1'")))))))
    (propagated-inputs
     (list gsettings-desktop-schemas))
    (native-inputs
     `(("intltool" ,intltool)
       ("itstool" ,itstool)
       ("gobject-introspection" ,gobject-introspection)
       ("glib:bin" ,glib "bin") ; for glib-mkmenus
       ("pkg-config" ,pkg-config)))
    (inputs
     (list amtk gsettings-desktop-schemas webkitgtk))
    (home-page "https://wiki.gnome.org/Apps/Devhelp")
    (synopsis "API documentation browser for GNOME")
    (description
     "Devhelp is an API documentation browser for GTK+ and GNOME.  It works
natively with GTK-Doc (the API reference system developed for GTK+ and used
throughout GNOME for API documentation).")
    (license license:gpl2+)))

(define-public devhelp-with-libsoup2
  (package/inherit devhelp
    (arguments
     (substitute-keyword-arguments (package-arguments devhelp)
       ((#:phases phases '%standard-phases)
        `(modify-phases %standard-phases
           (add-after 'unpack 'skip-gtk-update-icon-cache
             ;; Don't create 'icon-theme.cache'.
             (lambda _
               (substitute* "build-aux/meson/meson_post_install.py"
                 (("gtk-update-icon-cache") "true"))))))))
    (inputs
     `(("amtk" ,amtk)
       ("gsettings-desktop-schemas" ,gsettings-desktop-schemas)
       ("webkitgtk" ,webkitgtk-with-libsoup2)))))

(define-public cogl
  (package
    (name "cogl")
    (version "1.22.8")
    (source
     (origin
       (method url-fetch)
       (uri (string-append "mirror://gnome/sources/cogl/"
                           (version-major+minor version) "/"
                           "cogl-" version ".tar.xz"))
       (sha256
        (base32 "0nfph4ai60ncdx7hy6hl1i1cmp761jgnyjfhagzi0iqq36qb41d8"))))
    ;; NOTE: mutter exports a bundled fork of cogl, so when making changes to
    ;; cogl, corresponding changes may be appropriate in mutter as well.
    (build-system gnu-build-system)
    (native-inputs
     `(("glib:bin" ,glib "bin")     ; for glib-mkenums
       ("gobject-introspection" ,gobject-introspection)
       ("xorg-server" ,xorg-server-for-tests)
       ("pkg-config" ,pkg-config)))
    (propagated-inputs
     (list glib
           gdk-pixbuf
           libx11
           libxext
           libxfixes
           libxdamage
           libxcomposite
           libxrandr))
    (inputs
     (list mesa
           cairo
           pango
           gstreamer
           gst-plugins-base
           wayland))
    (arguments
     `(#:disallowed-references (,xorg-server-for-tests)
       #:configure-flags (list "--enable-cogl-gst"
                               "--enable-wayland-egl-platform"
                               "--enable-wayland-egl-server"

                               ;; Arrange to pass an absolute file name to
                               ;; dlopen for libGL.so.
                               (string-append "--with-gl-libname="
                                              (assoc-ref %build-inputs "mesa")
                                              "/lib/libGL.so"))
       #:phases
       (modify-phases %standard-phases
         (add-after 'unpack 'fix-build-with-mesa-20
           (lambda _
             ;; Work around a problem with Mesa 20 where some macros used by
             ;; Cogl went missing from eglext.h.  This can likely be removed
             ;; for newer versions of Cogl or Mesa.
             ;; https://gitlab.gnome.org/GNOME/cogl/-/merge_requests/19
             (substitute* '("configure"
                            "cogl/winsys/cogl-winsys-egl-kms.c")
               (("#include <EGL/eglext.h>" all)
                (string-append all "\n#include <EGL/eglmesaext.h>\n")))
             #t))
         (add-before 'check 'start-xorg-server
                     (lambda* (#:key tests? inputs #:allow-other-keys)
                       (if tests?
                           (begin
                             ;; The test suite requires a running X server.
                             (system (format #f "~a/bin/Xvfb :1 +extension GLX &"
                                             (assoc-ref inputs "xorg-server")))
                             (setenv "DISPLAY" ":1")
                             #t)
                           (format #t "test suite not run~%"))
                       #t)))))
    (home-page "https://www.cogl3d.org")
    (synopsis "Object oriented GL/GLES Abstraction/Utility Layer")
    (description
     "Cogl is a small library for using 3D graphics hardware to draw pretty
pictures.  The API departs from the flat state machine style of OpenGL and is
designed to make it easy to write orthogonal components that can render
without stepping on each others toes.")
    (license (list license:expat       ; most of the code
                   license:bsd-3       ; cogl/cogl-point-in-poly.c
                   license:sgifreeb2.0 ; cogl-path/tesselator/
                   license:asl2.0))))  ; examples/android/

(define-public clutter
  (package
    (name "clutter")
    (version "1.26.2")
    (source
     (origin
       (method url-fetch)
       (uri (string-append "mirror://gnome/sources/" name "/"
                           (version-major+minor version) "/"
                           name "-" version ".tar.xz"))
       (sha256
        (base32
         "0mif1qnrpkgxi43h7pimim6w6zwywa16ixcliw0yjm9hk0a368z7"))))
    ;; NOTE: mutter exports a bundled fork of clutter, so when making changes
    ;; to clutter, corresponding changes may be appropriate in mutter as well.
    (build-system gnu-build-system)
    (outputs '("out"
               "doc"))                            ;9 MiB of gtk-doc HTML pages
    (native-inputs
     `(("glib:bin" ,glib "bin")     ; for glib-genmarshal
       ("gobject-introspection" ,gobject-introspection)
       ("pkg-config" ,pkg-config)
       ("xsltproc" ,libxslt)))
    (propagated-inputs
     (list cogl
           cairo
           atk
           gtk+
           json-glib
           glib
           libxcomposite
           libxdamage
           libxext
           xinput))
    (inputs
     `(("libxkbcommon" ,libxkbcommon)
       ("udev" ,eudev)))
    (arguments
     `(#:configure-flags (list "--enable-x11-backend=yes"

                               ;; This produces share/doc/{clutter,cally}.
                               (string-append "--with-html-dir="
                                              (assoc-ref %outputs "doc")
                                              "/share/doc"))
       ;; XXX FIXME: Get test suite working.  It would probably fail in the
       ;; same way the cogl tests fail, since clutter is based on cogl.
       #:tests? #f))
    (home-page "http://www.clutter-project.org")
    (synopsis "OpenGL-based interactive canvas library")
    (description
     "Clutter is an OpenGL-based interactive canvas library, designed for
creating fast, mainly 2D single window applications such as media box UIs,
presentations, kiosk style applications and so on.")
    (license license:lgpl2.0+)))

(define-public clutter-gtk
  (package
    (name "clutter-gtk")
    (version "1.8.4")
    (source
     (origin
       (method url-fetch)
       (uri (string-append "mirror://gnome/sources/" name "/"
                           (version-major+minor version) "/"
                           name "-" version ".tar.xz"))
       (sha256
        (base32
         "01ibniy4ich0fgpam53q252idm7f4fn5xg5qvizcfww90gn9652j"))))
    (build-system gnu-build-system)
    (native-inputs
     (list pkg-config gobject-introspection))
    (propagated-inputs
     ;; clutter-gtk.pc refers to all these.
     (list clutter gtk+))
    (home-page "http://www.clutter-project.org")
    (synopsis "OpenGL-based interactive canvas library GTK+ widget")
    (description
     "Clutter is an OpenGL-based interactive canvas library, designed for
creating fast, mainly 2D single window applications such as media box UIs,
presentations, kiosk style applications and so on.")
    (license license:lgpl2.0+)))

(define-public clutter-gst
  (package
    (name "clutter-gst")
    (version "3.0.27")
    (source
     (origin
       (method url-fetch)
       (uri (string-append "mirror://gnome/sources/clutter-gst/"
                           (version-major+minor version) "/"
                           "clutter-gst-" version ".tar.xz"))
       (sha256
        (base32 "17czmpl92dzi4h3rn5rishk015yi3jwiw29zv8qan94xcmnbssgy"))))
    (build-system gnu-build-system)
    (native-inputs
     (list `(,glib "bin") ; for glib-mkenums
           pkg-config gobject-introspection))
    (inputs
     (list clutter gstreamer gst-plugins-base))
    (home-page "http://www.clutter-project.org")
    (synopsis "Integration library for using GStreamer with Clutter")
    (description
     "Clutter-Gst is an integration library for using GStreamer with Clutter.
It provides a GStreamer sink to upload frames to GL and an actor that
implements the ClutterGstPlayer interface using playbin.  Clutter is an
OpenGL-based interactive canvas library.")
    (license license:lgpl2.0+)))

(define-public libchamplain
  (package
    (name "libchamplain")
    (version "0.12.20")
    (source (origin
              (method url-fetch)
              (uri (string-append
                    "mirror://gnome/sources/libchamplain/0.12/libchamplain-"
                    version ".tar.xz"))
              (sha256
               (base32
                "0rihpb0npqpihqcdz4w03rq6xl7jdckfqskvv9diq2hkrnzv8ch2"))))
    (build-system meson-build-system)
    (native-inputs
     (list gobject-introspection pkg-config vala))
    (propagated-inputs
     (list libsoup-minimal-2
           sqlite
           clutter
           clutter-gtk
           `(,glib "bin") ;glib-mkenums, etc.
           cairo
           gtk+
           glib))
    (home-page "https://projects.gnome.org/libchamplain/")
    (synopsis "C library providing a ClutterActor to display maps")
    (description
     "libchamplain is a C library providing a ClutterActor to display maps.
It also provides a Gtk+ widget to display maps in Gtk+ applications.  Python
and Perl bindings are also available.  It supports numerous free map sources
such as OpenStreetMap, OpenCycleMap, OpenAerialMap, and Maps for free.")
    (license license:lgpl2.1+)))

(define-public gom
  (package
    (name "gom")
    (version "0.3.2")
    (source
     (origin
       (method url-fetch)
       (uri (string-append "mirror://gnome/sources/gom/"
                           (version-major+minor version) "/"
                           "gom-" version ".tar.xz"))
       (sha256
        (base32
         "1zaqqwwkyiswib3v1v8wafpbifpbpak0nn2kp13pizzn9bwz1s5w"))))
    (build-system gnu-build-system)
    (native-inputs
     (list intltool pkg-config gobject-introspection))
    (inputs
     (list glib gdk-pixbuf sqlite))
    ;; XXX TODO: Figure out how to run the test suite.
    (arguments `(#:tests? #f))
    (home-page "https://wiki.gnome.org/Projects/Gom")
    (synopsis "Object mapper from GObjects to SQLite")
    (description
     "Gom provides an object mapper from GObjects to SQLite.  It helps you
write applications that need to store structured data as well as make complex
queries upon that data.")
    (license license:lgpl2.1+)))

(define-public libgnome-games-support
  (package
    (name "libgnome-games-support")
    (version "1.7.1")
    (source (origin
              (method url-fetch)
              (uri (string-append "mirror://gnome/sources/libgnome-games-support/"
                                  (version-major+minor version) "/"
                                  "libgnome-games-support-" version ".tar.xz"))
              (sha256
               (base32
                "11g1r3ppb9v8m3anks9gxf7fv1x38vmjiya3lr7zjjv328pb69d6"))))
    (build-system meson-build-system)
    (arguments
      '(#:glib-or-gtk? #t
        #:phases
          (modify-phases %standard-phases
            (add-before 'check 'pre-check
              (lambda _
                ;; Tests require a writable HOME.
                (setenv "HOME" (getcwd))
                #t)))))
    (native-inputs
     (list intltool pkg-config vala))
    (propagated-inputs
     ;; Required by libgnome-games-support-1.0.pc
     (list gtk+ libgee))
    (home-page "https://www.gnome.org/")
    (synopsis "Useful functionality shared among GNOME games")
    (description
     "libgnome-games-support is a small library intended for internal use by
GNOME Games, but it may be used by others.")
    (license license:lgpl3+)))

(define-public gnome-klotski
  (package
    (name "gnome-klotski")
    (version "3.34.0")
    (source (origin
              (method url-fetch)
              (uri (string-append "mirror://gnome/sources/" name "/"
                                  (version-major+minor version) "/"
                                  name "-" version ".tar.xz"))
              (sha256
               (base32
                "0sbx0bzy32lh2c9jp8v7gz788wn9y1la8mr5a7gf7370szsl4d4f"))))
    (build-system meson-build-system)
    (arguments
     '(#:glib-or-gtk? #t
       #:phases
       (modify-phases %standard-phases
         (add-after 'unpack 'skip-gtk-update-icon-cache
           ;; Don't create 'icon-theme.cache'.
           (lambda _
             (substitute* "build-aux/meson_post_install.py"
               (("gtk-update-icon-cache") (which "true")))
             #t)))))
    (native-inputs
     `(("desktop-file-utils" ,desktop-file-utils)
       ("glib:bin" ,glib "bin") ; for glib-compile-resources
       ("intltool" ,intltool)
       ("itstool" ,itstool)
       ("pkg-config" ,pkg-config)
       ("vala" ,vala)
       ("xmllint" ,libxml2)))
    (inputs
     (list gtk+ libgnome-games-support librsvg))
    (home-page "https://wiki.gnome.org/Apps/Klotski")
    (synopsis "Sliding block puzzles")
    (description
     "GNOME Klotski is a set of block sliding puzzles.  The objective is to move
the patterned block to the area bordered by green markers.  To do so, you will
need to slide other blocks out of the way.  Complete each puzzle in as few moves
as possible!")
    (license license:gpl2+)))

(define-public grilo
  (package
    (name "grilo")
    (version "0.3.13")
    (source
     (origin
       (method url-fetch)
       (uri (string-append "mirror://gnome/sources/grilo/"
                           (version-major+minor version) "/"
                           "grilo-" version ".tar.xz"))
       (sha256
        (base32 "0ywjvh7xw4ql1q4fvl0q5n06n08pga1g1nc9l7c3x5214gr3fj6i"))))
    (build-system meson-build-system)
    (native-inputs
     (list `(,glib "bin") ; for glib-mkenums and glib-genmarshal
           intltool
           pkg-config
           gobject-introspection
           gtk-doc/stable
           vala))
    (inputs
     (list cyrus-sasl
           glib
           gtk+
           libxml2
           liboauth
           libsoup-minimal-2
           totem-pl-parser))
    (native-search-paths
     (list (search-path-specification
            (variable "GRL_PLUGIN_PATH")
            (files (list (string-append "lib/grilo-"
                                        (version-major+minor version)))))))
    (home-page "https://wiki.gnome.org/action/show/Projects/Grilo")
    (synopsis "Framework for discovering and browsing media")
    (description
     "Grilo is a framework focused on making media discovery and browsing easy
for application developers.")
    (license license:lgpl2.1+)))

(define-public grilo-plugins
  (package
    (name "grilo-plugins")
    (version "0.3.13")
    (source
     (origin
       (method url-fetch)
       (uri (string-append "mirror://gnome/sources/" name "/"
                           (version-major+minor version) "/"
                           name "-" version ".tar.xz"))
       (sha256
        (base32 "1y10nnd711qxwgpz6spzp1rnk50fyf11kk1n71a31ab4fgb0ahqw"))))
    (build-system meson-build-system)
    (native-inputs
     `(("gettext" ,gettext-minimal)
       ("glib:bin" ,glib "bin")
       ("gtk+:bin" ,gtk+ "bin")
       ("itstool" ,itstool)
       ("pkg-config" ,pkg-config)))
    ;; TODO: ahavi, gstreamer
    (inputs
     `(("grilo" ,grilo)
       ;("gmime" ,gmime) ; unused
       ("gnome-online-accounts:lib" ,gnome-online-accounts "lib")
       ("gom" ,gom)
       ;("gssdp" ,gssdp) ; unused
       ;("gupnp" ,gupnp) ; unused
       ;("gupnp-av" ,gupnp-av) ; unused
       ("json-glib" ,json-glib)
       ("avahi" ,avahi)
       ("libgdata" ,libgdata)
       ("libmediaart" ,libmediaart)
       ;("librest" ,rest) ; unused
       ("libsoup" ,libsoup)
       ("python-pygobject" ,python-pygobject)
       ("totam-pl-parser" ,totem-pl-parser)
       ("tracker" ,tracker)
       ("tracker-miners" ,tracker-miners)))
    (arguments
     `(#:glib-or-gtk? #t
       ;;Disable lua-factory as it needs missing dependencies
       #:configure-flags '("-Denable-lua-factory=no")
       #:phases
       (modify-phases %standard-phases
         (add-before 'configure 'set-shell
           (lambda _
             (setenv "SHELL" (which "bash"))))
         ;; Disable the tracker test that requires the UPower daemon.
         (add-before 'configure 'fix-tests
           (lambda* (#:key inputs #:allow-other-keys)
             (substitute* "tests/tracker3/meson.build"
               (("'test_tracker3'.*") "")))))))
    (home-page "https://live.gnome.org/Grilo")
    (synopsis "Plugins for the Grilo media discovery library")
    (description
     "Grilo is a framework focused on making media discovery and browsing easy
for application developers.  This package provides plugins for common media
discovery protocols.")
    (license license:lgpl2.1+)))

(define-public totem
  (package
    (name "totem")
    (version "3.38.1")
    (source
     (origin
       (method url-fetch)
       (uri (string-append "mirror://gnome/sources/totem/"
                           (version-major+minor version) "/"
                           "totem-" version ".tar.xz"))
       (sha256
        (base32 "02510lvzvxvmpcs64k6sqix8ysl7sihhhwvp0vmfv7521ryczylg"))))
    (build-system meson-build-system)
    (native-inputs
     `(("pkg-config" ,pkg-config)
       ("desktop-file-utils" ,desktop-file-utils)
       ("gettext" ,gettext-minimal)
       ("gobject-introspection" ,gobject-introspection)
       ("glib:bin" ,glib "bin")                   ;for 'glib-mkenums'
       ("itstool" ,itstool)
       ("xmllint" ,libxml2)
       ("xorg-server" ,xorg-server-for-tests)))
    (propagated-inputs
     (list dconf))
    (inputs
     (list gtk+
           gdk-pixbuf
           atk
           cairo
           dbus-glib
           clutter
           clutter-gtk
           clutter-gst
           xorgproto
           libxxf86vm
           libxtst
           libxrandr
           libxml2
           libsoup
           libpeas
           librsvg
           lirc
           gnome-desktop
           gstreamer
           gst-plugins-base
           gst-plugins-good
           gsettings-desktop-schemas
           adwaita-icon-theme
           python
           python-pygobject
           totem-pl-parser
           grilo
           grilo-plugins
           vala))
    (arguments
     `(#:meson ,meson-0.59         ;positional arguments error with meson 0.60
       #:glib-or-gtk? #t

       ;; Disable automatic GStreamer plugin installation via PackageKit and
       ;; all that.
       #:configure-flags '("-D" "enable-easy-codec-installation=no"

                           ;; Do not build .a files for the plugins, it's
                           ;; completely useless.  This saves 2 MiB.
                           "--default-library" "shared")
       #:phases
       (modify-phases %standard-phases
         (add-after 'unpack 'skip-gtk-update-icon-cache
           ;; Don't create 'icon-theme.cache'.
           (lambda _
             (substitute* "meson_post_install.py"
               (("gtk-update-icon-cache") "true"))
             #t))
         (add-before
          'install 'disable-cache-generation
          (lambda _
            (setenv "DESTDIR" "/")
            #t))
         (add-before
          'check 'pre-check
          (lambda _
            ;; Tests require a running X server.
            (system "Xvfb :1 &")
            (setenv "DISPLAY" ":1")
            #t))
         (add-after
          'install 'wrap-totem
          (lambda* (#:key inputs outputs #:allow-other-keys)
            (let ((out             (assoc-ref outputs "out"))
                  (gst-plugin-path (getenv "GST_PLUGIN_SYSTEM_PATH"))
                  (grl-plugin-path (getenv "GRL_PLUGIN_PATH")))
              (wrap-program (string-append out "/bin/totem")
                `("GST_PLUGIN_SYSTEM_PATH" ":" prefix (,gst-plugin-path))
                `("GRL_PLUGIN_PATH"        ":" prefix (,grl-plugin-path)))
              (wrap-program (string-append out "/bin/totem-video-thumbnailer")
                `("GST_PLUGIN_SYSTEM_PATH" ":" prefix (,gst-plugin-path))))
            #t)))))
    (home-page "https://wiki.gnome.org/Apps/Videos")
    (synopsis "Simple media player for GNOME based on GStreamer")
    (description "Totem is a simple yet featureful media player for GNOME
which can read a large number of file formats.")
    ;; GPL2+ with an exception clause for non-GPL compatible GStreamer plugins
    ;; to be used and distributed together with GStreamer and Totem.  See
    ;; file://COPYING in the source distribution for details.
    (license license:gpl2+)))

(define-public rhythmbox
 (package
   (name "rhythmbox")
   (version "3.4.4")
   (source (origin
            (method url-fetch)
            (uri (string-append "mirror://gnome/sources/rhythmbox/"
                                (version-major+minor version) "/"
                                "rhythmbox-" version ".tar.xz"))
            (sha256
             (base32
              "142xcvw4l19jyr5i72nbnrihs953pvrrzcbijjn9dxmxszbv03pf"))))
   (build-system glib-or-gtk-build-system)
   (arguments
    `(#:configure-flags
      (list "--enable-lirc"
            "--enable-python"
            "--enable-vala"
            "--with-brasero"
            "--with-gudev"
            "--with-libsecret")
      #:phases
      (modify-phases %standard-phases
        (add-after
         'install 'wrap-rhythmbox
         (lambda* (#:key inputs outputs #:allow-other-keys)
           (let ((out               (assoc-ref outputs "out"))
                 (gi-typelib-path   (getenv "GI_TYPELIB_PATH"))
                 (gst-plugin-path   (getenv "GST_PLUGIN_SYSTEM_PATH"))
                 (grl-plugin-path   (getenv "GRL_PLUGIN_PATH"))
                 (python-path       (getenv "GUIX_PYTHONPATH")))
             (wrap-program (string-append out "/bin/rhythmbox")
               `("GI_TYPELIB_PATH"        ":" prefix (,gi-typelib-path))
               `("GST_PLUGIN_SYSTEM_PATH" ":" prefix (,gst-plugin-path))
               `("GRL_PLUGIN_PATH"        ":" prefix (,grl-plugin-path))
               `("GUIX_PYTHONPATH"             ":" prefix (,python-path))))
           #t)))))
   (propagated-inputs
    (list dconf))
   (native-inputs
    `(("itstool" ,itstool)
      ("intltool" ,intltool)
      ("glib" ,glib "bin")
      ("gobject-introspection" ,gobject-introspection)
      ("desktop-file-utils" ,desktop-file-utils)
      ("pkg-config" ,pkg-config)
      ("xmllint" ,libxml2)))
   (inputs
    `(("json-glib" ,json-glib)
      ("tdb" ,tdb)
      ("gnome-desktop" ,gnome-desktop)
      ("python" ,python)
      ("python-pygobject" ,python-pygobject)
      ("vala" ,vala)
      ("gmime" ,gmime)
      ("adwaita-icon-theme" ,adwaita-icon-theme)
      ("grilo" ,grilo)
      ("grilo-plugins" ,grilo-plugins)
      ("gstreamer" ,gstreamer)
      ("gst-plugins-base" ,gst-plugins-base)
      ("gst-plugins-good" ,gst-plugins-good)
      ("totem-pl-parser" ,totem-pl-parser)
      ("libgudev" ,libgudev)
      ;;("libmtp" ,libmtp) FIXME: Not detected
      ("libsecret" ,libsecret)
      ("libsoup" ,libsoup)
      ("libnotify" ,libnotify)
      ("libpeas" ,libpeas)
      ("libsoup" ,libsoup-minimal-2)
      ("lirc" ,lirc)
      ;; TODO: clutter* only used by visualizer plugin, which also requires mx
      ;;("clutter" ,clutter)
      ;;("clutter-gtk" ,clutter-gtk)
      ;;("clutter-gst" ,clutter-gst)
      ("gsettings-desktop-schemas" ,gsettings-desktop-schemas)
      ("atk" ,atk)
      ("pango" ,pango)
      ("gtk+" ,gtk+)
      ;; TODO:
      ;;  * libgpod
      ;;  * mx
      ("brasero" ,brasero)))
   (home-page "https://wiki.gnome.org/Apps/Rhythmbox")
   (synopsis "Music player for GNOME")
   (description "Rhythmbox is a music playing application for GNOME.  It
supports playlists, song ratings, and any codecs installed through gstreamer.")
   (license license:gpl2+)))

(define-public eog
 (package
   (name "eog")
   (version "40.3")
   (source (origin
            (method url-fetch)
            (uri (string-append "mirror://gnome/sources/" name "/"
                                (version-major version) "/"
                                name "-" version ".tar.xz"))
            (sha256
             (base32
              "0ddjwcd77nw0rxb5x5bz5hd671m8gya9827p8rsnb58x103kpai8"))))
   (build-system meson-build-system)
   (arguments
    `(#:meson ,meson-0.59         ;positional arguments error with meson 0.60
      #:configure-flags
      ;; Otherwise, the RUNPATH will lack the final 'eog' path component.
      (list (string-append "-Dc_link_args=-Wl,-rpath="
                           (assoc-ref %outputs "out") "/lib/eog"))
      #:phases
      (modify-phases %standard-phases
         (add-after 'unpack 'skip-gtk-update-icon-cache
           ;; Don't create 'icon-theme.cache'.
           (lambda _
             (substitute* "meson_post_install.py"
               (("gtk-update-icon-cache") "true"))))
        (add-after 'install 'wrap-eog
          (lambda* (#:key outputs #:allow-other-keys)
            (let ((out               (assoc-ref outputs "out"))
                  (gi-typelib-path   (getenv "GI_TYPELIB_PATH")))
              (wrap-program (string-append out "/bin/eog")
                `("GI_TYPELIB_PATH" ":" prefix (,gi-typelib-path)))))))))
   (propagated-inputs
    (list dconf))
   (native-inputs
    `(("intltool" ,intltool)
      ("itstool" ,itstool)
      ("glib" ,glib "bin")
      ("gobject-introspection" ,gobject-introspection)
      ("pkg-config" ,pkg-config)
      ("xmllint" ,libxml2)))
   (inputs
    `(("gnome-desktop" ,gnome-desktop)
      ("shared-mime-info" ,shared-mime-info)
      ("adwaita-icon-theme" ,adwaita-icon-theme)
      ("exempi" ,exempi)
      ("lcms" ,lcms)
      ("libexif" ,libexif)
      ("libpeas" ,libpeas)
      ("libportal" ,libportal)
      ("libjpeg" ,libjpeg-turbo)
      ("librsvg" ,librsvg)
      ("gsettings-desktop-schemas" ,gsettings-desktop-schemas)
      ("gtk+" ,gtk+)))
   (home-page "https://wiki.gnome.org/Apps/EyeOfGnome")
   (synopsis "GNOME image viewer")
   (description "Eye of GNOME is the GNOME image viewer.  It
supports image conversion, rotation, and slideshows.")
   (license license:gpl2+)))

(define-public eog-plugins
  ;; Note: EOG looks for its plugins (via libpeas) in ~/.local as well as
  ;; $DATA/lib/eog/plugins, where DATA is one of the entries in
  ;; $XDG_DATA_DIRS.  Thus, for EOG to find these, you have to have
  ;; 'XDG_DATA_DIRS' appropriately set.
  (package
    (name "eog-plugins")
    (version "3.26.7")
    (source (origin
              (method url-fetch)
              (uri (string-append "mirror://gnome/sources/eog-plugins/"
                                  (version-major+minor version) "/"
                                  "eog-plugins-" version ".tar.xz"))
              (sha256
               (base32
                "0gbvl54hjawcrj2cbkvsw5jx11p6jv1xkc58c8ikwwpb56gc3ric"))))
    (build-system gnu-build-system)
    (home-page "https://wiki.gnome.org/Apps/EyeOfGnome/Plugins")
    (synopsis "Extensions for the Eye of GNOME image viewer")
    (native-inputs
     (list pkg-config gettext-minimal))
    (inputs
     (list eog
           glib
           gtk+
           libpeas
           libexif
           libchamplain))
    (description
     "This package provides plugins for the Eye of GNOME (EOG) image viewer,
notably:

@itemize
@item @dfn{EXIF Display}, which displays camera (EXIF) information;
@item @dfn{Map}, which displays a map of where the picture was taken on the
side panel;
@item @dfn{Slideshow Shuffle}, to shuffle images in slideshow mode.
@end itemize\n")

    ;; XXX: eog-postasa-plugin-resources.c (which we don't build) contains a
    ;; long suspicious byte stream that goes to a
    ;; ".gresource.eog_postasa_plugin" ELF section.
    (license license:gpl2+)))

(define-public libgudev
  (package
    (name "libgudev")
    (version "236")
    (source (origin
              (method url-fetch)
              (uri (string-append "mirror://gnome/sources/" name "/"
                                  version "/" name "-" version ".tar.xz"))
              (sha256
               (base32
                "094mgjmwgsgqrr1i0vd20ynvlkihvs3vgbmpbrhswjsrdp86j0z5"))))
    (build-system meson-build-system)
    (native-inputs
     `(("glib:bin" ,glib "bin") ; for glib-genmarshal, etc.
       ("gobject-introspection" ,gobject-introspection)
       ("pkg-config" ,pkg-config)))
    (propagated-inputs
     (list glib ; in Requires of gudev-1.0.pc
           eudev))               ; in Requires.private of gudev-1.0.pc
    (inputs
     `(("udev" ,eudev)))
    (home-page "https://wiki.gnome.org/Projects/libgudev")
    (synopsis "GObject bindings for libudev")
    (description
     "This library provides GObject bindings for libudev.  It was originally
part of udev-extras, then udev, then systemd.  It's now a project on its own.")
    (license license:lgpl2.1+)))

(define-public gvfs
  (package
    (name "gvfs")
    (version "1.48.1")
    (source (origin
              (method url-fetch)
              (uri (string-append "mirror://gnome/sources/gvfs/"
                                  (version-major+minor version) "/"
                                  "gvfs-" version ".tar.xz"))
              (sha256
               (base32
                "1hlxl6368h6nyqp1888szxs9hnpcw98k3h23dgqi29xd38klzsmj"))))
    (build-system meson-build-system)
    (arguments
     `(#:meson ,meson-0.59
       #:glib-or-gtk? #t
       #:configure-flags
       (list "-Dsystemduserunitdir=no"
             "-Dtmpfilesdir=no"
             ;; Otherwise, the RUNPATH will lack the final path component.
             (string-append "-Dc_link_args=-Wl,-rpath="
                            (assoc-ref %outputs "out") "/lib/gvfs"))))
    (native-inputs
     `(("glib:bin" ,glib "bin")         ;for glib-genmarshal, etc.
       ("gettext" ,gettext-minimal)
       ("gtk-doc" ,gtk-doc/stable)
       ("pkg-config" ,pkg-config)
       ("xsltproc" ,libxslt)))
    (inputs
     `(("avahi" ,avahi)
       ("docbook-xml" ,docbook-xml-4.2)
       ("docbook-xsl" ,docbook-xsl)
       ("dbus" ,dbus)
       ("elogind" ,elogind)
       ("fuse" ,fuse-3)
       ("gcr" ,gcr)
       ("glib" ,glib)
       ("gnome-online-accounts" ,gnome-online-accounts)
       ("gsettings-desktop-schemas" ,gsettings-desktop-schemas)
       ("libarchive" ,libarchive)
       ("libbluray" ,libbluray)
       ("libcap" ,libcap)
       ("libcdio-paranoia" ,libcdio-paranoia)
       ("libgcrypt" ,libgcrypt)
       ("libgdata" ,libgdata)
       ("libgphoto2" ,libgphoto2)
       ("libgudev" ,libgudev)
       ("libimobiledevice" ,libimobiledevice)
       ("libmtp" ,libmtp)
       ("libnfs" ,libnfs)
       ("libsecret" ,libsecret)
       ("libsmbclient" ,samba)
       ("libsoup" ,libsoup)
       ("libxml2" ,libxml2)
       ("openssh" ,openssh)
       ("polkit" ,polkit)
       ("udisks" ,udisks)))
    (home-page "https://wiki.gnome.org/gvfs/")
    (synopsis "Userspace virtual file system for GIO")
    (description
     "GVFS is a userspace virtual file system designed to work with the I/O
abstraction of GIO.  It contains a GIO module that seamlessly adds GVFS
support to all applications using the GIO API.  It also supports exposing the
GVFS mounts to non-GIO applications using FUSE.

GVFS comes with a set of backends, including trash support, SFTP, SMB, HTTP,
DAV, and others.")
    (license license:lgpl2.0+)))

(define-public gusb-minimal
  (package
    (name "gusb-minimal")
    (version "0.3.5")
    (source (origin
              (method git-fetch)
              (uri (git-reference
                    (url "https://github.com/hughsie/libgusb")
                    (commit version)))
              (file-name (git-file-name name version))
              (sha256
               (base32
                "0ifhdqhpyxwsg0z9s1anj7cf5pya5qsqyp5ksh9n7mqwa4lrjkl8"))))
    (build-system meson-build-system)
    (arguments
     `(#:tests? #f          ;libusb fails to initialize.  Wonder what that is.
       #:configure-flags
       (cons "-Ddocs=false"
             (if ,(%current-target-system)
                 ;; Introspection data cannot currently be cross-compiled.
                 '("-Dintrospection=false"
                   ;; Requires introspection data.
                   "-Dvapi=false")
                 '()))))
    (native-inputs
     (list gobject-introspection pkg-config vala))
    (propagated-inputs
     ;; Both of these are required by gusb.pc.
     (list glib libusb))
    (home-page "https://github.com/hughsie/libgusb")
    (synopsis "GLib binding for libusb1")
    (description
     "GUsb is a GObject wrapper for libusb1 that makes it easy to do
asynchronous control, bulk and interrupt transfers with proper cancellation
and integration into a mainloop.  This makes it easy to integrate low level
USB transfers with your high-level application or system daemon.")
    (license license:lgpl2.1+)))

(define-public gusb
  (package/inherit gusb-minimal
    (name "gusb")
    (arguments
     (substitute-keyword-arguments (package-arguments gusb-minimal)
       ((#:configure-flags flags)
        `(cons "-Ddocs=true"
               (delete "-Ddocs=false" ,flags)))))
    (native-inputs
     (cons `("gtk-doc" ,gtk-doc/stable)
           (package-native-inputs gusb-minimal)))))

(define-public simple-scan
  (package
    (name "simple-scan")
    (version "40.5")
    (source
     (origin
       (method url-fetch)
       (uri (string-append "mirror://gnome/sources/simple-scan/"
                           (version-major version) "/"
                           "simple-scan-" version ".tar.xz"))
       (sha256
        (base32 "195rh8zj5n497gj42rd77mvkdl15hk0i08ll5h4hb9kcrgj7jlzb"))))
    (build-system meson-build-system)
    ;; TODO: Fix icons in home screen, About dialogue, and scan menu.
    (arguments
     `(#:meson ,meson-0.59         ;positional arguments error with meson 0.60
       #:glib-or-gtk? #t))
    (inputs
     `(("gtk" ,gtk+)
       ("zlib" ,zlib)
       ("cairo" ,cairo)
       ("colord" ,colord)
       ("gdk-pixbuf" ,gdk-pixbuf)
       ("gusb" ,gusb)
       ("libhandy" ,libhandy)
       ("libsane" ,sane-backends)))
    (native-inputs
     `(("gettext" ,gettext-minimal)
       ("itstool" ,itstool)
       ("glib" ,glib "bin")             ; glib-compile-schemas, etc.
       ("pkg-config" ,pkg-config)
       ("vala" ,vala)
       ("xmllint" ,libxml2)))
    (home-page "https://gitlab.gnome.org/GNOME/simple-scan")
    (synopsis "Document and image scanner")
    (description
     "Document Scanner is an easy-to-use application that lets you connect your
scanner and quickly capture images and documents in an appropriate format.  It
supports any scanner for which a suitable SANE driver is available, which is
almost all of them.")
    (license license:gpl3+)))

(define-public eolie
  (package
    (name "eolie")
    (version "0.9.101")
    (source (origin
              (method url-fetch)
              (uri (string-append "https://adishatz.org/eolie/eolie-"
                                  version ".tar.xz"))
              (sha256
               (base32
                "1v8n21y75abdzsnx5idyd0q6yfb6cd0sqbknlbkwh5fdgvjzyvwn"))))
    (build-system meson-build-system)
    (arguments
     `(#:glib-or-gtk? #t
       #:phases
       (modify-phases %standard-phases
         (add-after 'unpack 'skip-gtk-update-icon-cache
           ;; Don't create 'icon-theme.cache'.
           (lambda _
             (substitute* "meson_post_install.py"
               (("gtk-update-icon-cache") "true"))
             #t))
         (add-after 'wrap 'wrap-more
           (lambda* (#:key inputs outputs #:allow-other-keys)
             (let* ((out  (assoc-ref outputs "out"))
                    ;; These libraries must be on LD_LIBRARY_PATH.
                    (libs '("gtkspell3" "webkitgtk" "libsoup" "libsecret"
                            "atk" "gtk+" "gsettings-desktop-schemas"
                            "gobject-introspection"))
                    (path (string-join
                           (map (lambda (lib)
                                  (string-append (assoc-ref inputs lib) "/lib"))
                                libs)
                           ":")))
               (wrap-program (string-append out "/bin/eolie")
                 `("LD_LIBRARY_PATH" ":" prefix (,path))
                 `("GUIX_PYTHONPATH" ":" prefix (,(getenv "GUIX_PYTHONPATH")))
                 `("GI_TYPELIB_PATH" = (,(getenv "GI_TYPELIB_PATH")))))
             #t)))))
    (native-inputs
     `(("intltool" ,intltool)
       ("itstool" ,itstool)
       ("pkg-config" ,pkg-config)
       ("python" ,python)
       ("glib:bin" ,glib "bin")))
    (inputs
     `(("gobject-introspection" ,gobject-introspection)
       ("glib-networking" ,glib-networking)
       ("cairo" ,cairo)
       ("gtk+" ,gtk+)
       ("atk" ,atk)    ; propagated by gtk+, but we need it in LD_LIBRARY_PATH
       ("python" ,python-wrapper)
       ("python-dateutil" ,python-dateutil)
       ("python-pyfxa" ,python-pyfxa)
       ("python-pygobject" ,python-pygobject)
       ("python-pycairo" ,python-pycairo)
       ("python-pycrypto" ,python-pycrypto)
       ("libhandy" ,libhandy)
       ("libsecret" ,libsecret)
       ("gtkspell3" ,gtkspell3)
       ("gsettings-desktop-schemas" ,gsettings-desktop-schemas)
       ("gnome-settings-daemon" ,gnome-settings-daemon) ; desktop-schemas are not enough
       ("webkitgtk" ,webkitgtk)))
    (home-page "https://wiki.gnome.org/Apps/Eolie")
    (synopsis "Web browser for GNOME")
    (description
     "Eolie is a new web browser for GNOME.  It features Firefox sync support,
a secret password store, an adblocker, and a modern UI.")
    (license license:gpl3+)))

(define-public epiphany
  (package
    (name "epiphany")
    (version "40.3")
    (source (origin
              (method url-fetch)
              (uri (string-append "mirror://gnome/sources/epiphany/"
                                  (version-major version) "/"
                                  "epiphany-" version ".tar.xz"))
              (sha256
               (base32
                "0r7m34xzz3shdfxf2abxb069izak3yv3ijlg29qy4pfmyawkilfs"))))

    (build-system meson-build-system)
    (arguments
     `(#:glib-or-gtk? #t
       #:meson ,meson-0.59
       #:phases
       (modify-phases %standard-phases
         (add-after 'unpack 'skip-gtk-update-icon-cache
           ;; Don't create 'icon-theme.cache'.
           (lambda _
             (substitute* "post_install.py"
               (("gtk-update-icon-cache") "true"))))
         (add-after 'unpack 'disable-failing-tests
           (lambda _
             (substitute* "tests/meson.build"
               ;; embed_shell fails, because webkitgtk apparently no longer
               ;; supports overriding the ftp schema web_app_utils fails due
               ;; to missing network access.
               (("(embed_shell|web_app_utils)_test,")
                "find_program('sh'), args: ['-c', 'exit 77'],"))))
         (add-before 'check 'pre-check
           (lambda _
             ;; Tests require a running X server.
             (system "Xvfb :1 &")
             (setenv "DISPLAY" ":1"))))
       #:configure-flags
       ;; Otherwise, the RUNPATH will lack the final 'epiphany' path component.
       (list (string-append "-Dc_link_args=-Wl,-rpath="
                            (assoc-ref %outputs "out") "/lib/epiphany"))))
    (propagated-inputs
     (list dconf))
    (native-inputs
     `(("desktop-file-utils" ,desktop-file-utils) ; for update-desktop-database
       ("glib:bin" ,glib "bin") ; for glib-mkenums
       ("intltool" ,intltool)
       ("itstool" ,itstool)
       ("pkg-config" ,pkg-config)
       ("xmllint" ,libxml2)
       ("xorg-server" ,xorg-server-for-tests)))
    (inputs
     `(("avahi" ,avahi)
       ("gcr" ,gcr)
       ("librsvg" ,librsvg) ; for loading SVG files
       ("glib-networking" ,glib-networking)
       ("gnome-desktop" ,gnome-desktop)
       ("gsettings-desktop-schemas" ,gsettings-desktop-schemas)
       ("json-glib" ,json-glib)
       ("iso-codes" ,iso-codes)
       ("libarchive" ,libarchive)
       ("libdazzle" ,libdazzle)
       ("libhandy" ,libhandy)
       ("libnotify" ,libnotify)
       ("libportal" ,libportal)
       ("libsecret" ,libsecret)
       ("libxslt" ,libxslt)
       ("nettle" ,nettle) ; for hogweed
       ("sqlite" ,sqlite)
       ("webkitgtk" ,webkitgtk-with-libsoup2)))
    (home-page "https://wiki.gnome.org/Apps/Web")
    (synopsis "GNOME web browser")
    (description
     "Epiphany is a GNOME web browser targeted at non-technical users.  Its
principles are simplicity and standards compliance.")
    (license license:gpl2+)))

(define-public d-feet
  (package
    (name "d-feet")
    (version "0.3.14")
    (source (origin
              (method url-fetch)
              (uri (string-append "mirror://gnome/sources/" name "/"
                                  (version-major+minor version) "/"
                                  name "-" version ".tar.xz"))
              (sha256
               (base32
                "1m8lwiwl5jhi0x7y6x5zmd3hjplgvdjrb8a8jg74rvkygslj1p7f"))))
    (build-system glib-or-gtk-build-system)
    (arguments
     '(#:out-of-source? #f ; tests need to run in the source directory.
       #:phases
       (modify-phases %standard-phases
         (add-before
          'check 'pre-check
          (lambda _
            ;; The test suite requires a running X server.
            (system "Xvfb :1 &")
            (setenv "DISPLAY" ":1")
            ;; Don't fail on missing '/etc/machine-id'.
            (setenv "DBUS_FATAL_WARNINGS" "0")
            ;; tests.py and window.py don't meet E402:
            ;;   E402 module level import not at top of file
            (substitute* "src/tests/Makefile"
              (("--ignore=E123") "--ignore=E123,E402"))
            #t))
         (add-after
          'install 'wrap-program
          (lambda* (#:key outputs #:allow-other-keys)
            (let ((prog (string-append (assoc-ref outputs "out")
                                       "/bin/d-feet")))
              (wrap-program prog
                `("GUIX_PYTHONPATH" = (,(getenv "GUIX_PYTHONPATH")))
                `("GI_TYPELIB_PATH" = (,(getenv "GI_TYPELIB_PATH"))))
              #t))))))
    (native-inputs
     `(("intltool" ,intltool)
       ("itstool" ,itstool)
       ("pkg-config" ,pkg-config)
       ("python-pep8" ,python-pep8)
       ("xmllint" ,libxml2)
       ("xorg-server" ,xorg-server-for-tests)))
    (inputs
     `(("gobject-introspection" ,gobject-introspection)
       ("gtk+" ,gtk+)
       ("python" ,python-wrapper)
       ("hicolor-icon-theme" ,hicolor-icon-theme)
       ("python-pygobject" ,python-pygobject)))
    (home-page "https://wiki.gnome.org/Apps/DFeet")
    (synopsis "D-Bus debugger")
    (description
     "D-Feet is a D-Bus debugger, which can be used to inspect D-Bus interfaces
of running programs and invoke methods on those interfaces.")
    (license license:gpl2+)))

(define-public yelp-xsl
  (package
    (name "yelp-xsl")
    (version "41.0")
    (source
     (origin
       (method url-fetch)
       (uri
        (string-append "mirror://gnome/sources/" name "/"
                       (version-major version) "/"
                       name "-" version ".tar.xz"))
       (sha256
        (base32 "19d46rkajvr0f04560vlrzwvac88x5j8ilvzwkawbn5vjg069kf8"))))
    (build-system gnu-build-system)
    (arguments
     `(#:configure-flags
       (list
        "--enable-doc")))
    (native-inputs
     `(("ducktype" ,mallard-ducktype)
       ("gettext" ,gettext-minimal)
       ("intltool" ,intltool)
       ("itstool" ,itstool)
       ("xmllint" ,libxml2)
       ("xsltproc" ,libxslt)))
    (synopsis "XSL stylesheets for Yelp")
    (description "Yelp-XSL is a collection of programs and data files to help
you build, maintain, and distribute documentation.  It provides XSLT stylesheets
that can be built upon for help viewers and publishing systems.  These
stylesheets output JavaScript and CSS content, and reference images
provided by yelp-xsl. It also redistributes copies of the jQuery and
jQuery.Syntax JavaScript libraries.")
    (home-page "https://wiki.gnome.org/Apps/Yelp")
    (license
     (list
      ;; XSLT
      license:gpl2+
      ;; Images
      license:lgpl2.1+
      ;; JavaScript
      license:expat))))

(define-public yelp
  (package
    (name "yelp")
    (version "41.0")
    (source (origin
              (method url-fetch)
              (uri (string-append "mirror://gnome/sources/" name "/"
                                  (version-major version) "/"
                                  name "-" version ".tar.xz"))
              (sha256
               (base32
                "11shrqass8ak8m10nayqssa6sbrrxa13ffpamvqi1c0yzkxdk9r5"))))
    (build-system glib-or-gtk-build-system)
    (native-inputs
     (list `(,glib "bin") ; for glib-genmarshal, etc.
           intltool itstool pkg-config))
    (propagated-inputs
     (list dconf))
    (inputs
     (list gsettings-desktop-schemas libxslt sqlite webkitgtk yelp-xsl))
    (home-page "https://wiki.gnome.org/Apps/Yelp")
    (synopsis "GNOME help browser")
    (description
     "Yelp is the help viewer in Gnome.  It natively views Mallard, DocBook,
man, info, and HTML documents.  It can locate documents according to the
freedesktop.org help system specification.")
    (license license:gpl2+)))

(define-public yelp-tools
  (package
    (name "yelp-tools")
    (version "3.32.2")
    (source
     (origin
       (method url-fetch)
       (uri
        (string-append "mirror://gnome/sources/" name "/"
                       (version-major+minor version) "/"
                       name "-" version ".tar.xz"))
       (sha256
        (base32 "1yg8f5g5wadhmy4yfd9yjhvd8vll4gq4l86ibp0b42qbxnsmcf0q"))))
    (build-system gnu-build-system)
    (native-inputs
     (list pkg-config))
    (inputs
     (list yelp-xsl))
    (propagated-inputs
     ;; Needed by `yelp-build', `yelp-check' or 'yelp.m4'.
     `(("itstool" ,itstool)
       ("xmllint" ,libxml2)
       ("xsltproc" ,libxslt)))
    (synopsis "Yelp documentation tools")
    (description
     "Yelp-tools is a collection of scripts and build utilities to help create,
manage, and publish documentation for Yelp and the web.  Most of the heavy
lifting is done by packages like yelp-xsl and itstool.  This package just
wraps things up in a developer-friendly way.")
    (home-page "https://wiki.gnome.org/Apps/Yelp/Tools")
    (license license:gpl2+)))

(define-public libgee
  (package
    (name "libgee")
    (version "0.20.3")
    (source (origin
              (method url-fetch)
              (uri (string-append "mirror://gnome/sources/libgee/"
                                  (version-major+minor version) "/"
                                  "libgee-" version ".tar.xz"))
              (sha256
               (base32
                "1pm525wm11dhwz24m8bpcln9547lmrigl6cxf3qsbg4cr3pyvdfh"))))
    (build-system gnu-build-system)
    (arguments
     `(#:phases
       (modify-phases %standard-phases
         (add-after 'unpack 'fix-introspection-install-dir
          (lambda* (#:key outputs #:allow-other-keys)
            (let ((out (assoc-ref outputs "out")))
              (substitute* "gee/Makefile.in"
                (("@INTROSPECTION_GIRDIR@")
                 (string-append out "/share/gir-1.0/"))
                (("@INTROSPECTION_TYPELIBDIR@")
                 (string-append out "/lib/girepository-1.0/")))))))))
    (native-inputs
     (list `(,glib "bin") pkg-config))
    (inputs
     (list glib gobject-introspection))
    (home-page "https://wiki.gnome.org/Projects/Libgee")
    (synopsis "GObject collection library")
    (description
     "Libgee is a utility library providing GObject-based interfaces and
classes for commonly used data structures.")
    (license license:lgpl2.1+)))

(define-public gexiv2
  (package
    (name "gexiv2")
    (version "0.12.2")
    (source (origin
              (method url-fetch)
              (uri (string-append "mirror://gnome/sources/" name "/"
                                  (version-major+minor version) "/"
                                  name "-" version ".tar.xz"))
              (sha256
               (base32
                "0k4ljzzz5dwqndw8awvlw3ala8rh3b2rk9i4jzvywc53mi9ba8i3"))))
    (build-system meson-build-system)
    (native-inputs
     (list gcr
           `(,glib "bin") pkg-config vala))
    (propagated-inputs
     ;; Listed in "Requires" section of gexiv2.pc
     (list exiv2))
    (inputs
     (list glib gobject-introspection))
    (home-page "https://wiki.gnome.org/Projects/gexiv2")
    (synopsis "GObject wrapper around the Exiv2 photo metadata library")
    (description
     "Gexiv2 is a GObject wrapper around the Exiv2 photo metadata library.  It
allows for GNOME applications to easily inspect and update EXIF, IPTC, and XMP
metadata in photo and video files of various formats.")
    (license license:gpl2+)))

(define-public shotwell
  (package
    (name "shotwell")
    (version "0.30.12")
    (source (origin
              (method url-fetch)
              (uri (string-append "mirror://gnome/sources/shotwell/"
                                  (version-major+minor version) "/"
                                  "shotwell-" version ".tar.xz"))
              (sha256
               (base32
                "1h5crjq59lqi8f8mdkadzi8pc3i9i2ik4lsx2nrhzq486fzdfhw6"))))
    (build-system meson-build-system)
    (arguments
     '(#:glib-or-gtk? #t
       #:phases
       (modify-phases %standard-phases
         (add-after 'unpack 'skip-gtk-update-icon-cache
           (lambda _
             (substitute* "build-aux/meson/postinstall.py"
               (("gtk-update-icon-cache") (which "true"))
               (("update-desktop-database") (which "true")))
             #t)))))
    (propagated-inputs
     (list dconf))
    (native-inputs
     `(("gettext" ,gettext-minimal)
       ("glib:bin" ,glib "bin")
       ("itstool" ,itstool)
       ("pkg-config" ,pkg-config)
       ("vala" ,vala)))
    (inputs
     `(("gcr" ,gcr)
       ("gexiv2" ,gexiv2)
       ("gst-plugins-base" ,gst-plugins-base)
       ("gstreamer" ,gstreamer)
       ("json-glib" ,json-glib)
       ("libgdata" ,libgdata)
       ("libgee" ,libgee)
       ("libgphoto2" ,libgphoto2)
       ("libgudev" ,libgudev)
       ("libraw" ,libraw)
       ("libxml2" ,libxml2)
       ("sqlite" ,sqlite)
       ("webkitgtk" ,webkitgtk-with-libsoup2)))
    (home-page "https://wiki.gnome.org/Apps/Shotwell")
    (synopsis "Photo manager for GNOME 3")
    (description
     "Shotwell is a digital photo manager designed for the GNOME desktop
environment.  It allows you to import photos from disk or camera, organize
them by keywords and events, view them in full-window or fullscreen mode, and
share them with others via social networking and more.")
    (license license:lgpl2.1+)))

(define-public file-roller
  (package
    (name "file-roller")
    (version "3.40.0")
    (source (origin
              (method url-fetch)
              (uri (string-append "mirror://gnome/sources/file-roller/"
                                  (version-major+minor version) "/"
                                  "file-roller-" version ".tar.xz"))
              (sha256
               (base32
                "039w1dcpa5ypmv6sm634alk9vbcdkyvy595vkh5gn032jsiqca2a"))))
    (build-system meson-build-system)
    (native-inputs
     (list desktop-file-utils ; for update-desktop-database
           intltool
           itstool
           pkg-config
           `(,gtk+ "bin") ; gtk-update-icon-cache
           `(,glib "bin")))
    ;; TODO: Add libnautilus.
    (inputs
     (list gtk+
           gdk-pixbuf
           json-glib
           libarchive
           libnotify
           nettle
           libxml2))
    (synopsis "Graphical archive manager for GNOME")
    (description "File Roller is an archive manager for the GNOME desktop
environment that allows users to view, unpack, and create compressed archives
such as gzip tarballs.")
    (home-page "http://fileroller.sourceforge.net/")
    (license license:gpl2+)))

(define-public gnome-session
  (package
    (name "gnome-session")
    (version "40.1")
    (source (origin
              (method url-fetch)
              (uri (string-append "mirror://gnome/sources/" name "/"
                                  (version-major version) "/"
                                  name "-" version ".tar.xz"))
              (patches (search-patches "gnome-session-support-elogind.patch"))
              (sha256
               (base32
                "02z0xr6sv9ibl7awbw9j4y05hf4jk1zgvsbbmh7n27hhjvsvc8pl"))))
    (arguments
     `(#:meson ,meson-0.59
       #:glib-or-gtk? #t
       #:phases
       (modify-phases %standard-phases
         (add-after 'install 'wrap-gnome-session
           (lambda* (#:key inputs outputs #:allow-other-keys)
             ;; Make sure 'gnome-session' finds the 'gsettings' program.
             (let ((glib (assoc-ref inputs "glib:bin"))
                   (out  (assoc-ref outputs "out")))
               (wrap-program (string-append out "/bin/gnome-session")
                 `("PATH" ":" prefix (,(string-append glib "/bin"))))))))

       #:configure-flags
       '("-Ddocbook=false" ; FIXME: disabled because of docbook validation error
         "-Dman=false" ; FIXME: disabled because of docbook validation error
         "-Delogind=true"
         "-Dsystemd=false"
         "-Dsystemd_session=disable"
         "-Dsystemd_journal=false")))
    (build-system meson-build-system)
    (native-inputs
     `(("glib:bin" ,glib "bin") ; for glib-compile-schemas, etc.
       ("pkg-config" ,pkg-config)
       ("intltool" ,intltool)
       ("xsltproc" ,libxslt)
       ("libxml2" ,libxml2) ;for 'XML_CATALOG_FILES'
       ("docbook-xsl" ,docbook-xsl)
       ("docbook-xml" ,docbook-xml)
       ("xmlto" ,xmlto)))
    (inputs
     (list elogind
           gnome-desktop
           gsettings-desktop-schemas
           gtk+
           json-glib
           libsm
           libxcomposite
           libxtst
           mesa
           upower
           xtrans))
    (synopsis "Session manager for GNOME")
    (description
     "This package contains the GNOME session manager, as well as a
configuration program to choose applications starting on login.")
    (home-page "https://wiki.gnome.org/Projects/SessionManagement")
    (license license:gpl2+)))

(define-public gjs
  (package
    (name "gjs")
    (version "1.70.0")
    (source (origin
              (method url-fetch)
              (uri (string-append "mirror://gnome/sources/" name "/"
                                  (version-major+minor version) "/"
                                  name "-" version ".tar.xz"))
              (sha256
               (base32
                "0pqwhq0znprs0h5ixz396912acwzk9zvjfhi9qvh52ii38s2j1jb"))
              (modules '((guix build utils)))
              (snippet
               '(begin
                  (substitute* "installed-tests/scripts/testCommandLine.sh"
                    (("Valentín") "")
                    (("☭") ""))))))
    (build-system meson-build-system)
    (arguments
     '(#:configure-flags '("-Dinstalled_tests=false")
       #:phases
       (modify-phases %standard-phases
         (add-before 'check 'pre-check
           (lambda _
             ;; The test suite requires a running X server.
             (system "Xvfb :1 &")
             (setenv "DISPLAY" ":1")

             ;; For the missing /etc/machine-id.
             (setenv "DBUS_FATAL_WARNINGS" "0"))))))
    (native-inputs
     `(("glib:bin" ,glib "bin")       ; for glib-compile-resources
       ("pkg-config" ,pkg-config)
       ("xmllint" ,libxml2)
       ;; For testing
       ("dbus-launch" ,dbus)
       ("dconf" ,dconf) ; required to properly store settings
       ("uuidgen" ,util-linux)
       ("xvfb" ,xorg-server-for-tests)))
    (propagated-inputs
     ;; These are all in the Requires.private field of gjs-1.0.pc.
     (list cairo gobject-introspection mozjs-78))
    (inputs
     (list gtk+ readline))
    (synopsis "Javascript bindings for GNOME")
    (home-page "https://live.gnome.org/Gjs")
    (description
     "Gjs is a javascript binding for GNOME.  It's mainly based on spidermonkey
javascript engine and the GObject introspection framework.")
    (license license:gpl2+)))

(define-public gedit
  (package
    (name "gedit")
    (version "40.1")
    (source (origin
              (method url-fetch)
              (uri (string-append "mirror://gnome/sources/" name "/"
                                  (version-major version) "/"
                                  name "-" version ".tar.xz"))
              (sha256
               (base32
                "149ngl9qw6h59546lir1pa7hvw23ppsnqlj9mfqphmmn5jl99qsm"))))
    (build-system meson-build-system)
    (arguments
     `(#:meson ,meson-0.59         ;positional arguments error with meson 0.60
       #:glib-or-gtk? #t
       #:configure-flags
       ;; Otherwise, the RUNPATH will lack the final path component.
       (list (string-append "-Dc_link_args=-Wl,-rpath="
                            (assoc-ref %outputs "out") "/lib/gedit"))

       ;; XXX: Generated .h files are sometimes used before being built.
       #:parallel-build? #f

       #:phases
       (modify-phases %standard-phases
         (add-after 'unpack 'skip-gtk-update-icon-cache
           ;; Don't create 'icon-theme.cache'.
           (lambda _
             (substitute* "build-aux/meson/post_install.py"
               (("gtk-update-icon-cache") (which "true")))
             #t))
         (add-after 'unpack 'patch-libgd-fetch
           (lambda* (#:key inputs #:allow-other-keys)
             (let ((libgd (assoc-ref inputs "libgd")))
               ;; Calling git is unnecessary because libgd is fetched as a
               ;; native input to this package.
               (substitute* "meson.build"
                 ((".*git.*") ""))
               (copy-recursively libgd "subprojects/libgd")
               #t)))
         (add-after 'install 'wrap-gedit
           (lambda* (#:key inputs outputs #:allow-other-keys)
             (let ((out               (assoc-ref outputs "out"))
                   (gtksourceview     (assoc-ref inputs "gtksourceview"))
                   (gi-typelib-path   (getenv "GI_TYPELIB_PATH"))
                   (python-path       (getenv "GUIX_PYTHONPATH")))
               (wrap-program (string-append out "/bin/gedit")
                 ;; For plugins.
                 `("GI_TYPELIB_PATH" ":" prefix (,gi-typelib-path))
                 `("GUIX_PYTHONPATH" ":" prefix (,python-path))
                 ;; For language-specs.
                 `("XDG_DATA_DIRS" ":" prefix (,(string-append gtksourceview
                                                               "/share")))))
             #t)))))
    (propagated-inputs
     (list dconf))
    (native-inputs
     `(("desktop-file-utils" ,desktop-file-utils) ; for update-desktop-database
       ("intltool" ,intltool)
       ("itstool" ,itstool)
       ("glib:bin" ,glib "bin") ; for glib-mkenums, etc.
       ("gobject-introspection" ,gobject-introspection)
       ("libgd"
        ,(origin
           (method git-fetch)
           (uri (git-reference
                 (url "https://gitlab.gnome.org/GNOME/libgd")
                 (commit "c7c7ff4e05d3fe82854219091cf116cce6b19de0")))
           (file-name (git-file-name "libgd" version))
           (sha256
            (base32 "16yld0ap7qj1n96h4f2sqkjmibg7xx5xwkqxdfzam2nmyfdlrrrs"))))
       ("pkg-config" ,pkg-config)))
    (inputs
     (list amtk
           glib
           gspell
           gtk+
           gtksourceview
           libpeas
           libxml2
           iso-codes
           python-pygobject
           python
           tepl
           gsettings-desktop-schemas
           libx11
           vala
           adwaita-icon-theme
           libsoup
           gnome-desktop))
    (home-page "https://wiki.gnome.org/Apps/Gedit")
    (synopsis "GNOME text editor")
    (description "While aiming at simplicity and ease of use, gedit is a
powerful general purpose text editor.")
    (license license:gpl2+)))

(define-public zenity
  (package
    (name "zenity")
    (version "3.32.0")
    (source (origin
              (method url-fetch)
              (uri (string-append "mirror://gnome/sources/zenity/"
                                  (version-major+minor version) "/"
                                  "zenity-" version ".tar.xz"))
              (sha256
               (base32
                "15fdh8xfdhnwcynyh4byx3mrjxbyprqnwxzi7qn3g5wwaqryg1p7"))))
    (build-system gnu-build-system)
    (native-inputs
     (list gettext-minimal itstool pkg-config))
    (inputs
     (list libnotify webkitgtk))
    (synopsis "Display graphical dialog boxes from shell scripts")
    (home-page "https://www.gnome.org")
    (description
     "Zenity is a rewrite of gdialog, the GNOME port of dialog which allows you
to display dialog boxes from the commandline and shell scripts.")
    (license license:lgpl2.0+)))

(define-public mutter
  (package
    (name "mutter")
    (version "41.0")
    (source (origin
              (method url-fetch)
              (uri (string-append "mirror://gnome/sources/" name "/"
                                  (version-major version) "/"
                                  name "-" version ".tar.xz"))
              (sha256
               (base32
                "17pqrm48kddqrc3fl96n5knhaxyn0crg0zv7zpmqhk848jks307s"))))
    ;; NOTE: Since version 3.21.x, mutter now bundles and exports forked
    ;; versions of cogl and clutter.  As a result, many of the inputs,
    ;; propagated-inputs, and configure flags used in cogl and clutter are
    ;; needed here as well.
    (build-system meson-build-system)
    (arguments
     `(#:imported-modules (,@%meson-build-system-modules
                           (guix build syscalls))
       #:modules ((guix build meson-build-system)
                  (guix build syscalls)
                  (guix build utils)
                  (ice-9 match))
       #:glib-or-gtk? #t
       #:configure-flags
       (list
        ;; Otherwise, the RUNPATH will lack the final path component.
        (string-append "-Dc_link_args=-Wl,-rpath="
                       (assoc-ref %outputs "out") "/lib:"
                       (assoc-ref %outputs "out") "/lib/mutter-9")
        ;; Disable systemd support.
        "-Dsystemd=false"
        ;; The following flags are needed for the bundled clutter
        (string-append "-Dxwayland_path="
                       (assoc-ref %build-inputs "xorg-server-xwayland")
                       "/bin/Xwayland")
        ;; the remaining flags are needed for the bundled cogl
        (string-append "-Dopengl_libname="
                       (assoc-ref %build-inputs "mesa")
                       "/lib/libGL.so")
        (string-append "-Dgles2_libname="
                       (assoc-ref %build-inputs "mesa")
                       "/lib/libGLESv2.so")
        "-Degl_device=true"              ;false by default
        "-Dwayland_eglstream=true")      ;false by default
       #:test-options
       (list "--verbose")
       #:phases
       (modify-phases %standard-phases
         (add-after 'unpack 'patch-dlopen-calls
           (lambda* (#:key inputs #:allow-other-keys)
             (substitute* "src/wayland/meta-wayland-egl-stream.c"
               (("libnvidia-egl-wayland.so.1")
                (string-append (assoc-ref inputs "egl-wayland")
                               "/lib/libnvidia-egl-wayland.so.1")))))
         (add-before 'configure 'set-udev-dir
           (lambda* (#:key inputs outputs #:allow-other-keys)
             (setenv "PKG_CONFIG_UDEV_UDEVDIR"
                     (string-append (assoc-ref outputs "out")
                                    "/lib/udev"))))
         (add-after 'unpack 'disable-problematic-tests
           (lambda _
             ;; The native-headless test hangs due to attempting to use audio,
             ;; unavailable in the container.
             ;; Note: the following sed expression deletes the whole test(...)
             ;; expression paragraph.  For an explanation, see: info '(sed)
             ;; Multiline techniques'.
             (invoke "sed" "/./{H;$!d} ; x ; s/^.*native-headless.*$//"
                     "-i" "src/tests/meson.build")))
         (replace 'check
           (lambda* (#:key tests? test-options parallel-tests?
                     #:allow-other-keys)
             (when tests?
               ;; Setup (see the 'test-mutter' CI target at
               ;; https://gitlab.gnome.org/GNOME/mutter/-/raw/main/.gitlab-ci.yml).
               (setenv "XDG_RUNTIME_DIR" "runtime-dir")
               (setenv "GSETTINGS_SCHEMA_DIR" "data")
               (setenv "MUTTER_DEBUG_DUMMY_MODE_SPECS" "800x600@10.0")
               (setenv "PIPEWIRE_DEBUG" "2")
               (setenv "PIPEWIRE_LOG" "meson-logs/pipewire.log")
               (setenv "XVFB_SERVER_ARGS" "+iglx -noreset")
               (setenv "G_SLICE" "always-malloc")
               (setenv "MALLOC_CHECK" "3")
               (setenv "NO_AT_BRIDGE" "1")
               ;; This is needed, otherwise the "mutter:core+mutter/unit /
               ;; anonymous-file" test would fail (see:
               ;; https://gitlab.gnome.org/GNOME/mutter/-/issues/2017).
               (setenv "CI_JOB_ID" "1")

               (invoke "glib-compile-schemas" (getenv "GSETTINGS_SCHEMA_DIR"))
               (mkdir-p (getenv "XDG_RUNTIME_DIR"))
               (chmod (getenv "XDG_RUNTIME_DIR") #o755)
               (invoke "pipewire" "--version") ;check for pipewire
               (system "pipewire &")    ;always returns 0 due to forking

               (setenv "MESON_TESTTHREADS"
                       (if parallel-tests?
                           (number->string (parallel-job-count))
                           "1"))
               (match (primitive-fork)
                 (0                     ;child process
                  (set-child-subreaper!)
                  ;; Use tini so that signals are properly handled and
                  ;; doubly-forked processes get reaped; otherwise,
                  ;; python-dbusmock would waste time polling for the dbus
                  ;; processes it spawns to be reaped, in vain.
                  (apply execlp "tini" "--"
                         "dbus-run-session" "--"
                         "xvfb-run" "-a" "-s" (getenv "XVFB_SERVER_ARGS")
                         "meson" "test" "-t" "0" "--print-errorlogs"
                         test-options))
                 (pid
                  (match (waitpid pid)
                    ((_ . status)
                     (unless (zero? status)
                       (error "`meson test' exited with status"
                              status))))))))))))
    (native-inputs
     `(("desktop-file-utils" ,desktop-file-utils) ; for update-desktop-database
       ("glib:bin" ,glib "bin")         ; for glib-compile-schemas, etc.
       ("gobject-introspection" ,gobject-introspection)
       ("intltool" ,intltool)
       ("pkg-config" ,pkg-config)
       ("xvfb-run" ,xvfb-run)
       ;; For git build
       ("autoconf" ,autoconf)
       ("automake" ,automake)
       ("libtool" ,libtool)
       ;; For tests.
       ;; Warnings are configured to be fatal during the tests; add an icon
       ;; theme to please libxcursor.
       ("adwaita-icon-theme" ,adwaita-icon-theme)
       ("libxcursor" ,libxcursor)       ;for XCURSOR_PATH
       ("pipewire" ,pipewire-0.3)
       ("python-dbus" ,python-dbus)
       ("python-dbusmock" ,python-dbusmock)
       ("tini" ,tini)))                 ;acting as init (zombie reaper)
    (propagated-inputs
     `( ;; libmutter.pc refers to these:
       ("gsettings-desktop-schemas" ,gsettings-desktop-schemas)
       ("gtk+" ,gtk+)
       ;; mutter-clutter-1.0.pc and mutter-cogl-1.0.pc refer to these:
       ("atk" ,atk)
       ("cairo" ,cairo)
       ("gdk-pixbuf" ,gdk-pixbuf)
       ("glib" ,glib)
       ("json-glib" ,json-glib)
       ("libinput" ,libinput)
       ("libx11" ,libx11)
       ("libxcomposite" ,libxcomposite)
       ("libxcvt" ,libxcvt)
       ("libxdamage" ,libxdamage)
       ("libxext" ,libxext)
       ("libxfixes" ,libxfixes)
       ("libxkbcommon" ,libxkbcommon)
       ("libxml2" ,libxml2)
       ("libxrandr" ,libxrandr)
       ("mesa" ,mesa)
       ("pango" ,pango)
       ("udev" ,eudev)
       ("xinput" ,xinput)))
    (inputs
     `(("egl-wayland" ,egl-wayland)     ;for wayland-eglstream-protocols
       ("elogind" ,elogind)
       ("gnome-desktop" ,gnome-desktop)
       ("gnome-settings-daemon" ,gnome-settings-daemon)
       ("graphene" ,graphene)
       ("libcanberra-gtk" ,libcanberra)
       ("libgudev" ,libgudev)
       ("libice" ,libice)
       ("libsm" ,libsm)
       ("libwacom" ,libwacom)
       ("libxkbfile" ,libxkbfile)
       ("libxrandr" ,libxrandr)
       ("libxtst" ,libxtst)
       ("pipewire" ,pipewire-0.3)
       ("startup-notification" ,startup-notification)
       ("sysprof" ,sysprof)
       ("upower-glib" ,upower)
       ("xkeyboard-config" ,xkeyboard-config)
       ("xorg-server-xwayland" ,xorg-server-xwayland)
       ("zenity" ,zenity)))
    (synopsis "Window and compositing manager")
    (home-page "https://www.gnome.org")
    (description
     "Mutter is a window and compositing manager that displays and manages your
desktop via OpenGL.  Mutter combines a sophisticated display engine using the
Clutter toolkit with solid window-management logic inherited from the Metacity
window manager.")
    (license license:gpl2+)))

(define-public gnome-online-accounts
  (package
    (name "gnome-online-accounts")
    (version "3.43.1")
    (source (origin
              (method url-fetch)
              (uri (string-append "mirror://gnome/sources/" name "/"
                                  (version-major+minor version) "/"
                                  name "-" version ".tar.xz"))
              (sha256
               (base32
                "1s5pmy3hx6hhnyi40r7b773py9kn2qbkxnpxv6149z9fl5ikdjrv"))))
    (outputs '("out" "lib"))
    (build-system glib-or-gtk-build-system)
    (arguments
     `(#:configure-flags
       (list (string-append "--libdir=" (assoc-ref %outputs "out") "/lib"))
       #:phases
       (modify-phases %standard-phases
         (add-before 'configure 'patch-libgoa-output
           (lambda* (#:key outputs #:allow-other-keys)
             (let ((lib (assoc-ref outputs "lib")))
               (substitute* '("src/goa/Makefile.in" "src/goa/goa-1.0.pc.in")
                 (("@prefix@") lib)
                 (("@exec_prefix@") lib)
                 (("@libdir@") (string-append lib "/lib"))
                 (("@includedir@") (string-append lib "/include"))
                 (("@datadir@") (string-append lib "/share")))
               ;; Make sure gobject-introspection knows about the output
               ;; too (see <https://bugs.gnu.org/36535>).
               (setenv "outputs" "out lib")))))))
    (native-inputs
     `(("glib:bin" ,glib "bin") ; for glib-compile-schemas, etc.
       ("gobject-introspection" ,gobject-introspection)
       ("intltool" ,intltool)
       ("pkg-config" ,pkg-config)
       ("vala" ,vala)
       ("xsltproc" ,libxslt)))
    (propagated-inputs
     (list glib ; required by goa-1.0.pc
           gtk+))         ; required by goa-backend-1.0.pc
    (inputs
     `(("docbook-xsl" ,docbook-xsl)
       ("json-glib" ,json-glib)
       ("libsecret" ,libsecret)
       ("rest" ,rest)
       ;; WebKitGtk propagates libsoup 3, which causes the build to fail; so
       ;; use a special variant.
       ("webkitgtk" ,webkitgtk-with-libsoup2)))
    (synopsis "Single sign-on framework for GNOME")
    (home-page "https://wiki.gnome.org/Projects/GnomeOnlineAccounts")
    (description
     "GNOME Online Accounts provides interfaces so that applications and
libraries in GNOME can access the user's online accounts.  It has providers
for Google, ownCloud, Facebook, Flickr, Windows Live, Pocket, Foursquare,
Microsoft Exchange, Last.fm, IMAP/SMTP, Jabber, SIP and Kerberos.")
    (license license:lgpl2.0+)))

(define-public evolution-data-server
  (package
    (name "evolution-data-server")
    (version "3.42.1")
    (source
     (origin
       (method url-fetch)
       (uri (string-append "mirror://gnome/sources/" name "/"
                           (version-major+minor version) "/"
                           name "-" version ".tar.xz"))
       (sha256
        (base32 "0a7my8spwcaf2i2fz8ndddi1drv6l9gxq0qblmnkxzyhfwm7zrp6"))))
    (build-system cmake-build-system)
    (arguments
     '(#:configure-flags
       (let* ((lib (string-append (assoc-ref %outputs "out") "/lib"))
              (runpaths (map (lambda (s)
                               (string-append lib "/evolution-data-server/" s))
                             '("addressbook-backends" "calendar-backends"
                               "camel-providers" "credential-modules"
                               "registry-modules"))))
         (list "-DENABLE_UOA=OFF"             ;disable Ubuntu Online Accounts support
               "-DENABLE_GOOGLE=OFF"          ;disable Google Contacts support
               "-DENABLE_GOOGLE_AUTH=OFF"     ;disable Google authentication
               "-DENABLE_VALA_BINDINGS=ON"
               (string-append "-DCMAKE_INSTALL_RPATH=" lib ";"
                              (string-append lib "/evolution-data-server;")
                              (string-join runpaths ";"))
               "-DENABLE_INTROSPECTION=ON"))  ;required for Vala bindings
       #:phases
       (modify-phases %standard-phases
         (add-after 'unpack 'disable-failing-tests
           (lambda _
             ;; tests/book-migration/test-migration.c:160:test_fetch_contacts:
             ;; assertion failed (g_slist_length (contacts) == 20): (0 == 20)
             (delete-file-recursively "tests/book-migration")
             (substitute* "tests/CMakeLists.txt"
               (("add_subdirectory\\(book-migration\\)") ""))))
         (add-after 'unpack 'patch-paths
          (lambda _
            (substitute* '("tests/test-server-utils/e-test-server-utils.c"
                           "tests/libedata-book/data-test-utils.c"
                           "tests/libedata-book/test-book-cache-utils.c"
                           "tests/libedata-cal/test-cal-cache-utils.c")
              (("/bin/rm") (which "rm")))))
         (add-before 'configure 'dont-override-rpath
           (lambda _
             (substitute* "CMakeLists.txt"
               ;; CMakeLists.txt hard-codes runpath to just the libdir.
               ;; Remove it so the configure flag is respected.
               (("SET\\(CMAKE_INSTALL_RPATH .*") "")))))))
    (native-inputs
     `(("glib:bin" ,glib "bin") ; for glib-mkenums, etc.
       ("gobject-introspection" ,gobject-introspection)
       ("gperf" ,gperf)
       ("gsettings-desktop-schemas" ,gsettings-desktop-schemas)
       ("intltool" ,intltool)
       ("pkg-config" ,pkg-config)
       ("vala" ,vala)
       ("python" ,python-wrapper)))
    (propagated-inputs
     ;; These are all in the Requires field of .pc files.
     `(("gtk+" ,gtk+)
       ("libical" ,libical)
       ("libsecret" ,libsecret)
       ("libsoup" ,libsoup-minimal-2)
       ("nss" ,nss)
       ("sqlite" ,sqlite)))
    (inputs
     `(("bdb" ,bdb)
       ("gcr" ,gcr)
       ("gnome-online-accounts:lib" ,gnome-online-accounts "lib")
       ("json-glib" ,json-glib)
       ("libcanberra" ,libcanberra)
       ("libgweather" ,libgweather)
       ("mit-krb5" ,mit-krb5)
       ("openldap" ,openldap)
       ("webkitgtk" ,webkitgtk-with-libsoup2)))
    (synopsis "Store address books and calendars")
    (home-page "https://wiki.gnome.org/Apps/Evolution")
    (description
     "This package provides a unified backend for programs that work with
contacts, tasks, and calendar information.  It was originally developed for
Evolution (hence the name), but is now used by other packages as well.")
    (license license:lgpl2.0)))

(define-public caribou
  (package
    (name "caribou")
    (version "0.4.21")
    (source (origin
              (method url-fetch)
              (uri (string-append "mirror://gnome/sources/" name "/"
                                  (version-major+minor version) "/"
                                  name "-" version ".tar.xz"))
              (sha256
               (base32
                "0mfychh1q3dx0b96pjz9a9y112bm9yqyim40yykzxx1hppsdjhww"))))
    (build-system glib-or-gtk-build-system)
    (arguments
     '(#:phases
       (modify-phases %standard-phases
         (add-before
          'build 'pre-build
          (lambda* (#:key outputs #:allow-other-keys)
            (let ((out (assoc-ref outputs "out")))
              ;; Use absolute shared library path in Caribou-1.0.typelib.
              (substitute* "libcaribou/Makefile"
                (("--shared-library=libcaribou.so")
                 (string-append "--shared-library="
                                out "/lib/libcaribou.so")))
              #t)))
         (add-after 'install 'wrap-programs
          (lambda* (#:key outputs #:allow-other-keys)
            (let* ((out (assoc-ref outputs "out"))
                   (python-path (getenv "GUIX_PYTHONPATH"))
                   (gi-typelib-path (getenv "GI_TYPELIB_PATH")))
              (for-each
               (lambda (prog)
                 (wrap-program prog
                   `("GUIX_PYTHONPATH"      ":" prefix (,python-path))
                   `("GI_TYPELIB_PATH" ":" prefix (,gi-typelib-path))))
               (list (string-append out "/bin/caribou-preferences")
                     (string-append out "/libexec/antler-keyboard"))))
            #t)))))
    (native-inputs
     `(("glib:bin" ,glib "bin") ; for glib-compile-schemas, etc.
       ("gobject-introspection" ,gobject-introspection)
       ("intltool" ,intltool)
       ("pkg-config" ,pkg-config)
       ("python" ,python)
       ("vala" ,vala)
       ("xsltproc" ,libxslt)))
    (propagated-inputs
     ;; caribou-1.0.pc refers to all these.
     (list libgee libxklavier libxtst gtk+))
    (inputs
     `(("clutter" ,clutter)
       ("dconf" ,dconf)
       ("gtk+-2" ,gtk+-2)
       ("python-pygobject" ,python-pygobject)))
    (synopsis "Text entry and UI navigation application")
    (home-page "https://wiki.gnome.org/Projects/Caribou")
    (description
     "Caribou is an input assistive technology intended for switch and pointer
users.")
    (license license:lgpl2.1)))

(define-public network-manager
  (package
    (name "network-manager")
    (version "1.32.12")
    (source (origin
              (method url-fetch)
              (uri (string-append "mirror://gnome/sources/NetworkManager/"
                                  (version-major+minor version) "/"
                                  "NetworkManager-" version ".tar.xz"))
              (patches (search-patches "network-manager-plugin-path.patch"
                                       "network-manager-meson.patch"))
              (sha256
               (base32
                "0jzmz0zw64dgvdn2g7pppr7bkywpbxcbdb1viv6p7zh2lnh3dax8"))))
    (build-system meson-build-system)
    (outputs '("out"
               "doc"))                  ; 8 MiB of gtk-doc HTML
    (arguments
     `(#:configure-flags
       (let ((out      (assoc-ref %outputs "out"))
             (dhclient (search-input-file %build-inputs "/sbin/dhclient")))
         (list
          ;; Otherwise, the RUNPATH will lack the final 'NetworkManager' path
          ;; component.
          (string-append "-Dc_link_args=-Wl,-rpath="
                         out "/lib:"
                         out "/lib/NetworkManager/" ,version)
          "-Dsystemd_journal=false"
          "-Dsession_tracking=elogind"
          "-Dsuspend_resume=elogind"
          "-Dsystemdsystemunitdir=no"
          "-Dsession_tracking_consolekit=false"
          "-Ddhcpcd=no"
          "-Ddhcpcanon=no"
          "-Dcrypto=gnutls"
          "-Diwd=true"
          "-Dlibaudit=yes"
          "-Dqt=false"
          "-Ddocs=true"
          "--sysconfdir=/etc"
          "--localstatedir=/var"
          (string-append "-Dudev_dir="
                         out "/lib/udev")
          (string-append "-Ddbus_conf_dir="
                         out "/etc/dbus-1/system.d")

          (string-append "-Ddhclient=" dhclient)))
       #:phases
       (modify-phases %standard-phases
         (add-before 'configure 'pre-configure
           (lambda _
             ;; These tests try to test aspects of network-manager's
             ;; functionality within restricted containers, but they don't
             ;; cope with being already in the Guix build jail as that jail
             ;; lacks some features that they would like to proxy over (like
             ;; a /sys mount).
             (substitute* "src/core/tests/meson.build"
               ((".*test-l3cfg.*") ""))
             (substitute* "src/core/devices/tests/meson.build"
               ((".*test-acd.*") "")
               ((".*test-lldp.*") ""))
             (substitute* "src/core/platform/tests/meson.build"
               ((".*test-address-linux.*") "")
               ((".*test-cleanup-linux.*") "")
               ((".*test-link-linux.*") "")
               ((".*test-lldp.*") "")
               ((".*test-route-linux.*") "")
               ((".*test-tc-linux.*") ""))
             ;; FIXME: The jansson check fails (see:
             ;; https://gitlab.freedesktop.org/NetworkManager/NetworkManager/-/issues/837
             (substitute* "src/libnm-core-impl/tests/test-setting.c"
               (("g_assert\\(nm_json_vt\\(\\)\\);")
                "return TRUE;"))))
         (add-after 'unpack 'patch-docbook-xml
           (lambda* (#:key inputs #:allow-other-keys)
             (let ((xmldoc (string-append (assoc-ref inputs "docbook-xml")
                                          "/xml/dtd/docbook")))
               (substitute* (find-files "." ".*\\.(xsl|xml)")
                 (("http://.*/docbookx\\.dtd")
                  (string-append xmldoc "/docbookx.dtd"))))))
         (add-before 'check 'pre-check
           (lambda _
             ;; For the missing /etc/machine-id.
             (setenv "DBUS_FATAL_WARNINGS" "0")))
         (add-before 'install 'no-polkit-magic
           ;; Meson ‘magically’ invokes pkexec, which fails (not setuid).
           (lambda _
             (setenv "PKEXEC_UID" "something")))
         (add-after 'install 'move-doc
           (lambda* (#:key outputs #:allow-other-keys)
             (let ((out (assoc-ref outputs "out"))
                   (doc (assoc-ref outputs "doc")))
               (mkdir-p (string-append doc "/share"))
               (for-each (lambda (directory)
                           (copy-recursively (string-append out directory)
                                             (string-append doc directory))
                           (delete-file-recursively
                            (string-append out directory)))
                         '("/share/doc" "/share/gtk-doc"))))))))
    (propagated-inputs
     (list glib))
    (native-inputs
     `(("glib:bin" ,glib "bin")         ; for gdbus-codegen
       ("gtk-doc" ,gtk-doc/stable)
       ("gobject-introspection" ,gobject-introspection)
       ("docbook-xml" ,docbook-xml)
       ("docbook-xsl" ,docbook-xsl)
       ("intltool" ,intltool)
       ("libxslt" ,libxslt)
       ("libxml2" ,libxml2)
       ("pkg-config" ,pkg-config)
       ("vala" ,vala)
       ;; For testing.
       ("python" ,python-wrapper)
       ("python-dbus" ,python-dbus)
       ("python-pygobject" ,python-pygobject)))
    (inputs
     `(("curl" ,curl)
       ("cyrus-sasl" ,cyrus-sasl)
       ("dbus-glib" ,dbus-glib)
       ("dnsmasq" ,dnsmasq)
       ("eudev" ,eudev)
       ("gnutls" ,gnutls)
       ("iptables" ,iptables)
       ("isc-dhcp" ,isc-dhcp)
       ("iwd" ,iwd)                     ; wpa_supplicant alternative
       ("jansson" ,jansson)
       ("libaudit" ,audit)
       ("libgcrypt" ,libgcrypt)
       ("libgudev" ,libgudev)
       ("libndp" ,libndp)
       ("libnl" ,libnl)
       ("libselinux" ,libselinux)
       ("libsoup" ,libsoup)
       ("mobile-broadband-provider-info" ,mobile-broadband-provider-info)
       ("modem-manager" ,modem-manager)
       ("newt" ,newt)                   ;for the 'nmtui' console interface
       ("openresolv" ,openresolv)       ; alternative resolv.conf manager
       ("polkit" ,polkit)
       ("ppp" ,ppp)
       ("readline" ,readline)
       ("util-linux" ,util-linux)
       ("elogind" ,elogind)))
    (synopsis "Network connection manager")
    (home-page "https://wiki.gnome.org/Projects/NetworkManager")
    (description
     "NetworkManager is a system network service that manages your network
devices and connections, attempting to keep active network connectivity when
available.  It manages ethernet, WiFi, mobile broadband (WWAN), and PPPoE
devices, and provides VPN integration with a variety of different VPN
services.")
    ;; “This NetworkManager project consists of the daemon, client tools, and
    ;; libnm. libnm is licensed LGPL-2.1+, while the rest is licensed under
    ;; GPL-2.0+.”
    (license (list license:gpl2+
                   license:lgpl2.1+))
    (properties '((upstream-name . "NetworkManager")))))

(define-public network-manager-openvpn
  (package
    (name "network-manager-openvpn")
    (version "1.8.12")
    (source (origin
              (method url-fetch)
              (uri (string-append
                    "mirror://gnome/sources/NetworkManager-openvpn/"
                    (version-major+minor version)
                    "/NetworkManager-openvpn-" version ".tar.xz"))
              (sha256
               (base32
                "062kh4zj7jfbwy4zzcwpq2m457bzbpm3l18s0ysnw3mgia3siz8f"))))
    (build-system gnu-build-system)
    (arguments
     `(#:configure-flags '("--enable-absolute-paths" "--localstatedir=/var")
       #:phases
       (modify-phases %standard-phases
         (add-after 'configure 'patch-path
           (lambda* (#:key inputs outputs #:allow-other-keys #:rest args)
             (let* ((ovpn (search-input-file inputs "/sbin/openvpn"))
                    (modprobe (search-input-file inputs "/bin/modprobe"))
                    (pretty-ovpn (string-append "\"" ovpn "\"")))
               (for-each
                (lambda (file)
                  (substitute* file
                    (("\"/usr/local/sbin/openvpn\"") pretty-ovpn)
                    (("\"/usr/sbin/openvpn\"") pretty-ovpn)
                    (("\"/sbin/openvpn\"") pretty-ovpn)
                    (("/sbin/modprobe") modprobe)))
                '("src/nm-openvpn-service.c" "properties/nm-openvpn-editor.c")))
             #t)))))
    (native-inputs
     (list pkg-config intltool))
    (inputs
     (list gtk+
           kmod
           openvpn
           network-manager
           libnma
           libsecret))
    (home-page "https://wiki.gnome.org/Projects/NetworkManager/VPN")
    (synopsis "OpenVPN plug-in for NetworkManager")
    (description
     "This extension of NetworkManager allows it to take care of connections
to virtual private networks (VPNs) via OpenVPN.")
    (license license:gpl2+)
    (properties `((upstream-name . "NetworkManager-openvpn")))))

(define-public network-manager-vpnc
  (package
    (name "network-manager-vpnc")
    (version "1.2.6")
    (source (origin
              (method url-fetch)
              (uri (string-append
                    "mirror://gnome/sources/NetworkManager-vpnc/"
                    (version-major+minor version)
                    "/NetworkManager-vpnc-" version ".tar.xz"))
              (sha256
               (base32
                "1js5lwcsqws4klgypfxl4ikmakv7v7xgddij1fj6b0y0qicx0kyy"))))
    (build-system gnu-build-system)
    (arguments
     `(#:configure-flags '("--enable-absolute-paths"
                           "--localstatedir=/var"
                           ;; libnm-glib has been removed from network-manager
                           ;; 1de8383ad9fdfc8f552117e5d109bdfa7005634b
                           "--with-libnm-glib=no")
       #:phases
       (modify-phases %standard-phases
         (add-after 'configure 'patch-path
           (lambda* (#:key inputs outputs #:allow-other-keys #:rest args)
             (let* ((vpnc (search-input-file inputs "/sbin/vpnc"))
                    (modprobe (search-input-file inputs "/bin/modprobe"))
                    (pretty-ovpn (string-append "\"" vpnc "\"")))
               (substitute* "src/nm-vpnc-service.c"
                    (("\"/usr/local/sbin/vpnc\"") pretty-ovpn)
                    (("\"/usr/sbin/vpnc\"") pretty-ovpn)
                    (("\"/sbin/vpnc\"") pretty-ovpn)
                    (("/sbin/modprobe") modprobe)))
             #t)))))
    (native-inputs
     (list pkg-config intltool))
    (inputs
     (list gtk+
           kmod
           vpnc
           network-manager
           libnma
           libsecret))
    (home-page "https://wiki.gnome.org/Projects/NetworkManager/VPN")
    (synopsis "VPNC plug-in for NetworkManager")
    (description
     "Support for configuring virtual private networks based on VPNC.
Compatible with Cisco VPN concentrators configured to use IPsec.")
    (license license:gpl2+)
    (properties `((upstream-name . "NetworkManager-vpnc")))))

(define-public network-manager-openconnect
  (package
    (name "network-manager-openconnect")
    (version "1.2.6")
    (source (origin
              (method url-fetch)
              (uri (string-append
                    "mirror://gnome/sources/NetworkManager-openconnect/"
                    (version-major+minor version)
                    "/NetworkManager-openconnect-" version ".tar.xz"))
              (sha256
               (base32
                "0nlp290nkawc4wqm978n4vhzg3xdqi8kpjjx19l855vab41rh44m"))))
    (build-system gnu-build-system)
    (arguments
     `(#:configure-flags '("--enable-absolute-paths" "--localstatedir=/var")
       #:phases
       (modify-phases %standard-phases
         (add-after 'configure 'patch-path
           (lambda* (#:key inputs outputs #:allow-other-keys #:rest args)
             (let* ((openconnect (search-input-file inputs
                                                    "/sbin/openconnect"))
                    (modprobe (search-input-file inputs "/bin/modprobe"))
                    (pretty-ovpn (string-append "\"" openconnect "\"")))
               (substitute* "src/nm-openconnect-service.c"
                 (("\"/usr(/local)?/s?bin/openconnect\"") pretty-ovpn)
                 (("/sbin/modprobe") modprobe)))
             #t)))))
    (native-inputs
     (list intltool libnma pkg-config))
    (inputs
     (list gcr
           gtk+
           kmod
           libsecret
           libxml2
           lz4
           network-manager
           openconnect))
    (home-page "https://wiki.gnome.org/Projects/NetworkManager/VPN")
    (synopsis "OpenConnect plug-in for NetworkManager")
    (description
     "This extension of NetworkManager allows it to take care of connections
to @acronym{VPNs, virtual private networks} via OpenConnect, an open client for
Cisco's AnyConnect SSL VPN.")
    (license license:gpl2+)
    (properties `((upstream-name . "NetworkManager-openconnect")

                  ;; The 'etc/dbus-1/system.d/nm-openconnect-service.conf'
                  ;; file refers to account "nm-openconnect".  Specify it here
                  ;; so that 'network-manager-service-type' creates it.
                  (user-accounts . ("nm-openconnect"))))))

(define-public mobile-broadband-provider-info
  (package
    (name "mobile-broadband-provider-info")
    (version "20190116")
    (source (origin
              (method url-fetch)
              (uri (string-append
                    "mirror://gnome/sources/"
                    "mobile-broadband-provider-info/" version "/"
                    "mobile-broadband-provider-info-" version ".tar.xz"))
              (sha256
               (base32
                "16y5lc7pfdvai9c8xwb825zc3v46039gghbip13fqslf5gw11fic"))))
    (build-system gnu-build-system)
    (arguments
     `(#:tests? #f))                    ; no tests
    (home-page "https://wiki.gnome.org/Projects/NetworkManager")
    (synopsis "Database of broadband connection configuration")
    (description "Database of broadband connection configuration.")
    (license license:public-domain)))

(define-public network-manager-applet
  (package
    (name "network-manager-applet")
    (version "1.22.0")
    (source (origin
              (method url-fetch)
              (uri (string-append "mirror://gnome/sources/network-manager-applet/"
                                  (version-major+minor version) "/"
                                  "network-manager-applet-" version ".tar.xz"))
              (sha256
               (base32
                "1gj6lqqi613j2m49v9i82lqg1rv7kwwc8z4nxjcwpaa0ins803f7"))))
    (build-system meson-build-system)
    (arguments
     `(#:meson ,meson-0.59
       #:glib-or-gtk? #t
       #:configure-flags
       '("-Dappindicator=yes")))
    (native-inputs
     `(("intltool" ,intltool)
       ("glib:bin" ,glib "bin") ; for glib-compile-resources, etc.
       ("gobject-introspection" ,gobject-introspection)
       ("gtk-doc" ,gtk-doc/stable)
       ("pkg-config" ,pkg-config)))
    (propagated-inputs
     ;; libnm-gtk.pc refers to all these.
     (list dbus-glib gtk+ network-manager
           ;; nm-applet need by org.gnome.nm-applet.gschema.xml
           libnma))
    (inputs
     (list gcr
           libappindicator
           libgudev
           libnotify
           libsecret
           libselinux
           jansson ; for team support
           modem-manager))
    (synopsis "Applet for managing network connections")
    (home-page "https://wiki.gnome.org/Projects/NetworkManager")
    (description
     "This package contains a systray applet for NetworkManager.  It displays
the available networks and allows users to easily switch between them.")
    (license license:gpl2+)))

(define-public libxml++
  (package
    (name "libxml++")
    (version "3.2.0")
    (source
     (origin
       (method git-fetch)
       (uri (git-reference
             (url "https://github.com/libxmlplusplus/libxmlplusplus")
             (commit version)))
       (file-name (git-file-name name version))
       (sha256
        (base32 "0wjz591rjlgbah7dcq8i0yn0zw9d62b7g6r0pppx81ic0cx8n8ga"))))
    (build-system gnu-build-system)
    (arguments
     `(#:phases
       (modify-phases %standard-phases
         (add-after 'unpack 'fix-documentation
           (lambda* (#:key inputs #:allow-other-keys)
             (let ((xmldoc (string-append (assoc-ref inputs "docbook-xml")
                                          "/xml/dtd/docbook"))
                   (xsldoc (string-append (assoc-ref inputs "docbook-xsl")
                                          "/xml/xsl/docbook-xsl-"
                                          ,(package-version docbook-xsl))))
               (substitute* '("examples/dom_xpath/example.xml"
                              "docs/manual/libxml++_without_code.xml")
                 (("http://.*/docbookx\\.dtd")
                  (string-append xmldoc "/docbookx.dtd")))
               (setenv "SGML_CATALOG_FILES"
                       (string-append xmldoc "/catalog.xml"))
               (substitute* "docs/manual/docbook-customisation.xsl"
                 (("http://docbook.sourceforge.net/release/xsl/current/html/chunk.xsl")
                  (string-append xsldoc "/html/chunk.xsl")))))))))
    (propagated-inputs
     ;; libxml++-3.0.pc refers to all these.
     (list glibmm-2.64 libxml2))
    (native-inputs
     (list autoconf
           automake
           doxygen
           docbook-xml
           docbook-xsl
           graphviz ; for dot
           libtool
           libxslt
           mm-common
           perl
           pkg-config))
    (home-page "https://github.com/libxmlplusplus/libxmlplusplus/")
    (synopsis "C++ bindings to the libxml2 XML parser library")
    (description
     "This package provides a C++ interface to the libxml2 XML parser
library.")
    (license license:lgpl2.1+)))

;; This is the last release providing the 2.6 API, hence the name.
;; This is needed by tascam-gtk
(define-public libxml++-2
  (package
    (inherit libxml++)
    (name "libxml++")
    (version "2.40.1")
    (source
     (origin
       (method git-fetch)
       (uri (git-reference
             (url "https://github.com/libxmlplusplus/libxmlplusplus")
             (commit version)))
       (file-name (git-file-name name version))
       (sha256
        (base32 "0gbfi4l88w828gmyc9br11l003ylyi4vigp5d1kfgsn0k4cig3y9"))))))

(define-public gdm
  (package
    (name "gdm")
    (version "40.1")
    (source (origin
              (method url-fetch)
              (uri (string-append "mirror://gnome/sources/" name "/"
                                  (version-major version) "/"
                                  name "-" version ".tar.xz"))
              (sha256
               (base32
                "1zbks7bwbys1pn7sk0aq0dbn09adx51amb441z4z4j28cvma3f5b"))
              (patches
               (search-patches
                "gdm-default-session.patch"
                "gdm-elogind-support.patch"
                "gdm-remove-hardcoded-xwayland-path.patch"
                "gdm-wayland-session-wrapper-from-env.patch"
                "gdm-pass-gdk-pixbuf-loader-env.patch"))))
    (build-system meson-build-system)
    (arguments
     `(#:glib-or-gtk? #t
       #:configure-flags
       ,#~(list
           "-Dplymouth=disabled"
           "-Dsystemd-journal=false"

           ;; Using --with-initial-vt=7 allows GDM to run alongside TTY 1,
           ;; instead of having to replace it (i.e., stopping the mingetty
           ;; service for TTY 1 before starting GDM).
           "-Dinitial-vt=7"

           ;; Use elogind instead of systemd.
           "-Dlogind-provider=elogind"
           "-Dsystemdsystemunitdir=no"
           "-Dsystemduserunitdir=no"

           ;; Use '/etc/environment' for locale settings instead of the
           ;; systemd-specific '/etc/locale.conf'.
           "-Dlang-file=/etc/environment"

           (string-append "-Dudev-dir=" #$output "/lib/udev")

           "--localstatedir=/var"
           (string-append "-Ddefault-path="
                          (string-join '("/run/setuid-programs"
                                         "/run/current-system/profile/bin"
                                         "/run/current-system/profile/sbin")
                                       ":"))
           ;; Put GDM in bindir so that glib-or-gtk-build-system wraps the
           ;; XDG_DATA_DIRS so that it finds its schemas.
           "--sbindir" (string-append #$output "/bin"))
       #:phases
       (modify-phases %standard-phases
         (add-before
             'configure 'pre-configure
           (lambda* (#:key inputs outputs #:allow-other-keys)
             ;; We don't have <systemd/sd-daemon.h>.
             (substitute* '("common/gdm-log.c"
                            "daemon/gdm-server.c"
                            "daemon/gdm-session-worker.c"
                            "daemon/gdm-session-worker-job.c")
               (("#include <systemd/sd-daemon\\.h>") ""))
             ;; Use elogind for sd-login.
             (substitute* '("common/gdm-common.c"
                            "daemon/gdm-local-display-factory.c"
                            "daemon/gdm-manager.c"
                            "libgdm/gdm-user-switching.c")
               (("#include <systemd/sd-login\\.h>")
                "#include <elogind/sd-login.h>"))
             ;; Look for system-installed sessions in
             ;; /run/current-system/profile/share.
             (substitute* '("libgdm/gdm-sessions.c"
                            "daemon/gdm-session.c"
                            "daemon/gdm-display.c"
                            "daemon/gdm-launch-environment.c")
               (("DATADIR \"/x")
                "\"/run/current-system/profile/share/x")
               (("DATADIR \"/wayland")
                "\"/run/current-system/profile/share/wayland")
               (("DATADIR \"/gnome")
                "\"/run/current-system/profile/share/gnome"))
             (let ((propagate '("GDM_CUSTOM_CONF"
                                "GDM_DBUS_DAEMON"
                                "GDM_X_SERVER"
                                "GDM_X_SESSION"
                                ;; XXX: Remove this once GNOME Shell is
                                ;; a dependency of GDM.
                                "XDG_DATA_DIRS")))
               (substitute* "daemon/gdm-session.c"
                 (("set_up_session_environment \\(self\\);")
                  (apply string-append
                         "set_up_session_environment (self);\n"
                         (map (lambda (name)
                                (string-append
                                 "gdm_session_set_environment_variable "
                                 "(self, \"" name "\","
                                 "g_getenv (\"" name "\"));\n"))
                              propagate)))))
             ;; Find the configuration file using an environment variable.
             (substitute* '("common/gdm-settings.c")
               (("GDM_CUSTOM_CONF")
                (string-append "(g_getenv(\"GDM_CUSTOM_CONF\") != NULL"
                               " ? g_getenv(\"GDM_CUSTOM_CONF\")"
                               " : GDM_CUSTOM_CONF)")))
             ;; Use service-supplied path to X.
             (substitute* '("daemon/gdm-server.c")
               (("\\(X_SERVER X_SERVER_ARG_FORMAT")
                "(\"%s\" X_SERVER_ARG_FORMAT, g_getenv (\"GDM_X_SERVER\")"))
             (substitute* '("daemon/gdm-wayland-session.c"
                            "daemon/gdm-x-session.c")
               (("\"dbus-daemon\"")
                "g_getenv (\"GDM_DBUS_DAEMON\")")
               (("X_SERVER")
                "g_getenv (\"GDM_X_SERVER\")")
               (("GDMCONFDIR \"/Xsession\"")
                "g_getenv (\"GDM_X_SESSION\")"))
             ;; Use an absolute path for GNOME Session.
             (substitute* "daemon/gdm-launch-environment.c"
               (("\"gnome-session\"")
                (string-append "\"" (assoc-ref inputs "gnome-session")
                               "/bin/gnome-session\"")))
             ;; Do not automatically select the placeholder session.
             (substitute* "daemon/gdm-session.c"
               (("!g_str_has_suffix [(]base_name, \"\\.desktop\"[)]")
                (string-append "!g_str_has_suffix (base_name, \".desktop\") || "
                               "(g_strcmp0(search_dirs[i], \""
                               (assoc-ref outputs "out") "/share/gdm/BuiltInSessions/"
                               "\") == 0 && "
                               "g_strcmp0(base_name, \"fail.desktop\") == 0)"))
               (("g_error [(]\"GdmSession: no session desktop files installed, aborting\\.\\.\\.\"[)];")
                "{ self->fallback_session_name = g_strdup(\"fail\"); goto out; }"))))
         (add-before 'install 'install-logo
           (lambda* (#:key inputs outputs #:allow-other-keys)
             (let* ((out (assoc-ref outputs "out"))
                    (guix-icons (assoc-ref inputs "guix-icons"))
                    (icon
                     (string-append guix-icons "/share/icons/hicolor/\
scalable/apps/guix-white-icon.svg"))
                    (schema
                     (string-append out "/share/glib-2.0/schemas/\
org.gnome.login-screen.gschema.override")))
               (mkdir-p (dirname schema))
               (with-output-to-file schema
                 (lambda ()
                   (format #t "\
[org.gnome.login-screen]
logo='~a'~%" icon))))))
         ;; GDM requires that there be at least one desktop entry
         ;; file.  This phase installs a hidden one that simply
         ;; fails.  This enables users to use GDM with a
         ;; '~/.xsession' script with no other desktop entry files.
         ;; See <https://bugs.gnu.org/35068>.
         (add-after 'install 'install-placeholder-desktop-entry
           (lambda* (#:key inputs outputs #:allow-other-keys)
             (let* ((out (assoc-ref outputs "out"))
                    (sessions (string-append out "/share/gdm/BuiltInSessions"))
                    (fail (string-append sessions "/fail.desktop")))
               (mkdir-p sessions)
               (with-output-to-file fail
                 (lambda ()
                   (for-each
                    display
                    '("[Desktop Entry]\n"
                      "Encoding=UTF-8\n"
                      "Type=Application\n"
                      "Name=Fail\n"
                      "Comment=This session fails immediately.\n"
                      "NoDisplay=true\n"
                      "Exec=false\n")))))))
         ;; GDM needs GNOME Session to run these applications.  We link
         ;; their autostart files in `share/gdm/greeter/autostart'
         ;; because GDM explicitly tells GNOME Session to look there.
         ;;
         ;; XXX: GNOME Shell should be linked here too, but currently
         ;; GNOME Shell depends on GDM.
         (add-after 'install 'link-autostart-files
           (lambda* (#:key inputs outputs #:allow-other-keys)
             (let* ((out (assoc-ref outputs "out"))
                    (autostart (string-append out "/share/gdm/"
                                              "greeter/autostart"))
                    (settings (assoc-ref inputs "gnome-settings-daemon")))
               (mkdir-p autostart)
               (with-directory-excursion autostart
                 (for-each (lambda (desktop)
                             (symlink desktop (basename desktop)))
                           (find-files
                            (string-append settings "/etc/xdg"))))))))))
    (native-inputs
     `(("dconf" ,dconf)
       ("glib:bin" ,glib "bin") ; for glib-compile-schemas, etc.
       ("gobject-introspection" ,gobject-introspection)
       ("guix-icons" ,guix-icons)
       ("intltool" ,intltool)
       ("itstool" ,itstool)
       ("pkg-config" ,pkg-config)
       ("xmllint" ,libxml2)))
    (inputs
     (list accountsservice
           check-0.14 ;for testing
           elogind
           eudev
           gnome-session
           gnome-settings-daemon
           gtk+
           iso-codes
           libcanberra
           linux-pam))
    (synopsis "Display manager for GNOME")
    (home-page "https://wiki.gnome.org/Projects/GDM/")
    (description
     "GNOME Display Manager is a system service that is responsible for
providing graphical log-ins and managing local and remote displays.")
    (license license:gpl2+)))

(define-public libgtop
  (package
    (name "libgtop")
    (version "2.40.0")
    (source (origin
              (method url-fetch)
              (uri (string-append "mirror://gnome/sources/libgtop/"
                                  (version-major+minor version) "/"
                                  "libgtop-" version ".tar.xz"))
              (sha256
               (base32
                "1m6jbqk8maa52gxrf223442fr5bvvxgb7ham6v039i3r1i62gwvq"))))
    (build-system gnu-build-system)
    (native-inputs
     (list gobject-introspection intltool perl pkg-config))
    (propagated-inputs
     (list glib)) ; required by libgtop-2.0.pc
    (synopsis "Portable system access library")
    (home-page "https://www.gnome.org/")
    (description
     "LibGTop is a library to get system specific data such as CPU and memory
usage and information about running processes.")
    (license license:gpl2+)))

(define-public gnome-bluetooth
  (package
    (name "gnome-bluetooth")
    (version "3.34.5")
    (source (origin
              (method url-fetch)
              (uri (string-append "mirror://gnome/sources/gnome-bluetooth/"
                                  (version-major+minor version) "/"
                                  "gnome-bluetooth-" version ".tar.xz"))
              (sha256
               (base32
                "1a9ynlwwkb3wpg293ym517vmrkk63y809mmcv9a21k5yr199x53c"))))
    (build-system meson-build-system)
    (arguments `(#:meson ,meson-0.59))
    (native-inputs
     `(("glib:bin" ,glib "bin") ; for gdbus-codegen, etc.
       ("gtk+" ,gtk+ "bin") ; gtk-update-icon-cache
       ("gobject-introspection" ,gobject-introspection)
       ("intltool" ,intltool)
       ("pkg-config" ,pkg-config)
       ("python" ,python)
       ("python-dbus" ,python-dbus)
       ("xmllint" ,libxml2)))
    (propagated-inputs
     ;; gnome-bluetooth-1.0.pc refers to all these.
     (list glib gtk+))
    (inputs
     (list eudev libcanberra libnotify python-dbus))
    (synopsis "GNOME Bluetooth subsystem")
    (home-page "https://wiki.gnome.org/Projects/GnomeBluetooth")
    (description
     "This package contains tools for managing and manipulating Bluetooth
devices using the GNOME desktop.")
    (license license:lgpl2.1+)))

(define-public gnome-control-center
  (package
    (name "gnome-control-center")
    (version "40.1")
    (source (origin
              (method url-fetch)
              (uri (string-append "mirror://gnome/sources/" name "/"
                                  (version-major version) "/"
                                  name "-" version ".tar.xz"))
              (sha256
               (base32
                "0rr4d5m2a72vrb31jgyx49dp0s2pwgyxsrk4hyw5ym66wq63c3v1"))))
    (build-system meson-build-system)
    (arguments
     `(#:meson ,meson-0.59         ;positional arguments error with meson 0.60
       #:glib-or-gtk? #t
       #:configure-flags
       (list "-Dcheese=false"
             (string-append "-Dgnome_session_libexecdir="
                            (assoc-ref %build-inputs "gnome-session")
                            "/libexec"))
       #:phases
       (modify-phases %standard-phases
         (add-before 'configure 'patch-paths
           (lambda* (#:key inputs #:allow-other-keys)
             (let ((libc   (assoc-ref inputs "libc"))
                   (tzdata (assoc-ref inputs "tzdata"))
                   (libgnomekbd (assoc-ref inputs "libgnomekbd"))
                   (nm-applet   (assoc-ref inputs "network-manager-applet"))
                   (gnome-desktop (assoc-ref inputs "gnome-desktop")))
               (substitute* "panels/datetime/tz.h"
                 (("/usr/share/zoneinfo/zone.tab")
                  (string-append tzdata "/share/zoneinfo/zone.tab")))
               (substitute* "tests/datetime/test-endianess.c"
                 (("/usr/share/locale")
                  (string-append libc "/share/locale")))
               (substitute* "panels/region/cc-region-panel.c"
                 (("\"gkbd-keyboard-display")
                  (string-append "\"" libgnomekbd
                                 "/bin/gkbd-keyboard-display")))
               (substitute* '("panels/network/net-device-bluetooth.c"
                              "panels/network/net-device-mobile.c"
                              "panels/network/connection-editor/net-connection-editor.c")
                 (("\"nm-connection-editor")
                  (string-append "\"" nm-applet
                                 "/bin/nm-connection-editor")))
               (substitute* '("panels/user-accounts/run-passwd.c")
                 (("/usr/bin/passwd")
                  "/run/setuid-programs/passwd"))
               (substitute* "panels/info-overview/cc-info-overview-panel.c"
                 (("DATADIR \"/gnome/gnome-version.xml\"")
                  (string-append "\"" gnome-desktop
                                 "/share/gnome/gnome-version.xml\""))))))
         (add-after 'unpack 'skip-gtk-update-icon-cache
           ;; Don't create 'icon-theme.cache'.
           (lambda _
             (substitute* "build-aux/meson/meson_post_install.py"
               (("gtk-update-icon-cache") (which "true"))))))))
    (native-inputs
     `(("glib:bin" ,glib "bin") ; for glib-mkenums, etc.
       ("intltool" ,intltool)
       ("pkg-config" ,pkg-config)
       ("xsltproc" ,libxslt)
       ;; For tests
       ("hicolor-icon-theme" ,hicolor-icon-theme)
       ("python-dbusmock" ,python-dbusmock)
       ("xorg-server" ,xorg-server-for-tests)))
    (inputs
     `(("accountsservice" ,accountsservice)
       ("clutter-gtk" ,clutter-gtk)
       ("colord-gtk" ,colord-gtk)
       ("cups" ,cups)
       ("dconf" ,dconf)
       ("docbook-xsl" ,docbook-xsl)
       ("gdk-pixbuf" ,gdk-pixbuf) ; for loading SVG files
       ("gnome-bluetooth" ,gnome-bluetooth)
       ("gnome-desktop" ,gnome-desktop)
       ("gnome-online-accounts" ,gnome-online-accounts)
       ("gnome-online-accounts:lib" ,gnome-online-accounts "lib")
       ("gnome-session" ,gnome-session)
       ("gnome-settings-daemon" ,gnome-settings-daemon)
       ("grilo" ,grilo)
       ("gsound" ,gsound)
       ("ibus" ,ibus)
       ("libcanberra" ,libcanberra)
       ("libgnomekbd" ,libgnomekbd)
       ("libgudev" ,libgudev)
       ("libgtop" ,libgtop)
       ("libnma" ,libnma)
       ("libpwquality" ,libpwquality)
       ("libsecret" ,libsecret)
       ("libsoup" ,libsoup-minimal-2)
       ("libxml2" ,libxml2)
       ("libwacom" ,libwacom)
       ("mesa" ,mesa)
       ("mit-krb5" ,mit-krb5)
       ("modem-manager" ,modem-manager)
       ("network-manager-applet" ,network-manager-applet)
       ("polkit" ,polkit)
       ("pulseaudio" ,pulseaudio)
       ("smbclient" ,samba)
       ("tzdata" ,tzdata)
       ("udisks" ,udisks)
       ("upower" ,upower)))
    (synopsis "Utilities to configure the GNOME desktop")
    (home-page "https://www.gnome.org/")
    (description
     "This package contains configuration applets for the GNOME desktop,
allowing to set accessibility configuration, desktop fonts, keyboard and mouse
properties, sound setup, desktop theme and background, user interface
properties, screen resolution, and other GNOME parameters.")
    (license license:gpl2+)))

(define-public gnome-shell
  (package
    (name "gnome-shell")
    (version "41.0")
    (source (origin
              (method url-fetch)
              (uri (string-append "mirror://gnome/sources/" name "/"
                                  (version-major version) "/"
                                  name "-" version ".tar.xz"))
              (sha256
               (base32
                "0ragmcln210zvzhc2br33yprbkj9drjzd7inp5sdxra0a7l73yaj"))))
    (build-system meson-build-system)
    (arguments
     `(#:meson ,meson-0.59         ;positional arguments error with meson 0.60
       #:glib-or-gtk? #t
       #:disallowed-references ,(list (gexp-input glib "bin")
                                      (gexp-input libxslt)
                                      (gexp-input ruby-sass))
       #:configure-flags
       (list "-Dsystemd=false"
             ;; Otherwise, the RUNPATH will lack the final path component.
             (string-append "-Dc_link_args=-Wl,-rpath="
                            (assoc-ref %outputs "out")
                            "/lib/gnome-shell"))

       #:modules ((guix build meson-build-system)
                  (guix build utils)
                  (srfi srfi-1))

       #:phases
       (modify-phases %standard-phases
         (add-after 'unpack 'fix-keysdir
           (lambda* (#:key outputs #:allow-other-keys)
             (let* ((out     (assoc-ref outputs "out"))
                    (keysdir (string-append
                              out "/share/gnome-control-center/keybindings")))
               (substitute* "meson.build"
                 (("keysdir =.*")
                  (string-append "keysdir = '" keysdir "'\n"))))))
         (add-after 'unpack 'skip-gtk-update-icon-cache
           ;; Don't create 'icon-theme.cache'.
           (lambda _
             (substitute* "meson/postinstall.py"
               (("gtk-update-icon-cache") "true"))))
         (add-before 'configure 'record-absolute-file-names
           (lambda* (#:key inputs #:allow-other-keys)
             (substitute* "js/misc/ibusManager.js"
               (("'ibus-daemon'")
                (string-append "'" (assoc-ref inputs "ibus")
                               "/bin/ibus-daemon'")))
             (substitute* "js/ui/status/keyboard.js"
               (("'gkbd-keyboard-display'")
                (string-append "'" (assoc-ref inputs "libgnomekbd")
                               "/bin/gkbd-keyboard-display'")))))
         (add-before 'check 'pre-check
           (lambda* (#:key inputs #:allow-other-keys)
             ;; Tests require a running X server.
             (system "Xvfb :1 &")
             (setenv "DISPLAY" ":1")
             (setenv "HOME" "/tmp")))   ;to avoid "fatal" warnings
         (add-after 'install 'wrap-programs
           (lambda* (#:key inputs outputs #:allow-other-keys)
             (let ((out              (assoc-ref outputs "out"))
                   (gi-typelib-path  (getenv "GI_TYPELIB_PATH"))
                   (python-path      (getenv "GUIX_PYTHONPATH")))
               (wrap-program (string-append out "/bin/gnome-shell")
                 `("GI_TYPELIB_PATH" ":" prefix (,gi-typelib-path)))
               (for-each
                (lambda (prog)
                  (wrap-program (string-append out "/bin/" prog)
                    `("GUIX_PYTHONPATH"      ":" prefix (,python-path))
                    `("GI_TYPELIB_PATH" ":" prefix (,gi-typelib-path))))
                '("gnome-shell-extension-tool" "gnome-shell-perf-tool")))))
         (replace 'glib-or-gtk-wrap
           (let ((wrap (assoc-ref %standard-phases 'glib-or-gtk-wrap)))
             (lambda* (#:key inputs outputs #:allow-other-keys #:rest rest)
               ;; By default intltool et al. would end up in the XDG_DATA_DIRS
               ;; settings of the wrappers created by the 'glib-or-gtk-wrap'
               ;; phase.  Fix that since we don't need these.
               (wrap #:inputs (fold alist-delete inputs
                                    '("intltool" "glib:bin"))
                     #:outputs outputs)))))))
    (native-inputs
     `(("asciidoc" ,asciidoc)
       ("glib:bin" ,glib "bin") ; for glib-compile-schemas, etc.
       ("desktop-file-utils" ,desktop-file-utils) ; for update-desktop-database
       ("gobject-introspection" ,gobject-introspection)
       ("hicolor-icon-theme" ,hicolor-icon-theme)
       ("intltool" ,intltool)
       ("pkg-config" ,pkg-config)
       ("python" ,python)
       ("ruby-sass" ,ruby-sass)
       ("sassc" ,sassc)
       ("xsltproc" ,libxslt)
       ;; For tests
       ("xorg-server" ,xorg-server-for-tests)))
    (inputs
     (list accountsservice
           caribou
           docbook-xsl
           evolution-data-server
           gcr
           gdm
           librsvg
           gjs
           gtk
           gnome-autoar
           gnome-bluetooth
           gnome-desktop
           gnome-settings-daemon
           graphene
           gst-plugins-base
           ibus
           libcanberra
           libcroco
           libgnomekbd ;for gkbd-keyboard-display
           libgweather
           libnma
           libsoup
           mesa-headers
           mutter
           network-manager-applet
           polkit
           pulseaudio
           python-pygobject
           startup-notification
           telepathy-logger
           upower
           ;; XXX: These requirements were added in 3.24, but no mention in NEWS.
           ;; Missing propagation? See also: <https://bugs.gnu.org/27264>
           librsvg
           geoclue))
    (synopsis "Desktop shell for GNOME")
    (home-page "https://wiki.gnome.org/Projects/GnomeShell")
    (description
     "GNOME Shell provides core user interface functions for the GNOME desktop,
like switching to windows and launching applications.")
    (license license:gpl2+)))

(define-public gtk-vnc
  (package
    (name "gtk-vnc")
    (version "1.0.0")
    (source
     (origin
       (method url-fetch)
       (uri
        (string-append "mirror://gnome/sources/" name "/"
                       (version-major+minor version) "/"
                       name "-" version ".tar.xz"))
       (sha256
        (base32 "1060ws037v556rx1qhfrcg02859rscksrzr8fq11himdg4d1y6m8"))))
    (build-system meson-build-system)
    (arguments
     `(#:glib-or-gtk? #t))   ; To wrap binaries and/or compile schemas
    (native-inputs
     `(("gjs" ,gjs)
       ("glib:bin" ,glib "bin")
       ("gobject-introspection" ,gobject-introspection)
       ("intltool" ,intltool)
       ("node" ,node)
       ("perl" ,perl)
       ("pkg-config" ,pkg-config)
       ("python" ,python-wrapper)
       ("vala" ,vala)))
    (inputs
     `(("cairo" ,cairo)
       ("librsvg" ,librsvg)
       ("glib" ,glib)
       ("gnutls" ,gnutls)
       ("libgcrypt" ,libgcrypt)
       ("libsasl" ,cyrus-sasl)
       ("pulseaudio" ,pulseaudio)
       ("x11" ,libx11)
       ("zlib" ,zlib)))
    (propagated-inputs
     (list gtk+))
    (synopsis "VNC client viewer widget for GTK+")
    (description "GTK-VNC is a project providing client side APIs for the RFB
protocol / VNC remote desktop technology.  It is built using coroutines allowing
it to be completely asynchronous while remaining single threaded.  It provides a
core C library, and bindings for Python (PyGTK).")
    (home-page "https://wiki.gnome.org/Projects/gtk-vnc")
    (license license:lgpl2.1+)))

(define-public gnome-autoar
  (package
    (name "gnome-autoar")
    (version "0.4.1")
    (source (origin
              (method url-fetch)
              (uri (string-append "mirror://gnome/sources/" name "/"
                                  (version-major+minor version) "/"
                                  name "-" version ".tar.xz"))
              (sha256
               (base32
                "03hmm7cjgjvyxlflghfa89s1amj16qapl2c9pv0r2bfrp87dasv4"))))
    (build-system meson-build-system)
    (native-inputs
     (list gobject-introspection
           `(,glib "bin") pkg-config))
    (propagated-inputs
     (list libarchive))  ; Required by gnome-autoar-0.pc
    (inputs
     (list gtk+))
    (synopsis "Archives integration support for GNOME")
    (home-page "https://git.gnome.org/browse/gnome-autoar/")
    (description
     "GNOME Autoar is a library which makes creating and extracting archives
easy, safe, and automatic.")
    (license license:lgpl2.1+)))

(define-public tracker
  (package
    (name "tracker")
    (version "3.1.2")
    (source (origin
              (method url-fetch)
              (uri (string-append "mirror://gnome/sources/tracker/"
                                  (version-major+minor version) "/"
                                  "tracker-" version ".tar.xz"))
              (sha256
               (base32
                "13zcc07wd51sz7kglk3xbjrsq7d835cxfr7iwjr7nn2xcri8jdns"))))
    (build-system meson-build-system)
    (arguments
     `(#:glib-or-gtk? #t
       #:configure-flags
       ;; Otherwise, the RUNPATH will lack the final path component.
       (list (string-append "-Dc_link_args=-Wl,-rpath="
                            (assoc-ref %outputs "out") "/lib:"
                            (assoc-ref %outputs "out") "/lib/tracker-3.0")
             "-Ddocs=false"
             "-Dsystemd_user_services=false")
       #:phases
       (modify-phases %standard-phases
         (add-before 'configure 'set-shell
           (lambda _
             (setenv "SHELL" (which "bash"))))
         (add-before 'configure 'fix-paths
           (lambda* (#:key inputs #:allow-other-keys)
             (let* ((manpage "/etc/asciidoc/docbook-xsl/manpage.xsl")
                    (file (search-input-file inputs manpage)))
               (substitute* "docs/manpages/meson.build"
                 (("/etc/asciidoc[^']+")
                  file)))))
         (replace 'check
           (lambda* (#:key tests? #:allow-other-keys)
             (when tests?
               ;; Some tests expect to write to $HOME.
               (setenv "HOME" "/tmp")
               (invoke "dbus-run-session" "--" "meson" "test"
                       "--print-errorlogs")))))))
    (native-inputs
     `(("glib:bin" ,glib "bin")
       ("gobject-introspection" ,gobject-introspection)
       ("docbook-xsl" ,docbook-xsl)
       ("docbook-xml-4.5" ,docbook-xml)
       ("gsettings-desktop-schemas" ,gsettings-desktop-schemas)
       ("asciidoc" ,asciidoc)
       ("xsltproc" ,libxslt)
       ("cmake-minimal" ,cmake-minimal)
       ("python-pygobject" ,python-pygobject)
       ("gtk-doc" ,gtk-doc/stable)
       ("intltool" ,intltool)
       ("dbus" ,dbus)
       ("pkg-config" ,pkg-config)
       ("vala" ,vala)))
    (inputs
     `(("dbus" ,dbus)
       ("sqlite" ,sqlite)
       ("libxml2" ,libxml2)
       ("icu4c" ,icu4c)                 ; libunistring gets miner-miner-fs test to fail.
       ("json-glib" ,json-glib)
       ("libsoup" ,libsoup-minimal-2))) ; tracker-miners requires the same version.
    (synopsis "Metadata database, indexer and search tool")
    (home-page "https://wiki.gnome.org/Projects/Tracker")
    (description
     "Tracker is a search engine and triplestore for desktop, embedded and mobile.

It is a middleware component aimed at desktop application developers who want
their apps to browse and search user content.  It's not designed to be used
directly by desktop users, but it provides a commandline tool named
@command{tracker} for the adventurous.

Tracker allows your application to instantly perform full-text searches across
all documents.  This feature is used by the @{emph{search} bar in GNOME Files, for
example.  This is achieved by indexing the user's home directory in the
background.

Tracker also allows your application to query and list content that the user
has stored.  For example, GNOME Music displays all the music files that are
found by Tracker.  This means that GNOME Music doesn't need to maintain a
database of its own.

If you need to go beyond simple searches, Tracker is also a linked data
endpoint and it understands SPARQL. ")
    ;; https://gitlab.gnome.org/GNOME/tracker/-/blob/master/COPYING:
    ;; src/libtracker-*/* and src/tracker-extract/* are covered by lgpl2.1+,
    ;; libstemmer is bsd-3 and the rest is gpl2+.
    (license (list license:gpl2+
                   license:bsd-3
                   license:lgpl2.1+))))

(define-public tracker-miners
  (package
    (name "tracker-miners")
    (version "3.1.2")
    (source (origin
              (method url-fetch)
              (uri (string-append "mirror://gnome/sources/tracker-miners/"
                                  (version-major+minor version)
                                  "/tracker-miners-" version ".tar.xz"))
              (sha256
               (base32
                "0fpd69lgm8cckbamcf9c2q57glxf0s3jcfwkq8p3s4lfsvdclmd0"))))
    (build-system meson-build-system)
    (arguments
     `(#:glib-or-gtk? #t
       #:configure-flags
       (list "-Dminer_rss=false" ; libgrss is required.
             ;; Ensure the RUNPATH contains all installed library locations.
             (string-append "-Dc_link_args=-Wl,-rpath="
                            (assoc-ref %outputs "out")
                            "/lib/tracker-miners-3.0")
             ;; TODO: Enable functional tests. Currently, the following error
             ;; appears:
             ;; Exception: The functional tests require DConf to be the default
             ;; GSettings backend. Got GKeyfileSettingsBackend instead.
             "-Dfunctional_tests=false"
             "-Dsystemd_user_services=false")
       #:phases
       (modify-phases %standard-phases
         (add-before 'configure 'set-shell
           (lambda _
             (setenv "SHELL" (which "bash"))))
         (add-before 'configure 'fix-paths
           (lambda* (#:key inputs #:allow-other-keys)
             (let* ((manpage "/etc/asciidoc/docbook-xsl/manpage.xsl")
                    (file (search-input-file inputs manpage)))
               (substitute* "docs/manpages/meson.build"
                 (("/etc/asciidoc[^']+")
                  file)))))
         (add-before 'configure 'fix-tests
           (lambda* (#:key inputs #:allow-other-keys)
             ;; Disable those tests that require the functional_tests option
             ;; to be true and the UPower daemon to be started.
             (substitute* "examples/python/meson.build"
               (("foreach example_name:.*")
                "foreach example_name: []"))
             ;; Disable this test that is failing randomly:
             ;; https://gitlab.gnome.org/GNOME/tracker-miners/-/issues/170.
            (substitute* "tests/libtracker-miner/meson.build"
               (("'miner-fs'.*")
                ""))))
        (replace 'check
           (lambda* (#:key tests? #:allow-other-keys)
             (when tests?
               ;; Some tests expect to write to $HOME.
               (setenv "HOME" "/tmp")
               (setenv "LANG" "en_US.UTF-8")
               (invoke "dbus-run-session" "--" "meson" "test"
                       "--print-errorlogs")))))))
    (native-inputs
     `(("dbus" ,dbus)
       ("intltool" ,intltool)
       ("glib:bin" ,glib "bin")
       ("docbook-xsl" ,docbook-xsl)
       ("docbook-xml-4.5" ,docbook-xml)
       ("gsettings-desktop-schemas" ,gsettings-desktop-schemas)
       ("asciidoc" ,asciidoc)
       ("xsltproc" ,libxslt)
       ("gobject-introspection" ,gobject-introspection)
       ("pkg-config" ,pkg-config)
       ("python-pygobject" ,python-pygobject)))
    (inputs
     `(("exempi" ,exempi)
       ("ffmpeg" ,ffmpeg)
       ("flac" ,flac)
       ("giflib" ,giflib)
       ("glib" ,glib)
       ("gstreamer" ,gstreamer)
       ("icu4c" ,icu4c)
       ("json-glib" ,json-glib)
       ("libcue" ,libcue)
       ("libexif" ,libexif)
       ("libgsf" ,libgsf)
       ("libgxps" ,libgxps)
       ("libiptcdata" ,libiptcdata)
       ("libjpeg" ,libjpeg-turbo)
       ("libosinfo" ,libosinfo)
       ("libpng" ,libpng)
       ("libseccomp" ,libseccomp)
       ("libsoup" ,libsoup-minimal-2) ; because tracker requires this version.
       ("libtiff" ,libtiff)
       ("libvorbis" ,libvorbis)
       ("libxml2" ,libxml2)
       ("poppler" ,poppler)
       ("shared-mime-info" ,shared-mime-info)
       ("taglib" ,taglib)
       ("totem-pl-parser" ,totem-pl-parser)
       ("tracker" ,tracker)
       ("upower" ,upower)
       ("zlib" ,zlib)))
    (synopsis "Metadata database, indexer and search tool")
    (home-page "https://wiki.gnome.org/Projects/Tracker")
    (description
     "Tracker is an advanced framework for first class objects with associated
metadata and tags.  It provides a one stop solution for all metadata, tags,
shared object databases, search tools and indexing.")
    ;; src/libtracker-*/* and src/tracker-extract/* are covered by lgpl2.1+,
    ;; src/gvdb/* are covered by lgpl2.0+, and the rest is gpl2+.
    (license (list license:gpl2+
                   license:lgpl2.1+
                   license:lgpl2.0+))))

(define-public nautilus
  (package
    (name "nautilus")
    (version "41.0")
    (source (origin
              (method url-fetch)
              (uri (string-append "mirror://gnome/sources/" name "/"
                                  (version-major version) "/"
                                  name "-" version ".tar.xz"))
              (sha256
               (base32
                "1rd1a0wjh2sc7mzw6m61rryvgxpi2lin4xj0x9khqw04q6nl3fgr"))))
    (build-system meson-build-system)
    (arguments
     `(#:glib-or-gtk? #t
       #:meson ,meson-0.59
       #:phases
       (modify-phases %standard-phases
         (add-after 'unpack 'skip-gtk-update-icon-cache
           ;; Don't create 'icon-theme.cache'.
           (lambda _
             (substitute* "build-aux/meson/postinstall.py"
               (("gtk-update-icon-cache") "true")))))
       ;; XXX: FAIL: check-nautilus
       ;;   Settings schema 'org.gnome.nautilus.preferences' is not installed
       #:tests? #f))
    (native-inputs
     `(("desktop-file-utils" ,desktop-file-utils) ; for update-desktop-database
       ("glib:bin" ,glib "bin")         ; for glib-mkenums, etc.
       ("gobject-introspection" ,gobject-introspection)
       ("intltool" ,intltool)
       ("pkg-config" ,pkg-config)))
    (inputs
     `(("dconf" ,dconf)
       ("gexiv2" ,gexiv2)
       ("gvfs" ,gvfs)
       ("exempi" ,exempi)
       ("gnome-desktop" ,gnome-desktop)
       ("gnome-autoar" ,gnome-autoar)
       ("gst-plugins-base" ,gst-plugins-base)
       ("json-glib" ,json-glib)
       ("libhandy" ,libhandy)
       ("libportal" ,libportal)
       ("libseccomp" ,libseccomp)
       ("libselinux" ,libselinux)
       ("libsoup" ,libsoup-minimal-2) ; to satisfy tracker dependencies
       ("tracker" ,tracker)
       ("tracker-miners" ,tracker-miners)
       ;; XXX: gtk+ is required by libnautilus-extension.pc
       ;;
       ;; Don't propagate it to reduces "profile pollution" of the 'gnome' meta
       ;; package.  See:
       ;; <http://lists.gnu.org/archive/html/guix-devel/2016-03/msg00283.html>.
       ("gtk+" ,gtk+)
       ("libexif" ,libexif)
       ("libxml2" ,libxml2)))
    (synopsis "File manager for GNOME")
    (home-page "https://wiki.gnome.org/Apps/Nautilus")
    (description
     "Nautilus (Files) is a file manager designed to fit the GNOME desktop
design and behaviour, giving the user a simple way to navigate and manage its
files.")
    (license license:gpl2+)))

(define-public baobab
  (package
    (name "baobab")
    (version "40.0")
    (source (origin
              (method url-fetch)
              (uri (string-append
                    "mirror://gnome/sources/" name "/"
                    (version-major version) "/"
                    name "-" version ".tar.xz"))
              (sha256
               (base32
                "19yii3bdgivxrcka1c4g6dpbmql5nyawwhzlsph7z6bs68nambm6"))))
    (build-system meson-build-system)
    (arguments
     '(#:glib-or-gtk? #t))
    (native-inputs
     `(("intltool" ,intltool)
       ("pkg-config" ,pkg-config)
       ("desktop-file-utils" ,desktop-file-utils) ; for update-desktop-database
       ("gtk+-bin" ,gtk+ "bin") ; for gtk-update-icon-cache
       ("itstool" ,itstool)
       ("xmllint" ,libxml2)
       ("glib" ,glib "bin")
       ("vala" ,vala)))
    (inputs
     (list gtk+ libhandy))
    (synopsis "Disk usage analyzer for GNOME")
    (description
     "Baobab (Disk Usage Analyzer) is a graphical application to analyse disk
usage in the GNOME desktop environment.  It can easily scan device volumes or
a specific user-requested directory branch (local or remote).  Once the scan
is complete it provides a graphical representation of each selected folder.")
    (home-page "https://wiki.gnome.org/Apps/Baobab")
    (license license:gpl2+)))

(define-public gnome-backgrounds
  (package
    (name "gnome-backgrounds")
    (version "40.1")
    (source
     (origin
       (method url-fetch)
       (uri (string-append "mirror://gnome/sources/" name "/"
                           (version-major version) "/"
                           name "-" version ".tar.xz"))
       (sha256
        (base32
         "03m7ldfk00cly9igrq0qizq1y0f45vijmm23f1dl5kh1lc6qmpv0"))))
    (build-system meson-build-system)
    (native-inputs
     `(("gettext" ,gettext-minimal)))
    (home-page "https://gitlab.gnome.org/GNOME/gnome-backgrounds")
    (synopsis "Background images for the GNOME desktop")
    (description
     "GNOME backgrounds package contains a collection of graphics files which
can be used as backgrounds in the GNOME Desktop environment.  Additionally,
the package creates the proper framework and directory structure so that you
can add your own files to the collection.")
    (license (list license:gpl2+
                   license:cc-by2.0
                   license:cc-by-sa2.0
                   license:cc-by-sa3.0))))

(define-public gnome-screenshot
  (package
    (name "gnome-screenshot")
    (version "40.0")
    (source
     (origin
       (method url-fetch)
       (uri (string-append "mirror://gnome/sources/" name "/"
                           (version-major version) "/"
                           name "-" version ".tar.xz"))
       (sha256
        (base32
         "1qm544ymwibk31s30k47vnn79xg30m18r7l4di0c57g375dak31n"))
       (patches
        (search-patches "gnome-screenshot-meson-0.60.patch"))))
    (build-system meson-build-system)
    (arguments
     '(#:phases
       (modify-phases %standard-phases
         (add-after 'unpack 'skip-gtk-update-icon-cache
           ;; Don't create 'icon-theme.cache'.
           (lambda _
             (substitute* "build-aux/postinstall.py"
               (("gtk-update-icon-cache") "true"))
             #t)))))
    (native-inputs
     `(("glib:bin" ,glib "bin") ; for glib-compile-schemas, etc.
       ("desktop-file-utils" ,desktop-file-utils) ; for update-desktop-database
       ("intltool" ,intltool)
       ("appstream-glib" ,appstream-glib)
       ("pkg-config" ,pkg-config)))
    (inputs
     (list gtk+ libcanberra libhandy libx11 libxext))
    (home-page "https://gitlab.gnome.org/GNOME/gnome-screenshot")
    (synopsis "Take pictures of your screen")
    (description
     "GNOME Screenshot is a utility used for taking screenshots of the entire
screen, a window or a user defined area of the screen, with optional
beautifying border effects.")
    (license license:gpl2+)))

(define-public dconf-editor
  (package
    (name "dconf-editor")
    (version "3.38.3")
    (source
     (origin
       (method url-fetch)
       (uri (string-append "mirror://gnome/sources/" name "/"
                           (version-major+minor version) "/"
                           name "-" version ".tar.xz"))
       (sha256
        (base32
         "1qvrxrk1h8bd75xwasxbvlkqrw6xkavjimvc7sslkw6lvb3z86jp"))))
    (build-system meson-build-system)
    (native-inputs
     `(("glib:bin" ,glib "bin") ; for glib-compile-schemas, gio-2.0.
       ("gtk+-bin" ,gtk+ "bin") ; for gtk-update-icon-cache
       ("intltool" ,intltool)
       ("pkg-config" ,pkg-config)
       ("vala" ,vala)))
    (inputs
     (list dconf gtk+ libxml2))
    (arguments
     `(#:meson ,meson-0.59))
    (home-page "https://gitlab.gnome.org/GNOME/dconf-editor")
    (synopsis "Graphical editor for GNOME's dconf configuration system")
    (description
     "Dconf-editor is a graphical tool for browsing and editing the dconf
configuration system for GNOME.  It allows users to configure desktop
software that do not provide their own configuration interface.")
    (license license:lgpl2.1+)))

(define-public gnome-default-applications
  (package
    (name "gnome-default-applications")
    (version "0")
    (build-system trivial-build-system)
    (source #f)
    (propagated-inputs
     (list nautilus evince))
    (arguments
     `(#:modules ((guix build utils))
       #:builder
       (begin
         (use-modules (guix build utils))
         (let* ((out (assoc-ref %outputs "out"))
                (apps (string-append out "/share/applications")))
           (mkdir-p apps)
           (call-with-output-file (string-append apps "/gnome-mimeapps.list")
             (lambda (port)
               (format port "[Default Applications]\n")
               (format port "inode/directory=org.gnome.Nautilus.desktop\n")
               (format port "application/pdf=evince.desktop\n")
               (format port "application/postscript=evince.desktop\n")))
           #t))))
    (synopsis "Default MIME type associations for the GNOME desktop")
    (description
     "Given many installed packages which might handle a given MIME type, a
user running the GNOME desktop probably has some preferences: for example,
that folders be opened by default by the Nautilus file manager, not the Baobab
disk usage analyzer.  This package establishes that set of default MIME type
associations for GNOME.")
    (license license:gpl3+)
    (home-page #f)))

(define-public libgovirt
  (package
   (name "libgovirt")
   (version "0.3.8")
   (source (origin
            (method url-fetch)
            (uri (string-append "mirror://gnome/sources/" name "/"
                                (version-major+minor version) "/"
                                name "-" version ".tar.xz"))
            (sha256
             (base32
              "1y0x1wyakj3ya33hgj0w1jkbcn50q21gmn2zyalxysqp55i1ij8x"))))
   (build-system glib-or-gtk-build-system)
   (native-inputs
    (list gettext-minimal
          `(,glib "bin")
          gobject-introspection
          gsettings-desktop-schemas
          `(,gtk+ "bin")
          pkg-config))
   (inputs
    (list glib-networking ; GIO plugin--for the tests
          rest))
   (synopsis "GoVirt Library")
   (description "GoVirt is a GObject wrapper for the oVirt REST API.")
   (home-page "https://gitlab.gnome.org/GNOME/libgovirt")
   (license license:gpl2+)))

(define-public gnome-weather
  (package
   (name "gnome-weather")
   (version "40.1")
   (source (origin
            (method url-fetch)
            (uri (string-append "mirror://gnome/sources/" name "/"
                                (version-major version) "/"
                                name "-" version ".tar.xz"))
            (sha256
             (base32
              "0k9wnyinvx6433r07kvjyahgqc605g7gbpf3d0h6vi4p8x61849x"))))
   (build-system meson-build-system)
   (native-inputs
    `(("gettext" ,gettext-minimal)
      ("glib:bin" ,glib "bin")
      ("gobject-introspection" ,gobject-introspection)
      ("gtk+:bin" ,gtk+ "bin")
      ("pkg-config" ,pkg-config)))
   (inputs
    (list appstream-glib
          geoclue
          gjs
          gnome-desktop
          libgweather
          libhandy))
   (arguments
    `(#:meson ,meson-0.59         ;positional arguments error with meson 0.60
      #:glib-or-gtk? #t
      #:phases
      ,#~(modify-phases %standard-phases
           (add-after 'unpack 'fix-service-file
             (lambda _
               (substitute* "data/org.gnome.Weather.service.in"
                 (("Exec=[[:graph:]]+")
                  (string-append "Exec=" #$output
                                 "/bin/gnome-weather")))))
           (add-after 'install 'fix-desktop-file
             ;; FIXME: "gapplication launch org.gnome.Weather" fails for some
             ;; reason.  See https://issues.guix.gnu.org/issue/39324.
             (lambda _
               (let ((applications
                      (string-append #$output "/share/applications")))
                 (substitute* (string-append applications
                                             "/org.gnome.Weather.desktop")
                   (("Exec=.*") "Exec=gnome-weather\n")))))
           (add-after 'install 'wrap
             (lambda _
               (let ((gi-typelib-path   (getenv "GI_TYPELIB_PATH")))
                 ;; GNOME Weather needs the typelib files of GTK+, Pango etc
                 ;; at runtime.
                 (wrap-program (string-append #$output "/bin/gnome-weather")
                   `("GI_TYPELIB_PATH" ":" prefix (,gi-typelib-path)))))))))
   (synopsis "Weather monitoring for GNOME desktop")
   (description "GNOME Weather is a small application that allows you to
monitor the current weather conditions for your city, or anywhere in the
world.")
   (home-page "https://wiki.gnome.org/Apps/Weather")
   (license license:gpl2+)))

(define-public gnome
  (package
    (name "gnome")
    (version (package-version gnome-shell))
    (source #f)
    (build-system trivial-build-system)
    (arguments '(#:builder (begin (mkdir %output) #t)))
    (propagated-inputs
     `(;; GNOME-Core-OS-Services
       ("accountsservice" ,accountsservice)
       ("network-manager" ,network-manager)
       ("packagekit" ,packagekit)
       ("upower" ,upower)
       ;; GNOME-Core-Shell
       ("adwaita-icon-theme" ,adwaita-icon-theme)
       ("gdm" ,gdm)
       ("glib-networking" ,glib-networking)
       ("gnome-backgrounds" ,gnome-backgrounds)
       ("gnome-bluetooth" ,gnome-bluetooth)
       ("gnome-color-manager" ,gnome-color-manager)
       ("gnome-control-center" ,gnome-control-center)
       ("gnome-desktop" ,gnome-desktop)
       ("gnome-initial-setup" ,gnome-initial-setup)
       ("gnome-keyring" ,gnome-keyring)
       ("gnome-menus" ,gnome-menus)
       ("gnome-session" ,gnome-session)
       ("gnome-settings-daemon" ,gnome-settings-daemon)
       ("gnome-shell-extensions" ,gnome-shell-extensions)
       ("gnome-shell" ,gnome-shell)
       ("gnome-themes-extra" ,gnome-themes-extra)
       ("gnome-user-docs" ,gnome-user-docs)
       ("gnome-user-share" ,gnome-user-share)
       ("gsettings-desktop-schemas" ,gsettings-desktop-schemas)
       ("gvfs" ,gvfs)
       ("mutter" ,mutter)
       ("orca" ,orca)
       ("rygel" ,rygel)
       ("sushi" ,sushi)
       ;; GNOME-Core-Utilities
       ("baobab" ,baobab)
       ("cheese" ,cheese)
       ;; XXX: EoG requires librsvg-next, which depends on Rust, which currently
       ;; only works on x86_64, so exclude it on other architectures.
       ,@(if (string-prefix? "x86_64" (%current-system))
             `(("eog" ,eog))
             '())
       ("epiphany" ,epiphany)
       ("evince" ,evince)
       ("file-roller" ,file-roller)
       ("gedit" ,gedit)
       ("gnome-boxes" ,gnome-boxes)
       ("gnome-calculator" ,gnome-calculator)
       ("gnome-calendar" ,gnome-calendar)
       ("gnome-characters" ,gnome-characters)
       ("gnome-clocks" ,gnome-clocks)
       ("gnome-contacts" ,gnome-contacts)
       ("gnome-disk-utility" ,gnome-disk-utility)
       ("gnome-font-viewer" ,gnome-font-viewer)
       ("gnome-maps" ,gnome-maps)
       ("gnome-music" ,gnome-music)
       ("gnome-photos" ,gnome-photos)
       ("gnome-screenshot" ,gnome-screenshot)
       ("gnome-system-monitor" ,gnome-system-monitor)
       ("gnome-terminal" ,gnome-terminal)
       ("gnome-weather" ,gnome-weather)
       ("nautilus" ,nautilus)
       ("simple-scan" ,simple-scan)
       ("totem" ,totem)
       ("tracker-miners" ,tracker-miners)
       ("yelp" ,yelp)
       ;; Others
       ("hicolor-icon-theme" ,hicolor-icon-theme)
       ("gnome-online-accounts" ,gnome-online-accounts)

       ;; Packages not part of GNOME proper but that are needed for a good
       ;; experience.  See <https://bugs.gnu.org/39646>.
       ;; XXX: Find out exactly which ones are needed and why.
       ("font-abattis-cantarell"            ,font-abattis-cantarell)
       ("font-dejavu"               ,font-dejavu)
       ("at-spi2-core"              ,at-spi2-core-minimal)
       ("dbus"                      ,dbus)
       ("dconf"                     ,dconf)
       ("desktop-file-utils"        ,desktop-file-utils)
       ("gnome-default-applications" ,gnome-default-applications)
       ("gnome-themes-standard"     ,gnome-themes-standard)
       ("gst-plugins-base"          ,gst-plugins-base)
       ("gst-plugins-good"          ,gst-plugins-good)
       ("gucharmap"                 ,gucharmap)
       ("pinentry-gnome3"           ,pinentry-gnome3)
       ("pulseaudio"                ,pulseaudio)
       ("shared-mime-info"          ,shared-mime-info)
       ("system-config-printer"     ,system-config-printer)
       ("xdg-user-dirs"             ,xdg-user-dirs)
       ("yelp"                      ,yelp)
       ("zenity"                    ,zenity)))
    (synopsis "The GNU desktop environment")
    (home-page "https://www.gnome.org/")
    (description
     "GNOME is the graphical desktop for GNU.  It includes a wide variety of
applications for browsing the web, editing text and images, creating
documents and diagrams, playing media, scanning, and much more.")
    (license license:gpl2+)))

(define-public byzanz
  ;; The last stable release of Byzanz was in 2011, but there have been many
  ;; useful commits made to the Byzanz repository since then that it would be
  ;; silly to use such an old release.
  (let ((commit "f7af3a5bd252db84af8365bd059c117a7aa5c4af"))
    (package
      (name "byzanz")
      (version (string-append "0.2-1." (string-take commit 7)))
      (source (origin
                (method git-fetch)
                (uri (git-reference
                      (url "https://git.gnome.org/browse/byzanz")
                      (commit commit)))
                (file-name (string-append name "-" version "-checkout"))
                (sha256
                 (base32
                  "1l60myzxf9cav27v5v3nsijlslz9r7ip6d5kiirfpkf9k0w26hz3"))))
      (build-system glib-or-gtk-build-system)
      (arguments
       '(#:phases
         (modify-phases %standard-phases
           (add-before 'bootstrap 'build-without-Werror
             (lambda _
               ;; The build system cleverly detects that we're not building from
               ;; a release tarball and turns on -Werror for GCC.
               ;; Unsurprisingly, there is a warning during compilation that
               ;; causes the build to fail unnecessarily, so we remove the flag.
               (substitute* '("configure.ac")
                 (("-Werror") ""))
               #t)))))
      (native-inputs
       (list autoconf
             automake
             gnome-common
             intltool
             libtool
             pkg-config
             which))
      (inputs
       (list glib gstreamer gst-plugins-base gtk+))
      (synopsis "Desktop recording program")
      (description "Byzanz is a simple desktop recording program with a
command-line interface.  It can record part or all of an X display for a
specified duration and save it as a GIF encoded animated image file.")
      (home-page "https://git.gnome.org/browse/byzanz")
      (license license:gpl2+))))

(define-public authenticator
  (package
    (name "authenticator")
    (version "3.32.2")
    (source
     (origin
       (method git-fetch)
       (uri (git-reference
             (url "https://gitlab.gnome.org/World/Authenticator")
             (commit version)))
       (file-name (git-file-name name version))
       (sha256
        (base32 "1c4r9rnrz5gazrfg0z2rcwax4nscs7z391bcjcl74k6ln3blwzpr"))))
    (build-system meson-build-system)
    (arguments
     `(#:glib-or-gtk? #t
       #:phases
       (modify-phases %standard-phases
         (add-after 'glib-or-gtk-wrap 'python-and-gi-wrap
           (lambda* (#:key inputs outputs #:allow-other-keys)
             (let ((prog (string-append (assoc-ref outputs "out")
                                        "/bin/authenticator"))
                   (pylib (string-append (assoc-ref outputs "out")
                                         "/lib/python"
                                         ,(version-major+minor
                                           (package-version python))
                                         "/site-packages")))
               (wrap-program prog
                 `("GUIX_PYTHONPATH" = (,(getenv "GUIX_PYTHONPATH") ,pylib))
                 `("GI_TYPELIB_PATH" = (,(getenv "GI_TYPELIB_PATH"))))
               #t))))))
    (native-inputs
     `(("desktop-file-utils" ,desktop-file-utils)
       ("gettext" ,gettext-minimal)
       ("glib:bin" ,glib "bin")
       ("gobject-introspection" ,gobject-introspection)
       ("gtk+:bin" ,gtk+ "bin")
       ("pkg-config" ,pkg-config)))
    (inputs
     (list gsettings-desktop-schemas
           gtk+
           libhandy-0.0
           libsecret
           python-beautifulsoup4
           python-pillow
           python-pyfavicon
           python-pygobject
           python-pyotp
           python-pyzbar
           yoyo-migrations
           zbar))
    (home-page "https://gitlab.gnome.org/World/Authenticator/")
    (synopsis "Two-factor authentication application built for GNOME")
    (description
     "Authenticator is a two-factor authentication (2FA) application built for
the GNOME desktop environment.

Features:

@itemize
@item QR code scanner
@item Beautiful UI
@item Huge database of more than 560 supported services
@item Keep your PIN tokens secure by locking the application with a password
@item Automatically fetch an image for services using their favicon
@item The possibility to add new services
@end itemize")
    (license license:gpl3+)))

(define-public gsound
  (package
    (name "gsound")
    (version "1.0.3")
    (source (origin
              (method url-fetch)
              (uri (string-append "mirror://gnome/sources/gsound/"
                                  (version-major+minor version) "/"
                                  "gsound-" version ".tar.xz"))
              (sha256
               (base32
                "06l80xgykj7x1kqkjvcq06pwj2rmca458zvs053qc55x3sg06bfa"))))
    (build-system meson-build-system)
    (native-inputs
     (list pkg-config gobject-introspection vala))
    (propagated-inputs
     (list libcanberra))   ; in Requires.private of gsound.pc
    (home-page "https://wiki.gnome.org/Projects/GSound")
    (synopsis "GObject wrapper for libcanberra")
    (description
     "GSound is a small library for playing system sounds.  It's designed to be
used via GObject Introspection, and is a thin wrapper around the libcanberra C
library.")
    (license license:lgpl2.1+)))

(define-public libzapojit
  (package
    (name "libzapojit")
    (version "0.0.3")
    (source (origin
              (method url-fetch)
              (uri (string-append "mirror://gnome/sources/" name "/"
                                  (version-major+minor version) "/"
                                  name "-" version ".tar.xz"))
              (sha256
               (base32
                "0zn3s7ryjc3k1abj4k55dr2na844l451nrg9s6cvnnhh569zj99x"))))
    (build-system gnu-build-system)
    (native-inputs
     (list gobject-introspection intltool pkg-config))
    (inputs
     (list `(,gnome-online-accounts "lib") json-glib rest))
    (home-page "https://wiki.gnome.org/Projects/Zapojit")
    (synopsis "Library for accessing SkyDrive and Hotmail")
    (description
     "Libzapojit is a GLib-based library for accessing online service APIs of
Microsoft SkyDrive and Hotmail, using their REST protocols.")
    (license license:lgpl2.1+)))

(define-public gnome-clocks
  (package
    (name "gnome-clocks")
    (version "40.0")
    (source (origin
              (method url-fetch)
              (uri (string-append "mirror://gnome/sources/" name "/"
                                  (version-major version) "/"
                                  name "-" version ".tar.xz"))
              (sha256
               (base32
                "02d3jg46sn8d9gd4dsaly22gg5vkbz2gpq4pmwpvncb4rsqk7sn2"))))
    (build-system meson-build-system)
    (arguments
     '(#:glib-or-gtk? #t
       #:phases
       (modify-phases %standard-phases
         (add-after 'unpack 'skip-gtk-update-icon-cache
           ;; Don't create 'icon-theme.cache'.
           (lambda _
             (substitute* "build-aux/post-install.py"
               (("gtk-update-icon-cache") "true")))))))
    (native-inputs
     `(("vala" ,vala)
       ("pkg-config" ,pkg-config)
       ("glib" ,glib "bin")             ; for glib-compile-resources
       ("desktop-file-utils" ,desktop-file-utils)
       ("gettext" ,gettext-minimal)
       ("itstool" ,itstool)))
    (inputs
     (list glib
           gtk+
           gsound
           geoclue
           geocode-glib
           libgweather
           libhandy
           gnome-desktop))
    (home-page "https://wiki.gnome.org/Apps/Clocks")
    (synopsis "GNOME's clock application")
    (description
     "GNOME Clocks is a simple clocks application designed to fit the GNOME
desktop.  It supports world clock, stop watch, alarms, and count down timer.")
    (license license:gpl3+)))

(define-public gnome-calendar
  (package
    (name "gnome-calendar")
    (version "40.2")
    (source (origin
              (method url-fetch)
              (uri (string-append "mirror://gnome/sources/" name "/"
                                  (version-major version) "/"
                                  name "-" version ".tar.xz"))
              (sha256
               (base32
                "0czasxnmbw2zm21lmxam8qixacagciq3f815s809hn0f9byh2dwy"))))
    (build-system meson-build-system)
    (arguments
     `(#:glib-or-gtk? #t
       #:meson ,meson-0.59
       ;; gnome-calendar has to be installed before the tests can be run
       ;; https://bugzilla.gnome.org/show_bug.cgi?id=788224
       #:tests? #f
       #:phases
       (modify-phases %standard-phases
         (add-after 'unpack 'skip-gtk-update-icon-cache
           ;; Don't create 'icon-theme.cache'.
           (lambda _
             (substitute* "build-aux/meson/meson_post_install.py"
               (("gtk-update-icon-cache") "true"))
             #t)))))
    (native-inputs
     `(("gettext" ,gettext-minimal)
       ("glib-bin" ,glib "bin")         ; For glib-compile-schemas
       ("pkg-config" ,pkg-config)))
    (inputs
     `(("gnome-online-accounts:lib" ,gnome-online-accounts "lib")
       ("gsettings-desktop-schemas" ,gsettings-desktop-schemas)
       ("libdazzle" ,libdazzle)
       ("libedataserverui" ,evolution-data-server)
       ("libgweather" ,libgweather)
       ("libhandy" ,libhandy)
       ("geoclue" ,geoclue)))
    (propagated-inputs
     (list evolution-data-server))
    (home-page "https://wiki.gnome.org/Apps/Calendar")
    (synopsis "GNOME's calendar application")
    (description
     "GNOME Calendar is a simple calendar application designed to fit the GNOME
desktop.  It supports multiple calendars, month, week and year view.")
    (license license:gpl3+)))

(define-public gnome-todo
  (package
    (name "gnome-todo")
    (version "40.1")
    (source (origin
              (method url-fetch)
              (uri (string-append "mirror://gnome/sources/" name "/"
                                  (version-major version) "/"
                                  name "-" version ".tar.xz"))
              (sha256
               (base32
                "1r1fb3zgjvkhx93by24j8cg1w1g3zvwr49vqkscjn261vqs44jq3"))))
    (build-system meson-build-system)
    (arguments
     `(#:glib-or-gtk? #t
       ;; XXX: Some tests fail with the following error:
       ;; Settings schema 'org.gnome.todo' is not installed.
       #:tests? #f
       #:phases
       (modify-phases %standard-phases
         (add-after 'unpack 'skip-gtk-update-icon-cache
           ;; Don't create 'icon-theme.cache'.
           (lambda _
             (substitute* "build-aux/meson/meson_post_install.py"
               (("gtk-update-icon-cache") "true")))))))
    (native-inputs
     `(("gettext" ,gettext-minimal)
       ("gobject-introspection" ,gobject-introspection)
       ("glib:bin" ,glib "bin")         ; For glib-compile-resources
       ("gtk-bin" ,gtk "bin")           ; For gtk-update-icon-cache
       ("pkg-config" ,pkg-config)))
    (inputs
     `(("rest" ,rest)                   ; For Todoist plugin
       ("gtk" ,gtk)
       ("json-glib" ,json-glib)         ; For Todoist plugin
       ("libadwaita" ,libadwaita)
       ("libedataserverui" ,evolution-data-server)
       ("libical" ,libical)
       ("libpeas" ,libpeas)
       ("libportal" ,libportal)
       ("python-pygobject" ,python-pygobject)
       ("evolution-data-server" ,evolution-data-server)
       ("gnome-online-accounts:lib" ,gnome-online-accounts "lib")
       ("gsettings-desktop-schemas" ,gsettings-desktop-schemas)))
    (home-page "https://wiki.gnome.org/Apps/Todo")
    (synopsis "GNOME's ToDo Application")
    (description
     "GNOME To Do is a simplistic personal task manager designed to perfectly
fit the GNOME desktop.")
    (license license:gpl3+)))

(define-public gnome-dictionary
  (package
    (name "gnome-dictionary")
    (version "40.0")
    (source (origin
              (method url-fetch)
              (uri (string-append "mirror://gnome/sources/" name "/"
                                  (version-major version) "/"
                                  name "-" version ".tar.xz"))
              (sha256
               (base32
                "1d8dhcfys788vv27v34i3s3x3jdvdi2kqn2a5p8c937a9hm0qr9f"))))
    (build-system meson-build-system)
    (arguments
     '(#:glib-or-gtk? #t
       #:phases
       (modify-phases %standard-phases
         (add-after 'unpack 'skip-gtk-update-icon-cache
           ;; Don't create 'icon-theme.cache'.
           (lambda _
             (substitute* "build-aux/meson/post-install.py"
               (("gtk-update-icon-cache") "true")))))))
    (native-inputs
     `(("glib:bin" ,glib "bin")
       ("gobject-introspection" ,gobject-introspection)
       ("intltool" ,intltool)
       ("itstool" ,itstool)
       ("pkg-config" ,pkg-config)
       ("xmllint" ,libxml2)))
    (inputs
     (list gsettings-desktop-schemas gtk+))
    (home-page "https://wiki.gnome.org/Apps/Dictionary")
    (synopsis "Look up words in dictionary sources")
    (description
     "GNOME Dictionary can look for the definition or translation of a word in
existing databases over the internet.")
    (license license:gpl3+)))

(define-public gnome-tweaks
  (package
    (name "gnome-tweaks")
    (version "40.0")
    (source (origin
              (method url-fetch)
              (uri (string-append "mirror://gnome/sources/gnome-tweaks/"
                                  (version-major version) "/"
                                  "gnome-tweaks-" version ".tar.xz"))
              (patches
               (list (search-patch "gnome-tweaks-search-paths.patch")))
              (sha256
               (base32
                "0sn3xsjhnini0f2dyi1ymrr3fb8mi7w5j5lsyw11rc5h67h3ypzr"))))
    (build-system meson-build-system)
    (arguments
     `(#:glib-or-gtk? #t
       #:meson ,meson-0.59
       #:configure-flags '("-Dlocalstatedir=/tmp"
                           "-Dsysconfdir=/tmp")
       #:imported-modules ((guix build python-build-system)
                           ,@%meson-build-system-modules)
       #:phases
       (modify-phases %standard-phases
         (add-after 'unpack 'skip-gtk-update-icon-cache
           ;; Don't create 'icon-theme.cache'.
           (lambda _
             (substitute* "meson-postinstall.py"
               (("gtk-update-icon-cache") "true"))))
         (add-after 'install 'wrap
           (@@ (guix build python-build-system) wrap))
         (add-after 'wrap 'wrap-gi-typelib-and-python
           (lambda* (#:key inputs outputs #:allow-other-keys)
             (let ((out               (assoc-ref outputs "out"))
                   (gi-typelib-path   (getenv "GI_TYPELIB_PATH")))
               (let ((python-path
                      (string-append out "/lib/python"
                                     ,(version-major+minor
                                       (package-version python))
                                     "/site-packages")))
                 (wrap-program (string-append out "/bin/gnome-tweaks")
                   `("GI_TYPELIB_PATH" ":" prefix (,gi-typelib-path))
                   `("GUIX_PYTHONPATH" ":" prefix (,python-path))))))))))
    (native-inputs
     `(("glib:bin" ,glib "bin") ; for glib-compile-resources, etc.
       ("intltool" ,intltool)
       ("pkg-config" ,pkg-config)))
    (inputs
     (list bash-minimal ; to execute the wrapper program
           gnome-desktop
           gtk+
           gobject-introspection
           gsettings-desktop-schemas
           libhandy
           libnotify
           libsoup
           nautilus
           python
           python-pygobject))
    (synopsis "Customize advanced GNOME 3 options")
    (home-page "https://wiki.gnome.org/Apps/Tweaks")
    (description
     "GNOME Tweaks allows adjusting advanced configuration settings in
GNOME 3.  This includes things like the fonts used in user interface elements,
alternative user interface themes, changes in window management behavior,
GNOME Shell appearance and extension, etc.")
    (license license:gpl3+)))

(define-public gnome-shell-extensions
  (package
    (name "gnome-shell-extensions")
    (version "41.0")
    (source (origin
              (method url-fetch)
              (uri (string-append "mirror://gnome/sources/" name "/"
                                  (version-major version)  "/"
                                  name "-" version ".tar.xz"))
              (sha256
               (base32
                "0s7wcsa0ysdgh5zpxpa95id5rz4ajb2r1561v5szjf4b8k0slkyq"))))
    (build-system meson-build-system)
    (arguments
     '(#:configure-flags '("-Dextension_set=all")))
    (native-inputs
     `(("glib:bin" ,glib "bin")
       ("intltool" ,intltool)
       ("pkg-config" ,pkg-config)))
    (propagated-inputs
     (list glib))
    (synopsis "Extensions for GNOME Shell")
    (description "GNOME Shell extensions modify and extend GNOME Shell
functionality and behavior.")
    (home-page "https://extensions.gnome.org/")
    (license license:gpl3+)))

(define-public folks
  (package
    (name "folks")
    (version "0.15.3")
    (source (origin
              (method url-fetch)
              (uri (string-append
                    "mirror://gnome/sources/folks/"
                    (version-major+minor version) "/"
                    "folks-" version ".tar.xz"))
              (sha256
               (base32
                "19a4qp9ry8y24jx1v5456qn9lnw843571vkkah3bxx4ky3x3gmr1"))))
    (build-system meson-build-system)
    (arguments
     '(#:phases
       (modify-phases %standard-phases
         (add-after 'unpack 'skip-gtk-update-icon-cache
           ;; Don't create 'icon-theme.cache'.
           (lambda _
             (substitute* "meson_post_install.py"
               (("gtk-update-icon-cache") "true"))
             #t)))))
    (inputs
     (list bdb
           dbus-glib
           evolution-data-server
           glib
           libgee
           readline
           telepathy-glib))
    (native-inputs
     `(("glib:bin" ,glib "bin")
       ("gobject-introspection" ,gobject-introspection)
       ("python-dbusmock" ,python-dbusmock)
       ("intltool" ,intltool)
       ("pkg-config" ,pkg-config)
       ("vala" ,vala)))
    (synopsis "Library to aggregate data about people")
    (description "Libfolks is a library that aggregates information about people
from multiple sources (e.g., Telepathy connection managers for IM contacts,
Evolution Data Server for local contacts, libsocialweb for web service contacts,
etc.) to create metacontacts.  It's written in Vala, which generates C code when
compiled.")
    (home-page "https://wiki.gnome.org/Projects/Folks")
    (license license:lgpl2.1+)))

(define-public gfbgraph
  (package
    (name "gfbgraph")
    (version "0.2.4")
    (source (origin
              (method url-fetch)
              (uri (string-append
                    "mirror://gnome/sources/gfbgraph/"
                    (version-major+minor version) "/"
                    "gfbgraph-" version ".tar.xz"))
              (sha256
               (base32
                "0yck7dwvjk16a52nafjpi0a39rxwmg0w833brj45acz76lgkjrb0"))))
    (build-system glib-or-gtk-build-system)
    (arguments
     `(#:tests? #f                      ; tests appear to require the network
       #:configure-flags '("--disable-static"
                           "--enable-gtk-doc"
                           "--enable-introspection")))
    (native-inputs
     (list gobject-introspection
           gtk-doc/stable
           pkg-config
           ;; The 0.2.4 ‘release’ tarball isn't bootstrapped.
           autoconf
           automake
           libtool
           which))
    (inputs
     `(("json-glib" ,json-glib)
       ("gnome-online-accounts:lib" ,gnome-online-accounts "lib")
       ("rest" ,rest)))
    (synopsis "GLib/GObject wrapper for the Facebook API")
    (description "This library allows you to use the Facebook API from
GLib/GObject code.")
    (home-page "https://wiki.gnome.org/Projects/GFBGraph")
    (license license:lgpl2.1+)))

(define-public libgnomekbd
  (package
    (name "libgnomekbd")
    (version "3.26.1")
    (source (origin
              (method url-fetch)
              (uri (string-append "mirror://gnome/sources/libgnomekbd/"
                                  (version-major+minor version)  "/"
                                  "libgnomekbd-" version ".tar.xz"))
              (sha256
               (base32
                "0y962ykn3rr9gylj0pwpww7bi20lmhvsw6qvxs5bisbn2mih5jpp"))))
    (build-system gnu-build-system)
    (native-inputs
     (list pkg-config
           `(,glib "bin") intltool))
    (propagated-inputs
     ;; Referred to in .h files and .pc.
     (list glib gtk+ libxklavier))
    (home-page "https://www.gnome.org")
    (synopsis "GNOME keyboard configuration library")
    (description
     "Libgnomekbd is a keyboard configuration library for the GNOME desktop
environment, which can notably display keyboard layouts.")
    (license license:lgpl2.0+)))

;;; This package is no longer maintained:
;;; https://wiki.gnome.org/Attic/LibUnique
;;; "Unique is now in maintenance mode, and its usage is strongly discouraged.
;;; Applications should use the GtkApplication class provided by GTK+ 3.0."
(define-public libunique
  (package
    (name "libunique")
    (version "3.0.2")
    (source (origin
              (method url-fetch)
              (uri (string-append "mirror://gnome/sources/" name "/"
                                  (version-major+minor version)  "/"
                                  name "-" version ".tar.xz"))
              (sha256
               (base32
                "0f70lkw66v9cj72q0iw1s2546r6bwwcd8idcm3621fg2fgh2rw58"))))
    (build-system glib-or-gtk-build-system)
    (arguments
     `(#:configure-flags '("--disable-static"
                           "--disable-dbus" ; use gdbus
                           "--enable-introspection")))
    (native-inputs
     `(("pkg-config" ,pkg-config)
       ("gobject-introspection" ,gobject-introspection)
       ("glib:bin" ,glib "bin")
       ("gtk-doc" ,gtk-doc/stable)))
    (propagated-inputs
     ;; Referred to in .h files and .pc.
     (list gtk+))
    (home-page "https://wiki.gnome.org/Attic/LibUnique")
    (synopsis "Library for writing single instance applications")
    (description
     "Libunique is a library for writing single instance applications.  If you
launch a single instance application twice, the second instance will either just
quit or will send a message to the running instance.  Libunique makes it easy to
write this kind of application, by providing a base class, taking care of all
the IPC machinery needed to send messages to a running instance, and also
handling the startup notification side.")
    (license license:lgpl2.1+)))

(define-public gnome-calculator
  (package
    (name "gnome-calculator")
    (version "40.1")
    (source
     (origin
       (method url-fetch)
       (uri (string-append "mirror://gnome/sources/" name "/"
                           (version-major version) "/"
                           name "-" version ".tar.xz"))
       (sha256
        (base32
         "1xkazxbkpn1z5pfphhps7fc5q4yc8lp7f6b222n8bx5iyxhwbrkz"))))
    (build-system meson-build-system)
    (arguments
     '(#:glib-or-gtk? #t
       #:phases
       (modify-phases %standard-phases
         (add-before 'check 'pre-check
           (lambda _
             ;; Tests require a writable HOME.
             (setenv "HOME" (getcwd)))))))
    (native-inputs
     `(("gettext" ,gettext-minimal)
       ("glib:bin" ,glib "bin") ; for glib-compile-schemas, gio-2.0.
       ("gtk+:bin" ,gtk+ "bin") ; for gtk-update-icon-cache
       ("itstool" ,itstool)
       ("vala" ,vala)
       ("pkg-config" ,pkg-config)))
    (inputs
     `(("glib" ,glib)
       ("gtksourceview" ,gtksourceview)
       ("libgee" ,libgee)
       ("libhandy" ,libhandy)
       ("libsoup" ,libsoup-minimal-2)
       ("libxml2" ,libxml2)
       ("mpc" ,mpc)
       ("mpfr" ,mpfr)))
    (home-page "https://wiki.gnome.org/Apps/Calculator")
    (synopsis "Desktop calculator")
    (description
     "Calculator is an application that solves mathematical equations and
is suitable as a default application in a Desktop environment.")
    (license license:gpl3)))

(define-public xpad
  (package
    (name "xpad")
    (version "5.1.0")
    (source
     (origin
       (method url-fetch)
       (uri (string-append "https://launchpad.net/xpad/trunk/"
                           version "/+download/"
                           name "-" version ".tar.bz2"))
       (sha256
        (base32
         "0l0g5x8g6dwhf5ksnqqrjjsycy57kcvdslkmsr6bl3vrsjd7qml3"))))
    (build-system gnu-build-system)
    (native-inputs
     (list autoconf automake
           `(,gtk+ "bin") intltool pkg-config))
    (inputs
     (list gtksourceview-3 libsm))
    (home-page "https://wiki.gnome.org/Apps/Xpad")
    (synopsis "Virtual sticky note")
    (description
     "Xpad is a sticky note that strives to be simple, fault tolerant,
and customizable.  Xpad consists of independent pad windows, each is
basically a text box in which notes can be written.")
    (license license:gpl3+)))

(define-public gucharmap
  (let ((unicode-files
         '(("Blocks.txt"
            "041sk54v6rjzb23b9x7yjdwzdp2wc7gvfz7ybavgg4gbh51wm8x1")
           ("DerivedAge.txt"
            "04j92xp07v273z3pxkbfmi1svmw9kmnjl9nvz9fv0g5ybk9zk7r6")
           ("NamesList.txt"
            "0vsq8gx7hws8mvxy3nlglpwxw7ky57q0fs09d7w9xgb2ylk7fz61")
           ("Scripts.txt"
            "18c63hx4y5yg408a8d0wx72d2hfnlz4l560y1fsf9lpzifxpqcmx")
           ("UnicodeData.txt"
            "07d1kq190kgl92ispfx6zmdkvwvhjga0ishxsngzlw8j3kdkz4ap")
           ("Unihan.zip"
            "1kfdhgg2gm52x3s07bijb5cxjy0jxwhd097k5lqhvzpznprm6ibf"))))
    (package
      (name "gucharmap")
      (version "12.0.1")
      (source
       (origin
         (method url-fetch)
         (uri (string-append "mirror://gnome/sources/" name "/"
                             (version-major+minor version) "/"
                             name "-" version ".tar.xz"))
         (sha256
          (base32
           "0m915hm2b2d6r3vs1l80rqpssvg78pv8j6nv54yg62kzknnqmpir"))))
      (build-system glib-or-gtk-build-system)
      (arguments
       `(#:modules ((ice-9 match)
                    (guix build glib-or-gtk-build-system)
                    (guix build utils))
         #:configure-flags
         (list "--with-unicode-data=../unicode-data")
         #:phases
         (modify-phases %standard-phases
           (add-after 'unpack 'prepare-unicode-data
             (lambda* (#:key inputs #:allow-other-keys)
               (mkdir-p "../unicode-data")
               (with-directory-excursion "../unicode-data"
                 (for-each (match-lambda
                             ((file _)
                              (install-file (assoc-ref inputs file) ".")))
                           ',unicode-files))
               #t)))))
      (native-inputs
       `(("desktop-file-utils" ,desktop-file-utils)
         ("glib:bin" ,glib "bin")       ; for glib-compile-resources.
         ("gobject-introspection" ,gobject-introspection)
         ("intltool" ,intltool)
         ("itstool" ,itstool)
         ("pkg-config" ,pkg-config)
         ,@(map (match-lambda
                  ((file hash)
                   `(,file
                     ,(origin
                        (method url-fetch)
                        (uri (string-append
                              "http://www.unicode.org/Public/12.0.0/ucd/"
                              file))
                        (sha256 (base32 hash))))))
                unicode-files)
         ("unzip" ,unzip)))
      (inputs
       `(("gtk+" ,gtk+)
         ("xmllint" ,libxml2)))
      (home-page "https://wiki.gnome.org/Apps/Gucharmap")
      (synopsis "Unicode character picker and font browser")
      (description
       "This program allows you to browse through all the available Unicode
characters and categories for the installed fonts, and to examine their
detailed properties.  It is an easy way to find the character you might
only know by its Unicode name or code point.")
      (license license:gpl3+))))

(define-public gcolor3
  (package
    (name "gcolor3")
    (version "2.4.0")
    (source
     (origin
       (method git-fetch)
       (uri (git-reference
             (url "https://gitlab.gnome.org/World/gcolor3")
             (commit (string-append "v" version))))
       (file-name (git-file-name name version))
       (sha256
        (base32 "1igqmach1vhcrvbpw346pmkbb5kabbb806ssswrvkp569n700wmc"))))
    (build-system meson-build-system)
    (arguments
     `(#:glib-or-gtk? #t))
    (native-inputs
     `(("desktop-file-utils" ,desktop-file-utils)
       ("gettext" ,gettext-minimal)
       ("glib:bin" ,glib "bin")
       ("gtk+:bin" ,gtk+ "bin")
       ("pkg-config" ,pkg-config)))
    (inputs
     (list gsettings-desktop-schemas gtk+ libportal))
    (home-page "https://www.hjdskes.nl/projects/gcolor3/")
    (synopsis "Simple color chooser written in GTK3")
    (description "Color Picker is a simple color chooser written in GTK3.  It
supports both X and Wayland display servers.")
    (license license:gpl2+)))

(define-public bluefish
  (package
    (name "bluefish")
    (version "2.2.12")
    (source
     (origin
       (method url-fetch)
       (uri (string-append "https://www.bennewitz.com/bluefish/stable/source/"
                           "bluefish-" version ".tar.gz"))
       (sha256
        (base32 "09hgxq139kbkjda5y073lqhq1z1x7cx0j80jh77afrqa3y9c53wl"))))
    (build-system gnu-build-system)
    (native-inputs
     (list desktop-file-utils intltool pkg-config))
    (inputs
     (list enchant gtk+ python-wrapper libxml2 gucharmap))
    (home-page "http://bluefish.openoffice.nl")
    (synopsis "Web development studio")
    (description
     "Bluefish is an editor aimed at programmers and web developers,
with many options to write web sites, scripts and other code.
Bluefish supports many programming and markup languages.")
    (license license:gpl3+)))

(define-public gnome-system-monitor
  (package
    (name "gnome-system-monitor")
    (version "40.1")
    (source
     (origin
       (method url-fetch)
       (uri (string-append "mirror://gnome/sources/" name "/"
                           (version-major version) "/"
                           name "-" version ".tar.xz"))
       (sha256
        (base32
         "06hxd4igxas2kyind5jwfq5qbfkknykpdfy2sy3anylhcx1hzczx"))))
    (build-system meson-build-system)
    (arguments
     '(#:glib-or-gtk? #t
       #:configure-flags '("-Dsystemd=false")))
    (native-inputs
     `(("glib:bin" ,glib "bin") ; for glib-mkenums.
       ("gtk+" ,gtk+ "bin") ; gtk-update-icon-cache
       ("intltool" ,intltool)
       ("itstool" ,itstool)
       ("libgtop" ,libgtop)
       ("polkit" ,polkit)
       ("pkg-config" ,pkg-config)))
    (inputs
     (list gdk-pixbuf ; for loading SVG files.
           gtk+
           gtkmm-3
           libhandy
           librsvg
           libxml2
           libwnck))
    (home-page "https://wiki.gnome.org/Apps/SystemMonitor")
    (synopsis "Process viewer and system resource monitor for GNOME")
    (description
     "GNOME System Monitor is a GNOME process viewer and system monitor with
an attractive, easy-to-use interface.  It has features, such as a tree view
for process dependencies, icons for processes, the ability to hide processes,
graphical time histories of CPU/memory/swap usage and the ability to
kill/reinice processes.")
    (license license:gpl2+)))

(define-public python-pyatspi
  (package
    (name "python-pyatspi")
    (version "2.34.0")
    (source (origin
              (method url-fetch)
              (uri (string-append
                    "mirror://gnome/sources/pyatspi/"
                    (version-major+minor version)
                    "/pyatspi-" version ".tar.xz"))
              (sha256
               (base32
                "0j3f75j0zd6ca8msg7yr19qsfirqkn9fk8pqbjnlhqrpri455g4p"))))
    (build-system gnu-build-system)
    (arguments
     `(#:phases
       (modify-phases %standard-phases
         (add-before 'build 'fix-atk-load
           (lambda _
             (substitute* "pyatspi/__init__.py"
               (("from gi.repository import Atspi")
                "gi.require_version('Gtk', '3.0')
from gi.repository import Gtk
from gi.repository import Atspi"))
             #t)))))
    (native-inputs
     (list pkg-config))
    (inputs
     (list python))
    (propagated-inputs
     (list python-pygobject))
    (synopsis "Python client bindings for D-Bus AT-SPI")
    (home-page "https://wiki.linuxfoundation.org/accessibility\
/atk/at-spi/at-spi_on_d-bus")
    (description
     "This package includes a python client library for the AT-SPI D-Bus
accessibility infrastructure.")
    (license license:lgpl2.0)
    (properties '((upstream-name . "pyatspi")))))

(define-public python2-pyatspi
  (package/inherit python-pyatspi
    (name "python2-pyatspi")
    (inputs
     `(("python" ,python-2)))
    (propagated-inputs
     `(("python-pygobject" ,python2-pygobject)))))

(define-public orca
  (package
    (name "orca")
    (version "40.0")
    (source (origin
              (method url-fetch)
              (uri (string-append
                    "mirror://gnome/sources/" name "/"
                    (version-major version) "/"
                    name "-" version ".tar.xz"))
              (sha256
               (base32
                "0hq0zdcn80ficpcffbk667907v6m7dih3dhyc7ss01mrj3iyw000"))))
    (build-system glib-or-gtk-build-system)
    (arguments
     '(#:phases
       (modify-phases %standard-phases
         (add-before 'configure 'qualify-xkbcomp
           (lambda* (#:key inputs #:allow-other-keys)
             (let ((xkbcomp (string-append
                             (assoc-ref inputs "xkbcomp") "/bin/xkbcomp")))
               (substitute* "src/orca/orca.py"
                 (("'xkbcomp'") (format #f "'~a'" xkbcomp))))
             #t))
         (add-after 'install 'wrap-orca
           (lambda* (#:key outputs #:allow-other-keys)
             (let* ((out  (assoc-ref outputs "out"))
                    (prog (string-append out "/bin/orca")))
               (wrap-program prog
                 `("GI_TYPELIB_PATH" ":" prefix
                   (,(getenv "GI_TYPELIB_PATH")))
                 `("GST_PLUGIN_SYSTEM_PATH" ":" prefix
                   (,(getenv "GST_PLUGIN_SYSTEM_PATH")))
                 `("GUIX_PYTHONPATH" ":" prefix
                   (,(getenv "GUIX_PYTHONPATH")))))
             #t)))))
    (native-inputs
     `(("intltool" ,intltool)
       ("itstool" ,itstool)
       ("pkg-config" ,pkg-config)
       ("xmllint" ,libxml2)))
    (inputs
     `(("at-spi2-atk" ,at-spi2-atk)
       ("gsettings-desktop-schemas" ,gsettings-desktop-schemas)
       ("gstreamer" ,gstreamer)
       ("gst-plugins-base" ,gst-plugins-base)
       ("gst-plugins-good" ,gst-plugins-good)
       ("gtk+" ,gtk+)
       ("python" ,python)
       ("python-pygobject" ,python-pygobject)
       ("python-pyatspi" ,python-pyatspi)
       ("python-speechd" ,speech-dispatcher)
       ("xkbcomp" ,xkbcomp)))
    (synopsis
     "Screen reader for individuals who are blind or visually impaired")
    (home-page "https://wiki.gnome.org/Projects/Orca")
    (description
     "Orca is a screen reader that provides access to the graphical desktop
via speech and refreshable braille.  Orca works with applications and toolkits
that support the Assistive Technology Service Provider Interface (AT-SPI).")
    (license license:lgpl2.1+)))

(define-public gspell
  (package
    (name "gspell")
    (version "1.8.2")
    (source (origin
              (method url-fetch)
              (uri (string-append "mirror://gnome/sources/" name "/"
                                  (version-major+minor version) "/"
                                  name "-" version ".tar.xz"))
              (sha256
               (base32
                "1miybm1z5cl91i25l7mfqlxhv7j8yy8rcgi0s1bgbb2vm71rb4dv"))
              (patches (search-patches "gspell-dash-test.patch"))))
    (build-system glib-or-gtk-build-system)
    (arguments
     '(#:configure-flags (list "--enable-vala")
       #:phases
       (modify-phases %standard-phases
         (add-before 'check 'pre-check
           (lambda* (#:key inputs #:allow-other-keys)
             ;; Tests require a running X server.
             (system "Xvfb :1 &")
             (setenv "DISPLAY" ":1")

             ;; For the missing /etc/machine-id.
             (setenv "DBUS_FATAL_WARNINGS" "0")

             ;; Allow Enchant and its Aspell backend to find the en_US
             ;; dictionary.
             (setenv "ASPELL_DICT_DIR"
                     (search-input-directory inputs "/lib/aspell")))))))
    (inputs
     (list iso-codes))
    (native-inputs
     `(("glib" ,glib "bin")
       ("gobject-introspection" ,gobject-introspection)
       ("pkg-config" ,pkg-config)
       ("vala" ,vala)                             ;for VAPI, needed by Geary
       ("xmllint" ,libxml2)

       ;; For tests.
       ("aspell-dict-en" ,aspell-dict-en)
       ("xorg-server" ,xorg-server-for-tests)))
    (propagated-inputs
     ;; Referred by .pc file.
     (list enchant glib gtk+))
    (home-page "https://wiki.gnome.org/Projects/gspell")
    (synopsis "GNOME's alternative spell checker")
    (description
     "gspell provides a flexible API to add spell-checking to a GTK+
application.  It provides a GObject API, spell-checking to text entries and
text views, and buttons to choose the language.")
    (license license:gpl2+)))

(define-public gnome-planner
  (package
    (name "gnome-planner")
    (version "0.14.6")
    (source (origin
              (method url-fetch)
              (uri (string-append "mirror://gnome/sources/planner/"
                                  (version-major+minor version) "/planner-"
                                  version ".tar.xz"))
              (sha256
               (base32
                "15h6ps58giy5r1g66sg1l4xzhjssl362mfny2x09khdqsvk2j38k"))))
    (build-system glib-or-gtk-build-system)
    (arguments
     ;; Disable the Python bindings because the Planner program functions
     ;; without them, and (as of 2017-06-13) we have not packaged all of
     ;; packages that are necessary for building the Python bindings.
     `(#:configure-flags
       (list "--disable-python"
             ,@(if (string=? "aarch64-linux" (%current-system))
                   '("--build=aarch64-unknown-linux-gnu")
                   '()))))
    (inputs
     (list libgnomecanvas
           libgnomeui
           libglade
           gnome-vfs
           gconf
           libxml2
           libxslt
           gtk+
           glib))
    (native-inputs
     (list intltool scrollkeeper pkg-config))
    (home-page "https://wiki.gnome.org/Apps/Planner")
    (synopsis "Project management software for the GNOME desktop")
    (description
     "GNOME Planner is a project management tool based on the Work Breakdown
Structure (WBS).  Its goal is to enable you to easily plan projects.  Based on
the resources, tasks, and constraints that you define, Planner generates
various views into a project.  For example, Planner can show a Gantt chart of
the project.  It can show a detailed summary of tasks including their
duration, cost, and current progress.  It can also show a report of resource
utilization that highlights under-utilized and over-utilized resources.  These
views can be printed as PDF or PostScript files, or exported to HTML.")
    (license license:gpl2+)))

(define-public lollypop
  (package
    (name "lollypop")
    (version "1.4.24")
    (source
     (origin
       (method url-fetch)
       (uri (string-append "https://adishatz.org/lollypop/"
                           "lollypop-" version ".tar.xz"))
       (sha256
        (base32 "10cw3x75siibmnbh4zhfmf2vd08fqjs3lj3l4wpk6zj9h22ncfxw"))))
    (build-system meson-build-system)
    (arguments
     `(#:imported-modules
       (,@%meson-build-system-modules
        (guix build python-build-system))
       #:modules
       ((guix build meson-build-system)
        ((guix build python-build-system) #:prefix python:)
        (guix build utils))
       #:glib-or-gtk? #t
       #:tests? #f                      ; no test suite
       #:phases
       (modify-phases %standard-phases
         (add-after 'install 'wrap-program
           (lambda* (#:key outputs #:allow-other-keys)
             (let ((out               (assoc-ref outputs "out"))
                   (gi-typelib-path   (getenv "GI_TYPELIB_PATH")))
               (wrap-program (string-append out "/bin/lollypop")
                 `("GI_TYPELIB_PATH" ":" prefix (,gi-typelib-path))))
             #t))
         (add-after 'install 'wrap-python
           (assoc-ref python:%standard-phases 'wrap)))))
    (native-inputs
     `(("gettext" ,gettext-minimal)
       ("glib:bin" ,glib "bin")         ; For glib-compile-resources
       ("gtk+:bin" ,gtk+ "bin")         ; For gtk-update-icon-cache
       ("pkg-config" ,pkg-config)))
    (inputs
     `(("glib-networking" ,glib-networking)
       ("gobject-introspection" ,gobject-introspection)
       ("gsettings-desktop-schemas" ,gsettings-desktop-schemas)
       ("gst-plugins-base" ,gst-plugins-base)
       ("libnotify" ,libnotify)
       ("libsecret" ,libsecret)
       ("libhandy" ,libhandy)
       ("libsoup" ,libsoup-minimal-2)
       ("python" ,python)
       ("python-beautifulsoup4" ,python-beautifulsoup4)
       ("python-gst" ,python-gst)
       ("python-pil" ,python-pillow)
       ("python-pycairo" ,python-pycairo)
       ("python-pygobject" ,python-pygobject)
       ("python-pylast" ,python-pylast)
       ("totem-pl-parser" ,totem-pl-parser)
       ("webkitgtk" ,webkitgtk)))
    (propagated-inputs
     (list ;; gst-plugins-base is required to start Lollypop,
           ;; the others are required to play streaming.
           gst-plugins-good gst-plugins-ugly))
    (home-page "https://wiki.gnome.org/Apps/Lollypop")
    (synopsis "GNOME music playing application")
    (description
     "Lollypop is a music player designed to play well with GNOME desktop.
Lollypop plays audio formats such as mp3, mp4, ogg and flac and gets information
from artists and tracks from the web.  It also fetches cover artworks
automatically and it can stream songs from online music services and charts.")
    (license license:gpl3+)))

(define-public gnome-video-effects
  (package
    (name "gnome-video-effects")
    (version "0.5.0")
    (source (origin
              (method url-fetch)
              (uri (string-append "mirror://gnome/sources/" name "/"
                                  (version-major+minor version) "/" name "-"
                                  version ".tar.xz"))
              (sha256
               (base32
                "1j6h98whgkcxrh30bwvnxvyqxrxchgpdgqhl0j71xz7x72dqxijd"))))
    (build-system meson-build-system)
    (native-inputs
     (list gettext-minimal pkg-config))
    (home-page "https://wiki.gnome.org/Projects/GnomeVideoEffects")
    (synopsis "Video effects for Cheese and other GNOME applications")
    (description
     "A collection of GStreamer video filters and effects to be used in
photo-booth-like software, such as Cheese.")
    (license license:gpl2+)))

(define-public cheese
  (package
    (name "cheese")
    (version "3.38.0")
    (source (origin
              (method url-fetch)
              (uri (string-append "mirror://gnome/sources/" name "/"
                                  (version-major+minor version) "/" name "-"
                                  version ".tar.xz"))
              (sha256
               (base32
                "0vyim2avlgq3a48rgdfz5g21kqk11mfb53b2l883340v88mp7ll8"))
              (patches (search-patches "cheese-vala-update.patch"))))
    (arguments
     `(#:meson ,meson-0.59         ;positional arguments error with meson 0.60
       #:glib-or-gtk? #t
       ;; Tests require GDK.
       #:tests? #f
       #:phases
       (modify-phases %standard-phases
         (add-after 'unpack 'skip-gtk-update-icon-cache
           (lambda _
             ;; Don't create 'icon-theme.cache'
             (substitute* "meson_post_install.py"
               (("gtk-update-icon-cache") (which "true")))
             #t))
         (add-after 'unpack 'patch-docbook-xml
           (lambda* (#:key inputs #:allow-other-keys)
             ;; Avoid a network connection attempt during the build.
             (substitute* '("docs/reference/cheese.xml"
                            "docs/reference/cheese-docs.xml")
               (("http://www.oasis-open.org/docbook/xml/4.3/docbookx.dtd")
                (string-append (assoc-ref inputs "docbook-xml")
                               "/xml/dtd/docbook/docbookx.dtd")))
             #t))
         (add-after 'install 'wrap-cheese
           (lambda* (#:key inputs outputs #:allow-other-keys)
             (let ((out             (assoc-ref outputs "out"))
                   (gst-plugin-path (getenv "GST_PLUGIN_SYSTEM_PATH")))
               (wrap-program (string-append out "/bin/cheese")
                 `("GST_PLUGIN_SYSTEM_PATH" ":" prefix (,gst-plugin-path))))
             #t)))))
    (build-system meson-build-system)
    (native-inputs
     `(("docbook-xsl" ,docbook-xsl)
       ("docbook-xml" ,docbook-xml-4.3)
       ("gettext" ,gettext-minimal)
       ("glib:bin" ,glib "bin")
       ("gtk-doc" ,gtk-doc/stable)
       ("itstool" ,itstool)
       ("libxml2" ,libxml2)
       ("libxslt" ,libxslt)
       ("pkg-config" ,pkg-config)
       ("vala" ,vala)))
    (propagated-inputs
     (list gnome-video-effects
           clutter
           clutter-gst
           clutter-gtk
           libcanberra
           gdk-pixbuf
           glib
           gstreamer))
    (inputs
     (list gnome-desktop
           gobject-introspection
           gst-plugins-base
           gst-plugins-good
           gst-plugins-bad
           gtk+
           libx11
           libxtst))
    (home-page "https://wiki.gnome.org/Apps/Cheese")
    (synopsis "Webcam photo booth software for GNOME")
    (description
     "Cheese uses your webcam to take photos and videos.  Cheese can also
apply fancy special effects and lets you share the fun with others.")
    (license license:gpl2+)))

(define-public passwordsafe
  (package
    (name "passwordsafe")
    (version "5.0")
    (source
     (origin
       (method git-fetch)
       (uri (git-reference
             (url "https://gitlab.gnome.org/World/PasswordSafe")
             (commit version)))
       (file-name (git-file-name name version))
       (sha256
        (base32 "1xh64bbg10gnfzlck5jvqy2zk6hbk9cyqgv85xc9kbdvs8n4lhgh"))))
    (build-system meson-build-system)
    (arguments
     `(#:glib-or-gtk? #t
       #:phases
       (modify-phases %standard-phases
         (add-after 'glib-or-gtk-wrap 'python-and-gi-wrap
           (lambda* (#:key outputs #:allow-other-keys)
             (let ((prog (string-append (assoc-ref outputs "out")
                                        "/bin/gnome-passwordsafe"))
                   (pylib (string-append (assoc-ref outputs "out")
                                         "/lib/python"
                                         ,(version-major+minor
                                           (package-version python))
                                         "/site-packages")))
               (wrap-program prog
                 `("GUIX_PYTHONPATH" = (,(getenv "GUIX_PYTHONPATH") ,pylib))
                 `("GI_TYPELIB_PATH" = (,(getenv "GI_TYPELIB_PATH"))))
               #t))))))
    (native-inputs
     `(("desktop-file-utils" ,desktop-file-utils)
       ("gettext" ,gettext-minimal)
       ("glib:bin" ,glib "bin")
       ("gobject-introspection" ,gobject-introspection)
       ("gtk+:bin" ,gtk+ "bin")
       ("pkg-config" ,pkg-config)))
    (inputs
     (list glib
           gsettings-desktop-schemas
           gtk+
           libhandy
           libpwquality
           python-pygobject
           python-pykeepass))
    (home-page "https://gitlab.gnome.org/World/PasswordSafe")
    (synopsis "Password manager for the GNOME desktop")
    (description
     "Password Safe is a password manager which makes use of the KeePass v4
format.  It integrates perfectly with the GNOME desktop and provides an easy
and uncluttered interface for the management of password databases.")
    (license license:gpl3+)))

(define-public sound-juicer
  (package
    (name "sound-juicer")
    (version "3.24.0")
    (source
     (origin
       (method url-fetch)
       (uri (string-append "mirror://gnome/sources/" name "/"
                           (version-major+minor version) "/"
                           name "-" version ".tar.xz"))
       (sha256
        (base32
         "19qg4xv0f9rkq34lragkmhii1llxsa87llbl28i759b0ks4f6sny"))))
    (build-system glib-or-gtk-build-system)
    (native-inputs
     (list desktop-file-utils intltool itstool pkg-config libxml2))
    (inputs
     (list gtk+
           gsettings-desktop-schemas
           gstreamer
           gst-plugins-base
           gst-plugins-good
           iso-codes
           brasero
           libcanberra
           libdiscid
           libmusicbrainz
           neon))
    (home-page "https://wiki.gnome.org/Apps/SoundJuicer")
    (synopsis "Audio music cd ripper")
    (description "Sound Juicer extracts audio from compact discs and convert it
into audio files that a personal computer or digital audio player can play.
It supports ripping to any audio codec supported by a GStreamer plugin, such as
mp3, Ogg Vorbis and FLAC")
    (license license:gpl2+)))

(define-public soundconverter
  (package
    (name "soundconverter")
    (version "3.0.2")
    (source
     (origin
       (method url-fetch)
       (uri (string-append "https://launchpad.net/soundconverter/trunk/"
                           version "/+download/"
                           "soundconverter-" version ".tar.xz"))

       (sha256
        (base32 "1jv8m82hi23ilrgdznlc1jhp2jm8bw1yrw0chh3qw2l0sixvkl11"))))
    (build-system glib-or-gtk-build-system)
    (arguments
     `(#:imported-modules ((guix build python-build-system)
                           (guix build glib-or-gtk-build-system)
                           ,@%gnu-build-system-modules)

       #:modules ((guix build glib-or-gtk-build-system)
                  (guix build utils)
                  ((guix build gnu-build-system) #:prefix gnu:)
                  ((guix build python-build-system) #:prefix python:))

       #:phases
       (modify-phases %standard-phases
         (add-after 'install 'wrap-soundconverter-for-python
           (assoc-ref python:%standard-phases 'wrap))
         (add-after 'install 'wrap-soundconverter
           (lambda* (#:key inputs outputs #:allow-other-keys)
             (let ((out               (assoc-ref outputs "out"))
                   (gi-typelib-path   (getenv "GI_TYPELIB_PATH"))
                   (gst-plugin-path   (getenv "GST_PLUGIN_SYSTEM_PATH")))
               (wrap-program (string-append out "/bin/soundconverter")
                 `("GI_TYPELIB_PATH"        ":" prefix (,gi-typelib-path))
                 `("GST_PLUGIN_SYSTEM_PATH" ":" prefix (,gst-plugin-path))))
             #t)))))
    (native-inputs
     `(("intltool" ,intltool)
       ("pkg-config" ,pkg-config)
       ("glib:bin" ,glib "bin")))
    (inputs
     (list gtk+ python python-pygobject gstreamer gst-plugins-base))
    (home-page "https://soundconverter.org/")
    (synopsis "Convert between audio formats with a graphical interface")
    (description
     "SoundConverter supports converting between many audio formats including
Opus, Ogg Vorbis, FLAC and more.  It supports parallel conversion, and
configurable file renaming. ")
    (license license:gpl3)))

(define-public workrave
  (package
    (name "workrave")
    (version "1.10.48")
    (source
     (origin
       (method git-fetch)
       (uri (git-reference
             (url "https://github.com/rcaelers/workrave")
             (commit (string-append "v" (string-map
                                         (match-lambda (#\. #\_) (chr chr))
                                         version)))))
       (file-name (git-file-name name version))
       (sha256
        (base32 "0qcknxylk9mr0xzszsd1rkgh2zpnix20m998dfclkm9x8zh9pvyr"))))
    (build-system glib-or-gtk-build-system)
    (arguments
     ;; The only tests are maintainer tests (in po/), which fail.
     `(#:tests? #f))
    (inputs (list glib
                  gtk+
                  gdk-pixbuf
                  gtkmm-3
                  glibmm
                  libx11
                  libxtst
                  dconf
                  libice
                  libsm
                  libxscrnsaver))
    (native-inputs `(("boost" ,boost)
                     ("pkg-config" ,pkg-config)
                     ("gettext" ,gettext-minimal)
                     ("autoconf" ,autoconf)
                     ("autoconf-archive" , autoconf-archive)
                     ("automake" ,automake)
                     ("libtool" ,libtool)
                     ("intltool" ,intltool)
                     ("gobject-introspection" ,gobject-introspection)
                     ("python3" ,python-3)
                     ("python-jinja2" ,python-jinja2)))
    (synopsis "Tool to help prevent repetitive strain injury (RSI)")
    (description
     "Workrave is a program that assists in the recovery and prevention of
repetitive strain injury (@dfn{RSI}).  The program frequently alerts you to take
micro-pauses and rest breaks, and restricts you to your daily limit.")
    (home-page "http://www.workrave.org")
    (license license:gpl3+)))

(define-public ghex
  (package
    (name "ghex")
    (version "3.18.4")
    (source (origin
              (method url-fetch)
              (uri (string-append "mirror://gnome/sources/ghex/"
                                  (version-major+minor version) "/"
                                  "ghex-" version ".tar.xz"))
              (sha256
               (base32
                "1h1pjrr9wynclfykizqd78dbi785wjz6b63p31k87kjvzy8w3nf2"))))
    (build-system meson-build-system)
    (arguments
     '(#:glib-or-gtk? #t
       #:phases
       (modify-phases %standard-phases
         (add-after 'unpack 'skip-gtk-update-icon-cache
           ;; Don't create 'icon-theme.cache'.
           (lambda _
             (substitute* "meson_post_install.py"
               (("gtk-update-icon-cache") (which "true")))
             #t)))))
    (native-inputs
     `(("pkg-config" ,pkg-config)
       ("glib:bin" ,glib "bin") ; for glib-compile-schemas
       ("gnome-common" ,gnome-common)
       ("which" ,which)
       ("intltool" ,intltool)
       ("yelp-tools" ,yelp-tools)
       ("desktop-file-utils" ,desktop-file-utils))) ; for 'desktop-file-validate'
    (inputs
     `(("atk" ,atk)
       ("gtk" ,gtk+)))
    (synopsis "GNOME hexadecimal editor")
    (description "The GHex program can view and edit files in two ways:
hexadecimal or ASCII.  It is useful for editing binary files in general.")
    (home-page "https://wiki.gnome.org/Apps/Ghex")
    (license license:gpl2)))

(define-public libdazzle
  (package
    (name "libdazzle")
    (version "3.37.1")
    (source (origin
              (method url-fetch)
              (uri (string-append "mirror://gnome/sources/libdazzle/"
                                  (version-major+minor version) "/"
                                  "libdazzle-" version ".tar.xz"))
              (sha256
               (base32
                "03r5cr11dc031qa3694bpgm3lajrhiiln67kvl7vjj4q0scf7w7x"))))
    (build-system meson-build-system)
    (arguments
     `(#:phases
       (modify-phases %standard-phases
         (add-before 'check 'pre-check
           (lambda _
             ;; Tests require a running X server.
             (system "Xvfb :1 &")
             (setenv "DISPLAY" ":1")
             #t)))))
    (native-inputs
     (list `(,glib "bin") ; glib-compile-resources
           pkg-config
           ;; For tests.
           xorg-server-for-tests))
    (inputs
     (list glib gobject-introspection gtk+ vala))
    (home-page "https://gitlab.gnome.org/GNOME/libdazzle")
    (synopsis "Companion library to GObject and Gtk+")
    (description "The libdazzle library is a companion library to GObject and
Gtk+.  It provides various features that the authors wish were in the
underlying library but cannot for various reasons.  In most cases, they are
wildly out of scope for those libraries.  In other cases, they are not quite
generic enough to work for everyone.")
    (license license:gpl3+)))

(define-public evolution
  (package
    (name "evolution")
    (version "3.42.1")
    (source (origin
              (method url-fetch)
              (uri (string-append "mirror://gnome/sources/evolution/"
                                  (version-major+minor version) "/"
                                  "evolution-" version ".tar.xz"))
              (sha256
               (base32
                "0igfzapdvgfx2gnpwfkjfkn7l5j186wk88ni39vqas1sl7ijlls6"))))
    (build-system cmake-build-system)
    (arguments
     `(#:imported-modules (,@%cmake-build-system-modules
                           (guix build glib-or-gtk-build-system))
       #:modules ((guix build cmake-build-system)
                  ((guix build glib-or-gtk-build-system) #:prefix glib-or-gtk:)
                  (guix build utils))
       #:configure-flags
       (list "-DENABLE_PST_IMPORT=OFF"    ; libpst is not packaged
             "-DENABLE_LIBCRYPTUI=OFF")   ; libcryptui hasn't seen a release
                                          ; in four years and cannot be built.
       #:phases
       (modify-phases %standard-phases
         ;; The build system attempts to install user interface modules to the
         ;; output directory of the "evolution-data-server" package.  This
         ;; change redirects that change.
         (add-after 'unpack 'patch-ui-module-dir
           (lambda* (#:key outputs #:allow-other-keys)
             (substitute* "src/modules/alarm-notify/CMakeLists.txt"
               (("\\$\\{edsuimoduledir\\}")
                (string-append (assoc-ref outputs "out")
                               "/lib/evolution-data-server/ui-modules")))))
         (add-after 'install 'glib-or-gtk-compile-schemas
           (assoc-ref glib-or-gtk:%standard-phases 'glib-or-gtk-compile-schemas))
         (add-after 'install 'glib-or-gtk-wrap
           (assoc-ref glib-or-gtk:%standard-phases 'glib-or-gtk-wrap)))))
    (native-inputs
     (list `(,glib "bin") ; glib-mkenums
           pkg-config intltool itstool))
    (inputs
     `(("enchant" ,enchant)
       ("evolution-data-server" ,evolution-data-server) ; must be the same version
       ("gcr" ,gcr)
       ("gsettings-desktop-schemas" ,gsettings-desktop-schemas)
       ("gnome-autoar" ,gnome-autoar)
       ("gnome-desktop" ,gnome-desktop)
       ("gspell" ,gspell)
       ("highlight" ,highlight)
       ("libcanberra" ,libcanberra)
       ("libgweather" ,libgweather)
       ("libnotify" ,libnotify)
       ("libsoup" ,libsoup)
       ("nss" ,nss)
       ("openldap" ,openldap)
       ("webkitgtk" ,webkitgtk-with-libsoup2) ; because of evolution-data-server
       ("ytnef" ,ytnef)))
    (home-page "https://gitlab.gnome.org/GNOME/evolution")
    (synopsis "Manage your email, contacts and schedule")
    (description "Evolution is a personal information management application
that provides integrated mail, calendaring and address book
functionality.")
    ;; See COPYING for details.
    (license (list license:lgpl2.1 license:lgpl3 ; either one of these
                   license:openldap2.8 ; addressbook/gui/component/openldap-extract.h
                   license:lgpl2.1+))))  ; smime/lib/*

(define-public gthumb
  (package
    (name "gthumb")
    (version "3.12.0")
    (source (origin
              (method url-fetch)
              (uri (string-append "mirror://gnome/sources/gthumb/"
                                  (version-major+minor version) "/"
                                  "gthumb-" version ".tar.xz"))
              (sha256
               (base32
                "0grqiq6v26z8avl7mj24xy4i9bl1niwpqhqw6rblprl40c1zrvrx"))))
    (build-system meson-build-system)
    (arguments
     `(#:glib-or-gtk? #t

       ;; See
       ;; <https://github.com/mesonbuild/meson/issues/9492#issuecomment-973117289>.
       #:meson ,meson-0.59

       #:configure-flags
       ;; Ensure the RUNPATH contains all installed library locations.
       (list (string-append "-Dc_link_args=-Wl,-rpath="
                            (assoc-ref %outputs "out")
                            "/lib/gthumb/extensions")
             (string-append "-Dcpp_link_args=-Wl,-rpath="
                            (assoc-ref %outputs "out")
                            "/lib/gthumb/extensions"))))
    (native-inputs
     `(("desktop-file-utils" ,desktop-file-utils) ; for update-desktop-database
       ("glib:bin" ,glib "bin")                   ; for glib-compile-resources
       ("gtk+:bin" ,gtk+ "bin")                   ; for gtk-update-icon-cache
       ("intltool" ,intltool)
       ("itstool" ,itstool)
       ("pkg-config" ,pkg-config)))
    (inputs
     `(("clutter" ,clutter)
       ("clutter-gst" ,clutter-gst)
       ("clutter-gtk" ,clutter-gtk)
       ("colord" ,colord)
       ("exiv2" ,exiv2)
       ("gsettings-desktop-schemas" ,gsettings-desktop-schemas)
       ("gstreamer" ,gstreamer)
       ("gtk" ,gtk+)
       ("libheif" ,libheif)
       ("libjpeg" ,libjpeg-turbo)
       ("libraw" ,libraw)
       ("librsvg" ,librsvg)
       ("libtiff" ,libtiff)
       ("libwebp" ,libwebp)))
    (home-page "https://wiki.gnome.org/Apps/Gthumb")
    (synopsis "GNOME image viewer and browser")
    (description "GThumb is an image viewer, browser, organizer, editor and
advanced image management tool")
    (license license:gpl2+)))

(define-public terminator
  (package
    (name "terminator")
    (version "2.1.1")
    (source
     (origin
       (method url-fetch)
       (uri (string-append "https://github.com/gnome-terminator/terminator/"
                           "releases/download/v" version "/"
                           name "-" version ".tar.gz"))
       (sha256
        (base32 "0xdgmam7ghnxw6g38a4gjw3kk3rhga8c66lns18k928jlr9fmddw"))))
    (build-system python-build-system)
    (native-inputs
     `(("gettext" ,gettext-minimal)
       ("glib:bin" ,glib "bin")         ; for glib-compile-resources
       ("gobject-introspection" ,gobject-introspection)
       ("intltool" ,intltool)
       ("pkg-config" ,pkg-config)
       ("python-psutil" ,python-psutil)
       ("python-pytest-runner" ,python-pytest-runner)
       ("python-pytest" ,python-pytest)))
    (inputs
     `(("cairo" ,cairo)
       ("dbus-glib" ,dbus-glib)
       ("gsettings-desktop-schemas" ,gsettings-desktop-schemas)
       ("gtk+" ,gtk+)
       ("python" ,python-wrapper)
       ("python-dbus" ,python-dbus)
       ("python-notify2" ,python-notify2)
       ("python-pycairo" ,python-pycairo)
       ("python-pygobject" ,python-pygobject)
       ("vte" ,vte)))
    (propagated-inputs
     (list python-configobj))
    (arguments
     ;; One test out of 28 fails due to dbus-python and python-notify; skip
     ;; tests.
     `(#:tests? #f
       #:imported-modules ((guix build glib-or-gtk-build-system)
                           ,@%python-build-system-modules)
       #:modules ((guix build python-build-system)
                  ((guix build glib-or-gtk-build-system) #:prefix glib-or-gtk:)
                  (guix build utils))
       #:phases
       (modify-phases %standard-phases
         (add-after 'unpack 'handle-dbus-python
           (lambda _
             ;; python-dbus cannot be found but it's really there.  See
             ;; https://github.com/SpotlightKid/jack-select/issues/2
             (substitute* "setup.py"
               (("'dbus-python',") ""))))
         (add-after 'install 'wrap-program
           (lambda* (#:key outputs #:allow-other-keys)
             (let ((prog (string-append (assoc-ref outputs "out")
                                        "/bin/terminator"))
                   (pylib (string-append (assoc-ref outputs "out")
                                         "/lib/python"
                                         ,(version-major+minor
                                           (package-version python))
                                         "/site-packages")))
               (wrap-program prog
                 `("GUIX_PYTHONPATH" = (,(getenv "GUIX_PYTHONPATH") ,pylib))
                 `("GI_TYPELIB_PATH" = (,(getenv "GI_TYPELIB_PATH")))))))
         (add-after 'wrap-program 'glib-or-gtk-wrap
           (assoc-ref glib-or-gtk:%standard-phases 'glib-or-gtk-wrap)))))
    (home-page "https://gnome-terminator.org/")
    (synopsis "Store and run multiple GNOME terminals in one window")
    (description
     "Terminator allows you to run multiple GNOME terminals in a grid and
tabs, and it supports drag and drop re-ordering of terminals.")
    (license license:gpl2)))

(define-public libhandy
  (package
    (name "libhandy")
    (version "1.2.3")
    (source
     (origin
       (method git-fetch)
       (uri (git-reference
             (url "https://gitlab.gnome.org/GNOME/libhandy")
             (commit version)))
       (file-name (git-file-name name version))
       (sha256
        (base32 "1ng2607cp4dfl169rj7zi8q5p6fzxy3a4l0glm7mj75yd1a603rz"))))
    (build-system meson-build-system)
    (arguments
     `(#:configure-flags
       '("-Dglade_catalog=enabled"
         ;; XXX: Generating the documentation fails because the
         ;; libhandy.devhelp2 document cannot be created. This seems to be
         ;; caused by a problem during the XSL transformation.
         "-Dgtk_doc=false")
       #:phases
       (modify-phases %standard-phases
         (add-after 'unpack 'patch-docbook-xml
           (lambda* (#:key inputs #:allow-other-keys)
             (for-each
              (lambda (file)
                (substitute* file
                  (("http://www.oasis-open.org/docbook/xml/4.3/docbookx.dtd")
                   (search-input-file inputs
                                      "/xml/dtd/docbook/docbookx.dtd"))))
              (find-files "doc" "\\.xml"))))
         (add-before 'check 'pre-check
           (lambda _
             ;; Tests require a running X server.
             (system "Xvfb :1 &")
             (setenv "DISPLAY" ":1")
             #t)))))
    (inputs
     (list gtk+ glade3))
    (native-inputs
     `(("glib:bin" ,glib "bin")
       ("gobject-introspection" ,gobject-introspection) ; for g-ir-scanner
       ("vala" ,vala)
       ("libxml2" ,libxml2)
       ("libxslt" ,libxslt)
       ("docbook-xsl" ,docbook-xsl)
       ("docbook-xml" ,docbook-xml-4.3)
       ("gtk-doc" ,gtk-doc/stable)
       ("pkg-config" ,pkg-config)
       ("gettext" ,gettext-minimal)

       ;; Test suite dependencies.
       ("xorg-server" ,xorg-server-for-tests)
       ("hicolor-icon-theme" ,hicolor-icon-theme)))
    (home-page "https://gitlab.gnome.org/GNOME/libhandy/")
    (synopsis "Library full of GTK+ widgets for mobile phones")
    (description "The aim of the handy library is to help with developing user
interfaces for mobile devices using GTK+.  It provides responsive GTK+ widgets
for usage on small and big screens.")
    (license license:lgpl2.1+)))

(define-public libhandy-0.0
  (package
    (inherit libhandy)
    (version "0.0.13")
    (source
     (origin
       (method git-fetch)
       (uri (git-reference
             (url "https://gitlab.gnome.org/GNOME/libhandy")
             (commit (string-append "v" version))))
       (file-name (git-file-name "libhandy" version))
       (sha256
        (base32 "1y23k623sjkldfrdiwfarpchg5mg58smcy1pkgnwfwca15wm1ra5"))))
    (arguments
     (substitute-keyword-arguments (package-arguments libhandy)
       ((#:configure-flags flags)
        '(list "-Dglade_catalog=disabled" "-Dgtk_doc=true"))))))

(define-public libgit2-glib
  (package
    (name "libgit2-glib")
    (version "0.99.0.1")
    (source (origin
              (method url-fetch)
              (uri (string-append "mirror://gnome/sources/" name "/"
                                  (version-major+minor version) "/"
                                  name "-" version ".tar.xz"))
              (sha256
               (base32
                "1pmrcnsa7qdda73c3dxf47733mwprmj5ljpw3acxbj6r8k27anp0"))))
    (build-system meson-build-system)
    (native-inputs
     (list `(,glib "bin") ;; For glib-mkenums
           gobject-introspection
           pkg-config
           python-pygobject
           python-wrapper
           vala))
    (inputs
     (list glib libssh2))
    (propagated-inputs
     (list ;; In Requires of libgit2-glib.pc.
           libgit2))
    (synopsis "GLib wrapper around the libgit2 Git access library")
    (description "libgit2-glib is a GLib wrapper library around the libgit2 Git
access library.  It only implements the core plumbing functions, not really the
higher level porcelain stuff.")
    (home-page "https://wiki.gnome.org/Projects/Libgit2-glib")
    (license license:gpl2+)))

(define-public gitg
  (package
    (name "gitg")
    (version "3.32.1")
    (source (origin
              (method url-fetch)
              (uri (string-append "mirror://gnome/sources/" name "/"
                                  (version-major+minor version) "/"
                                  name "-" version ".tar.xz"))
              (sha256
               (base32
                "0npg4kqpwl992fgjd2cn3fh84aiwpdp9kd8z7rw2xaj2iazsm914"))))
    (build-system meson-build-system)
    (arguments
     `(#:meson ,meson-0.59
       #:glib-or-gtk? #t
       #:phases
       (modify-phases %standard-phases
         (add-after 'unpack 'disable-post-install-partially
           (lambda _
             (substitute* "meson_post_install.py"
               (("'python'") ; there are no python sources to compile
                (string-append "'" (which "true") "'"))
               (("gtk-update-icon-cache") (which "true")))
             #t))
         (add-after 'unpack 'fix-test-sources
           (lambda _
             (substitute* "tests/libgitg/test-commit.vala"
               (("/bin/bash") (which "bash")))
             #t))
         ;; XXX: Remove upon next version bump
         (add-after 'unpack 'harden
           (lambda _
             ;; See <https://gitlab.gnome.org/GNOME/gitg/-/issues/337>
             (substitute* "libgitg/gitg-date.vala"
               (("(val\|tzs) == null" all val)
                (string-append val " == null || " val " == \"\""))
               (("(val\|tzs) != null" all val)
                (string-append val " != null && " val " != \"\"")))
             ;; See <https://gitlab.gnome.org/GNOME/gitg/-/merge_requests/159>
             (substitute* "gitg/gitg-action-support.vala"
               (("stash_if_needed\\((.*), Gitg.Ref head" all other)
                (string-append "stash_if_needed(" other ", Gitg.Ref? head")))))
         (add-after 'glib-or-gtk-wrap 'wrap-typelib
           (lambda* (#:key outputs #:allow-other-keys)
             (let ((prog (string-append (assoc-ref outputs "out")
                                        "/bin/gitg")))
               (wrap-program prog
                 `("GI_TYPELIB_PATH" = (,(getenv "GI_TYPELIB_PATH"))))
               #t))))))
    (inputs
     (list glib
           gsettings-desktop-schemas
           gtk+
           gtkspell3
           gtksourceview-3
           json-glib
           libdazzle
           libgee
           libgit2-glib
           libpeas
           libsecret
           libsoup-minimal-2
           libxml2))
    (native-inputs
     `(("glib:bin" ,glib "bin")
       ("gtk+:bin" ,gtk+ "bin")
       ("gobject-introspection" ,gobject-introspection)
       ("intltool" ,intltool)
       ("pkg-config" ,pkg-config)
       ("vala" ,vala)))
    (synopsis "Graphical user interface for git")
    (description
     "gitg is a graphical user interface for git.  It aims at being a small,
fast and convenient tool to visualize the history of git repositories.
Besides visualization, gitg also provides several utilities to manage your
repository and commit your work.")
    (home-page "https://wiki.gnome.org/Apps/Gitg")
    (license license:gpl2+)))

(define-public gamin
  (package
    (name "gamin")
    (version "0.1.10")
    (source (origin
              (method url-fetch)
              (uri (string-append "mirror://gnome/sources/" name "/"
                                  (version-major+minor version) "/"
                                  name "-" version ".tar.bz2"))
              (sha256
               (base32
                "02n1zr9y8q9lyczhcz0nxar1vmf8p2mmbw8kq0v43wg21jr4i6d5"))))
    (build-system gnu-build-system)
    (arguments
     `(#:phases
       (modify-phases %standard-phases
         ;; The 'config.sub' is too old to recognise aarch64.
         ,@(if (and=> (%current-target-system) target-aarch64?)
               `((add-after 'unpack 'replace-config.sub
                   (lambda _
                     (delete-file "config.sub")
                     (symlink (which "config.sub") "config.sub"))))
               '())
         (add-after 'unpack 'remove-deprecated-macro
           (lambda _
             (substitute* '("server/gam_node.c"
                            "server/gam_subscription.h"
                            "server/gam_node.h"
                            "server/gam_subscription.c")
               (("G_CONST_RETURN") "const"))
             #t))
         ;; The configure script runs a test program unconditionally,
         ;; without an option to manually set the test result.
         ;; Override this test anyway.
         ,@(if (%current-target-system)
               `((add-after 'bootstrap 'set-have-abstract-sockets
                   (lambda _
                     (define in-abstract-sockets-test? #f)
                     (substitute* "configure"
                       (("^#### Abstract sockets\n$")
                        (set! in-abstract-sockets-test? #t)
                        "#### Abstract sockets\n")
                       (("^have_abstract_sockets=no\n$")
                        (set! in-abstract-sockets-test? #f)
                        ;; ‘Abstract sockets’ appear to be Linux-only.
                        (string-append "have_abstract_sockets="
                                       ,(if (target-linux?)
                                            "yes"
                                            "no")
                                       "\nif false; then\nif false; then :\n"))
                       (("^(.*\n)$" line)
                        (if in-abstract-sockets-test?
                            "" ; delete
                            line))))))
               '()))))
    (inputs
     (list glib))
    (native-inputs
     `(("pkg-config" ,pkg-config)
       ,@(if (and=> (%current-target-system) target-aarch64?)
             `(("config" ,config))
             '())))
    (home-page "https://people.gnome.org/~veillard/gamin/")
    (synopsis "File alteration monitor")
    (description
     "Gamin is a file and directory monitoring system defined to be a subset
of the FAM (File Alteration Monitor) system.  This is a service provided by a
library which detects when a file or a directory has been modified.")
    (license license:gpl2+)))

(define-public gnome-mahjongg
  (package
    (name "gnome-mahjongg")
    (version "3.35.1")
    (source (origin
              (method git-fetch)
              (uri (git-reference
                    (url "https://gitlab.gnome.org/GNOME/gnome-mahjongg.git")
                    (commit version)))
              (file-name (git-file-name name version))
              (sha256
               (base32
                "019a66a4m5w4kkb0sm6gxj0wi54n06zdxdlmyqw7h8kbakjizv7l"))))
    (build-system meson-build-system)
    (arguments
     `(#:glib-or-gtk? #t))
    (native-inputs
     `(("appstream-glib" ,appstream-glib)
       ("gettext" ,gettext-minimal)
       ("glib:bin" ,glib "bin") ;; For glib-compile-resources
       ("gtk+" ,gtk+ "bin")     ;; For gtk-update-icon-cache
       ("itstool" ,itstool)
       ("pkg-config" ,pkg-config)
       ("vala" ,vala)))
    (propagated-inputs
     (list dconf))
    (inputs
     (list glib gtk+ librsvg))
    (synopsis "Mahjongg tile-matching game")
    (description "GNOME Mahjongg is a game based on the classic Chinese
tile-matching game Mahjong.  It features multiple board layouts, tile themes,
and a high score table.")
    (home-page "https://wiki.gnome.org/Apps/Mahjongg")
    (license license:gpl2+)))

(define-public gnome-themes-extra
  (package
    (name "gnome-themes-extra")
    (version "3.28")
    (source
     (origin
       (method url-fetch)
       (uri (string-append "mirror://gnome/sources/" name "/"
                           (version-major+minor version) "/" name "-"
                           version ".tar.xz"))
       (sha256
        (base32
         "06aqg9asq2vqi9wr29bs4v8z2bf4manhbhfghf4nvw01y2zs0jvw"))))
    (build-system gnu-build-system)
    (arguments
     '(#:configure-flags
       ;; Don't create 'icon-theme.cache'.
       (let* ((coreutils (assoc-ref %build-inputs "coreutils"))
              (true      (string-append coreutils "/bin/true")))
         (list (string-append "GTK_UPDATE_ICON_CACHE=" true)))))
    (native-inputs
     `(("glib:bin" ,glib "bin")
       ("intltool" ,intltool)
       ("pkg-config" ,pkg-config)))
    (inputs
     `(("glib" ,glib)
       ("gtk+" ,gtk+)
       ("gtk+-2" ,gtk+-2)
       ("librsvg" ,librsvg)
       ("libxml2" ,libxml2)))
    (home-page "https://gitlab.gnome.org/GNOME/gnome-themes-extra")
    (synopsis "GNOME Extra Themes")
    (description "This package provides themes and related elements that don't
really fit in other upstream packages.  It offers legacy support for GTK+ 2
versions of Adwaita, Adwaita-dark and HighContrast themes.  It also provides
index files needed for Adwaita to be used outside of GNOME.")
    (license license:lgpl2.1+)))

(define-public gnote
  (package
    (name "gnote")
    (version "40.2")
    (source
     (origin
       (method url-fetch)
       (uri (string-append "mirror://gnome/sources/" name "/"
                           (version-major version)  "/"
                           "gnote-" version ".tar.xz"))
       (sha256
        (base32 "01fqdfgcl32cf40jw9q0h7f5bghl1lvf89vln1lh41ncrk0iw6vy"))))
    (build-system glib-or-gtk-build-system)
    (native-inputs
     (list desktop-file-utils
           `(,glib "bin")
           gobject-introspection
           intltool
           itstool
           pkg-config
           unittest-cpp)) ;FIXME: not found by pkg-config
    (inputs
     (list glibmm
           gsettings-desktop-schemas
           gspell
           gtk+
           gtkmm-3
           libsecret
           `(,util-linux "lib")
           libxml2
           libxslt))
    (synopsis "Note-taking application for the GNOME desktop")
    (description
     "Gnote is a note-taking application written for the GNOME desktop
environment.")
    (home-page "https://wiki.gnome.org/Apps/Gnote")
    (license license:gpl3+)))

(define-public polari
  (package
    (name "polari")
    (version "40.1")
    (source (origin
              (method url-fetch)
              (uri (string-append "mirror://gnome/sources/polari/"
                                  (version-major version)
                                  "/polari-" version ".tar.xz"))
              (sha256
               (base32
                "001h9gppn79gnj7dl61jl9gas5wmbjdx0v8xwsx7v4xsv2hwz91g"))))
    (build-system meson-build-system)
    (arguments
     `(#:meson ,meson-0.59
       #:glib-or-gtk? #t
       #:phases
       (modify-phases %standard-phases
         (add-after 'unpack 'skip-gtk-update-icon-cache
           (lambda _
             (substitute* "meson/meson-postinstall.sh"
               (("gtk-update-icon-cache") (which "true")))
             #t))
         (add-after 'install 'fix-desktop-file
           ;; Hardcode launcher to be on the safe side
           (lambda* (#:key outputs #:allow-other-keys)
             (let ((out (assoc-ref outputs "out")))
               (substitute* (string-append out "/share/applications/"
                                           "org.gnome.Polari.desktop")
                 (("Exec=.*") (string-append "Exec=" out "/bin/polari\n"))))))
         (add-after 'glib-or-gtk-wrap 'wrap-typelib
           (lambda* (#:key outputs #:allow-other-keys)
             (let ((prog (string-append (assoc-ref outputs "out")
                                        "/bin/polari")))
               (wrap-program prog
                 `("GI_TYPELIB_PATH" = (,(getenv "GI_TYPELIB_PATH"))))
               #t))))))
    (inputs
     (list glib
           gsettings-desktop-schemas
           gspell
           gtk
           gjs
           libsecret
           libsoup-minimal-2
           telepathy-glib
           telepathy-logger))
    (native-inputs
     (list `(,glib "bin")
           gobject-introspection
           intltool
           pkg-config
           yelp-tools))
    (propagated-inputs
     (list telepathy-idle telepathy-mission-control))
    (synopsis "Simple IRC Client")
    (description
     "Polari is a simple Internet Relay Chat (IRC) client that is designed to
integrate seamlessly with the GNOME desktop.")
    (home-page "https://wiki.gnome.org/Apps/Polari")
    (license license:gpl2+)))

(define-public gnome-boxes
  (package
    (name "gnome-boxes")
    (version "41.1")
    (source
     (origin
       (method url-fetch)
       (uri (string-append "mirror://gnome/sources/gnome-boxes/"
                           (version-major version) "/"
                           "gnome-boxes-" version ".tar.xz"))
       (sha256
        (base32 "1wzhm8n485cqhbai4qshgrwl05ix881g8gjshilrj6vg8p1li79h"))
       (patches
        (search-patches "gnome-boxes-add-guix-logo.patch"))))
    (build-system meson-build-system)
    (arguments
     `(#:meson ,meson-0.59         ;positional arguments error with meson 0.60
       #:glib-or-gtk? #t
       #:configure-flags (list "-Drdp=false"
                               (string-append "-Dc_link_args=-Wl,-rpath="
                                              (assoc-ref %outputs "out")
                                              "/lib/gnome-boxes"))))
    (native-inputs
     `(("glib:bin" ,glib "bin")                   ;for glib-compile-resources
       ("gtk+:bin" ,gtk+ "bin")                   ;for gtk-update-icon-cache
       ("desktop-file-utils" ,desktop-file-utils) ;for update-desktop-database
       ("itstool" ,itstool)
       ("intltool" ,intltool)
       ("vala" ,vala)
       ("pkg-config" ,pkg-config)))
    (inputs
     `(("libarchive" ,libarchive)
       ("glib-networking" ,glib-networking) ;for TLS support
       ("gsettings-desktop-schemas" ,gsettings-desktop-schemas)
       ("gtk" ,gtk+)
       ("gtk-vnc" ,gtk-vnc)
       ("gtksourceview" ,gtksourceview)
       ("json-glib" ,json-glib)
       ("libhandy" ,libhandy)
       ("libosinfo" ,libosinfo)
       ("libsecret" ,libsecret)
       ("libsoup" ,libsoup-minimal-2)
       ("libusb" ,libusb)
       ("libvirt" ,libvirt)
       ("libvirt-glib" ,libvirt-glib)
       ("libxml" ,libxml2)
       ("spice-gtk" ,spice-gtk)
       ("sparql-query" ,sparql-query)
       ("vte" ,vte)
       ("webkitgtk" ,webkitgtk-with-libsoup2) ;for webkit2gtk-4.0
       ("tracker" ,tracker)
       ("libgudev" ,libgudev)))
    (home-page "https://wiki.gnome.org/Apps/Boxes")
    (synopsis "View, access, and manage remote and virtual systems")
    (description "GNOME Boxes is a simple application to view, access, and
manage remote and virtual systems.  Note that this application requires the
@code{libvirt} and @code{virtlog} daemons to run.  Use the command
@command{info '(guix) Virtualization Services'} to learn how to configure
these services on the Guix System.")
    (license (list
              ;; For data/icons/empty-boxes.png.
              license:cc-by2.0
              ;; For all others.
              license:lgpl2.0+))))

(define-public geary
  (package
    (name "geary")
    (version "40.0")
    (source (origin
              (method git-fetch)
              (uri (git-reference
                    (url "https://gitlab.gnome.org/GNOME/geary.git")
                    (commit (string-append "gnome-" version))))
              (file-name (git-file-name name version))
              (sha256
               (base32
                "04hvw86r8sczvjm1z3ls5y5y5h6nyfb648rjkfx05ib00mqq5v1x"))))
    (build-system meson-build-system)
    (arguments
     `(#:glib-or-gtk? #t
       #:configure-flags
       '("-Dprofile=release")
       #:phases (modify-phases %standard-phases
                  (add-after 'unpack 'disable-failing-tests
                    (lambda _
                      (substitute* "test/test-client.vala"
                        (("client.add_suite\\(new Application.CertificateManagerTest\\(\\).suite\\);")
                         ""))))
                  (add-after 'unpack 'generate-vapis
                    (lambda* (#:key inputs #:allow-other-keys)
                      ;; It’s not possible to generate the GMime vapi, because
                      ;; there’s custom metadata that gmime didn’t
                      ;; install. Thus, the vapi should be built and installed
                      ;; with gmime.
                      (define gmime
                        (assoc-ref inputs "gmime"))
                      (copy-file (string-append gmime "/share/vala/vapi/gmime-3.0.vapi")
                                 "bindings/vapi/gmime-3.0.vapi")))
                  (add-after 'unpack 'disable-postinstall-script
                    (lambda _
                      (substitute* "build-aux/post_install.py"
                        (("gtk-update-icon-cache")
                         "true"))))
                  (add-before 'check 'setup-home
                    (lambda _
                      ;; Tests require a writable HOME.
                      (setenv "HOME" (getcwd))))
                  (add-before 'check 'setup-xvfb
                    (lambda _
                      (system "Xvfb :1 &")
                      (setenv "DISPLAY" ":1"))))))
    (inputs
     `(("enchant" ,enchant)
       ("folks" ,folks)
       ("gcr" ,gcr)
       ("glib" ,glib)
       ("gmime" ,gmime)
       ("gnome-online-accounts:lib"
        ,gnome-online-accounts "lib")
       ("gsettings-desktop-schemas" ,gsettings-desktop-schemas)
       ("gspell" ,gspell)
       ("gsound" ,gsound)
       ("gtk+" ,gtk+)
       ("iso-codes" ,iso-codes)
       ("json-glib" ,json-glib)
       ("libcanberra" ,libcanberra)
       ("libgee" ,libgee)
       ("libhandy" ,libhandy)
       ("libpeas" ,libpeas)
       ("libsecret" ,libsecret)
       ("libstemmer" ,libstemmer)
       ("libunwind" ,libunwind)
       ("sqlite" ,sqlite)
       ("webkitgtk" ,webkitgtk-with-libsoup2)
       ("ytnef" ,ytnef)))
    (native-inputs
     `(("appstream-glib" ,appstream-glib)
       ("cmake-minimal" ,cmake-minimal)
       ("desktop-file-utils" ,desktop-file-utils)
       ("gettext" ,gettext-minimal)
       ("glib" ,glib)
       ("glib:bin" ,glib "bin")
       ("gmime" ,gmime)
       ("gobject-introspection" ,gobject-introspection)
       ("gsettings-desktop-schemas" ,gsettings-desktop-schemas)
       ("itstool" ,itstool)
       ("libarchive" ,libarchive)
       ("libxml2" ,libxml2)
       ("pkg-config" ,pkg-config)
       ("vala" ,vala)
       ("xvfb" ,xorg-server-for-tests)))
    (synopsis "GNOME email application built around conversations")
    (description
     "Geary collects related messages together into conversations,
making it easy to find and follow your discussions.  Full-text and keyword
search makes it easy to find the email you are looking for.  Geary's
full-featured composer lets you send rich, styled text with images, links, and
lists, but also send lightweight, easy to read text messages.  Geary
automatically picks up your existing GNOME Online Accounts, and adding more is
easy.  Geary has a clean, fast, modern interface that works like you want it
to.")
    (home-page "https://wiki.gnome.org/Apps/Geary")
    (license (list
              ;; geary
              license:lgpl2.1+
              ;; icons
              license:cc-by3.0
              license:cc-by-sa3.0
              license:public-domain
              ;; snowball
              license:bsd-2))))

(define-public glabels
  (package
    (name "glabels")
    (version "3.4.1")
    (source
     (origin
       (method url-fetch)
       (uri (string-append "mirror://gnome/sources/" name "/"
                           (version-major+minor version)  "/"
                           "glabels-" version ".tar.xz"))
       (sha256
        (base32 "0f2rki8i27pkd9r0gz03cdl1g4vnmvp0j49nhxqn275vi8lmgr0q"))))
    (build-system glib-or-gtk-build-system)
    (native-inputs
     `(("gettext" ,gettext-minimal)
       ("glib:bin" ,glib "bin")
       ("intltool" ,intltool)
       ("itstool" ,itstool)
       ("pkg-config" ,pkg-config)))
    (inputs
     (list gtk+ librsvg libxml2))
    (arguments
     `(#:configure-flags '("CFLAGS=-fcommon")))
    (home-page "https://glabels.org/")
    (synopsis "Program for creating labels and business cards")
    (description
     "gLabels is a program for creating labels and business cards.  It is
designed to work with various laser/ink-jet peel-off label and business
card sheets that you’ll find at most office supply stores.")
    (license license:gpl3+)))

(define-public gnome-latex
  (package
    (name "gnome-latex")
    (version "3.38.0")
    (source
     (origin
       (method url-fetch)
       (uri (string-append "mirror://gnome/sources/" name "/"
                           (version-major+minor version)  "/"
                           "gnome-latex-" version ".tar.xz"))
       (sha256
        (base32 "0xqd49pgi82dygqnxj08i1v22b0vwwhx3zvdinhrx4jny339yam8"))))
    (build-system glib-or-gtk-build-system)
    (native-inputs
     (list gettext-minimal
           `(,glib "bin")
           gobject-introspection
           gtk-doc/stable
           intltool
           itstool
           pkg-config
           vala))
    (inputs
     (list amtk
           dconf
           glib
           gsettings-desktop-schemas
           gspell
           gtk+
           gtksourceview
           libgee
           tepl-5
           uchardet))
    (home-page "https://wiki.gnome.org/Apps/GNOME-LaTeX")
    (synopsis "LaTeX editor for the GNOME desktop")
    (description
     "GNOME LaTeX is a LaTeX editor for the GNOME desktop.  It has features
such as build tools, completion of LaTeX commands, structure navigation,
symbol tables, document templates, project management, spell-checking, menus
and toolbars.")
    (license license:gpl3+)))

(define-public setzer
  (package
    (name "setzer")
    (version "0.4.1")
    (source
     (origin
       (method git-fetch)
       (uri (git-reference
             (url "https://github.com/cvfosammmm/Setzer")
             (commit (string-append "v" version))))
       (file-name (git-file-name name version))
       (sha256
        (base32 "1rcx2c07jg1ij81pnvg3px49hfbjmkagn68d3gp79z3gcajbp2av"))))
    (build-system meson-build-system)
    (arguments
     `(#:glib-or-gtk? #t
       #:phases
       (modify-phases %standard-phases
         (add-after 'glib-or-gtk-wrap 'python-and-gi-wrap
           (lambda* (#:key outputs #:allow-other-keys)
             (let ((prog (string-append (assoc-ref outputs "out")
                                        "/bin/setzer"))
                   (pylib (string-append (assoc-ref outputs "out")
                                         "/lib/python"
                                         ,(version-major+minor
                                           (package-version python))
                                         "/site-packages")))
               (wrap-program prog
                 `("GUIX_PYTHONPATH" = (,(getenv "GUIX_PYTHONPATH") ,pylib))
                 `("GI_TYPELIB_PATH" = (,(getenv "GI_TYPELIB_PATH"))))
               #t))))))
    (native-inputs
     `(("desktop-file-utils" ,desktop-file-utils)
       ("gettext" ,gettext-minimal)
       ("glib:bin" ,glib "bin")
       ("gobject-introspection" ,gobject-introspection)
       ("gtk+:bin" ,gtk+ "bin")))
    (inputs
     `(("gsettings-desktop-schemas" ,gsettings-desktop-schemas)
       ("gspell" ,gspell)
       ("gtk+" ,gtk+)
       ("gtksourceview" ,gtksourceview)
       ("pango" ,pango)
       ("poppler" ,poppler)
       ("python-pdfminer" ,python-pdfminer-six)
       ("python-pycairo" ,python-pycairo)
       ("python-pygobject" ,python-pygobject)
       ("python-pyxdg" ,python-pyxdg)
       ("webkitgtk" ,webkitgtk)
       ("xdg-utils" ,xdg-utils)))
    (home-page "https://www.cvfosammmm.org/setzer/")
    (synopsis "LaTeX editor written in Python with GTK+")
    (description
     "Setzer is a simple yet full-featured LaTeX editor written in Python with
GTK+.  It integrates well with the GNOME desktop environment.")
    (license license:gpl3+)))

(define-public apostrophe
  (package
    (name "apostrophe")
    (version "2.5")
    (source (origin
              (method git-fetch)
              (uri (git-reference
                    (url "https://gitlab.gnome.org/somas/apostrophe")
                    (commit (string-append "v" version))))
              (file-name (git-file-name name version))
              (sha256
               (base32
                "06yfiflmj3ip7ppcz41nb3xpgb5ggw5h74w0v87yaqqkq7qh31lp"))))
    (build-system meson-build-system)
    (arguments
     `(#:glib-or-gtk? #t
       #:phases
       (modify-phases %standard-phases
         (add-after 'unpack 'patch-meson
           (lambda _
             (substitute* "build-aux/meson_post_install.py"
               (("gtk-update-icon-cache") "true"))
             #t))
         (add-after 'glib-or-gtk-wrap 'python-and-gi-wrap
           (lambda* (#:key inputs outputs #:allow-other-keys)
             (let ((prog (string-append (assoc-ref outputs "out")
                                        "/bin/apostrophe"))
                   (pylib (string-append (assoc-ref outputs "out")
                                         "/lib/python"
                                         ,(version-major+minor
                                           (package-version python))
                                         "/site-packages")))
               (wrap-program prog
                 `("PYTHONPATH" = (,(getenv "GUIX_PYTHONPATH") ,pylib))
                 `("GI_TYPELIB_PATH" = (,(getenv "GI_TYPELIB_PATH")))
                 `("PATH" prefix (,(dirname
                                    (search-input-file inputs
                                                       "/bin/pandoc")))))))))))
    (inputs
     (list glib
           gobject-introspection
           gspell
           gtk+
           libhandy
           pandoc
           python-chardet
           python-levenshtein
           python-regex
           python-pycairo
           python-pygobject
           python-pyenchant
           python-pypandoc
           webkitgtk))
    (native-inputs
     `(("gettext" ,gettext-minimal)
       ("glib:bin" ,glib "bin")
       ("pkg-config" ,pkg-config)
       ("sassc" ,sassc)))
    (home-page "https://gitlab.gnome.org/somas/apostrophe")
    (synopsis "Markdown editor written in Python with GTK+")
    (description "Apostrophe is a GTK+ based distraction-free Markdown editor.
It uses pandoc as back-end for parsing Markdown.")
    (license license:gpl3)))

(define-public libratbag
  (package
    (name "libratbag")
    (version "0.16")
    (source
     (origin
       (method git-fetch)
       (uri (git-reference
             (url "https://github.com/libratbag/libratbag")
             (commit (string-append "v" version))))
       (file-name (git-file-name name version))
       (sha256
        (base32 "0jjf6xc3a37icp5dvbxla3ai9is2ns31m0llbfq1bmb6dk8cd4n0"))))
    (build-system meson-build-system)
    (arguments
     `(#:configure-flags
       (list "-Dsystemd=false"
             "-Dlogind-provider=elogind")
       #:phases
       (modify-phases %standard-phases
         (add-after 'install 'wrap
           (lambda* (#:key inputs outputs #:allow-other-keys)
             (let* ((out (assoc-ref outputs "out"))
                    (site (string-append
                           "/lib/python"
                           ,(version-major+minor (package-version python))
                           "/site-packages"))
                    (evdev (string-append
                            (assoc-ref inputs "python-evdev") site))
                    (pygo (string-append
                           (assoc-ref inputs "python-pygobject") site))
                    (python-wrap
                     `("GUIX_PYTHONPATH" = (,evdev ,pygo))))
               (wrap-program (string-append out "/bin/" "ratbagctl")
                 python-wrap)
               #t))))))
    (native-inputs
     (list check pkg-config swig valgrind))
    (inputs
     `(("glib" ,glib)
       ("json-glib" ,json-glib)
       ("libevdev" ,libevdev)
       ("libsystemd" ,elogind)
       ("libunistring" ,libunistring)
       ("python-evdev" ,python-evdev)
       ("python-pygobject" ,python-pygobject)
       ("udev" ,eudev)))
    (home-page "https://github.com/libratbag/libratbag")
    (synopsis "DBus daemon and utility for configuring gaming mice")
    (description "libratbag provides @command{ratbagd}, a DBus daemon to
configure input devices, mainly gaming mice.  The daemon provides a generic
way to access the various features exposed by these mice and abstracts away
hardware-specific and kernel-specific quirks.  There is also the
@command{ratbagctl} command line interface for configuring devices.

libratbag currently supports devices from Logitech, Etekcity, GSkill, Roccat,
Steelseries.

The ratbagd DBus service can be enabled by adding the following service to
your operating-system definition:

  (simple-service 'ratbagd dbus-root-service-type (list libratbag))")
    (license license:expat)))

(define-public piper
  (package
    (name "piper")
    (version "0.6")
    (source
     (origin
       (method git-fetch)
       (uri (git-reference
             (url "https://github.com/libratbag/piper")
             (commit version)))
       (sha256
        (base32 "02x4d4n0078slj2pl0rvgayrrxvna6y6vj8fxfamvazsh5xyfzwk"))
       (file-name (git-file-name name version))))
    (build-system meson-build-system)
    (native-inputs
     `(("gettext" ,gettext-minimal)
       ("glib:bin" ,glib "bin")
       ("gobject-introspection" ,gobject-introspection)
       ("pkg-config" ,pkg-config)
       ("python-flake8" ,python-flake8)))
    (inputs
     `(("adwaita-icon-theme" ,adwaita-icon-theme)
       ("gtk" ,gtk+)
       ("gtk:bin" ,gtk+ "bin")
       ("libratbag" ,libratbag)
       ("librsvg" ,librsvg)
       ("python-evdev" ,python-evdev)
       ("python-lxml" ,python-lxml)
       ("python-pycairo" ,python-pycairo)
       ("python-pygobject" ,python-pygobject)))
    (arguments
     `(#:imported-modules ((guix build python-build-system)
                           ,@%meson-build-system-modules)
       #:modules (((guix build python-build-system) #:prefix python:)
                  (guix build meson-build-system)
                  (guix build utils))
       #:tests? #f ;; The flake8 test fails trying to validate piper.in as code.
       #:phases
       (modify-phases %standard-phases
         (add-after 'unpack 'dont-update-gtk-icon-cache
           (lambda _
             (substitute* "meson.build"
               (("meson.add_install_script('meson_install.sh')") ""))
             #t))
         ;; TODO: Switch to wrap-script when it is fixed.
         (add-after 'install 'wrap-python
           (assoc-ref python:%standard-phases 'wrap))
         (add-after 'wrap-python 'wrap
           (lambda* (#:key outputs #:allow-other-keys)
             (wrap-program
                 (string-append (assoc-ref outputs "out" )"/bin/piper")
               `("GI_TYPELIB_PATH" = (,(getenv "GI_TYPELIB_PATH"))))
             #t)))))
    (home-page "https://github.com/libratbag/piper/")
    (synopsis "Configure bindings and LEDs on gaming mice")
    (description "Piper is a GTK+ application for configuring gaming mice with
onboard configuration for key bindings via libratbag.  Piper requires
a @command{ratbagd} daemon running with root privileges.  It can be run
manually as root, but is preferably configured as a DBus service that can
launch on demand.  This can be configured by enabling the following service,
provided there is a DBus service present:

  (simple-service 'ratbagd dbus-root-service-type (list libratbag))")
    (license license:gpl2)))

(define-public parlatype
  (package
    (name "parlatype")
    (version "3.0")
    (source
     (origin
       (method git-fetch)
       (uri (git-reference
             (url "https://github.com/gkarsay/parlatype")
             (commit (string-append "v" version))))
       (file-name (git-file-name name version))
       (sha256
        (base32 "0mvzagkg9kq2ji6mffi37mdjxmlj3wa65d4lcayij9hsmjlklnzs"))))
    (build-system meson-build-system)
    (arguments
     `(#:glib-or-gtk? #t
       #:tests? #f                      ;require internet access
       #:phases
       (modify-phases %standard-phases
         (add-after 'unpack 'skip-gtk-update-icon-cache
           (lambda _
             (substitute* "data/meson_post_install.py"
               (("gtk-update-icon-cache") "true"))))
         (add-after 'install 'wrap-parlatype
           ;; Add gstreamer plugin provided in this package to system's
           ;; plugins.
           (lambda* (#:key outputs #:allow-other-keys)
             (let* ((out (assoc-ref outputs "out"))
                    (gst-plugin-path (string-append
                                      out "/lib/gstreamer-1.0/"
                                      ":"
                                      (getenv "GST_PLUGIN_SYSTEM_PATH"))))
               (wrap-program (string-append out "/bin/parlatype")
                 `("GST_PLUGIN_SYSTEM_PATH" ":" = (,gst-plugin-path)))))))))
    (native-inputs
     `(("appstream-glib" ,appstream-glib)
       ("desktop-file-utils" ,desktop-file-utils) ;for desktop-file-validate
       ("gettext" ,gettext-minimal)
       ("glib" ,glib "bin")             ;for glib-compile-resources
       ("pkg-config" ,pkg-config)
       ("yelp-tools" ,yelp-tools)))
    (inputs
     (list gst-plugins-base
           gst-plugins-good
           gstreamer
           gtk+
           iso-codes
           pocketsphinx
           pulseaudio
           sphinxbase))
    (home-page "https://www.parlatype.org")
    (synopsis "GNOME audio player for transcription")
    (description "Parlatype is an audio player for the GNOME desktop
environment.  Its main purpose is the manual transcription of spoken
audio files.")
    (license license:gpl3+)))

(define-public jsonrpc-glib
  (package
    (name "jsonrpc-glib")
    (version "3.34.0")
    (source (origin
              (method url-fetch)
              (uri (string-append "mirror://gnome/sources/" name "/"
                                  (version-major+minor version) "/"
                                   name "-" version ".tar.xz"))
              (sha256
               (base32
                "0j05x4xv2cp3cbmp30m68z8g4rdw7b030ip4wszyfj9ya15v5kni"))))
    (build-system meson-build-system)
    (inputs
     (list json-glib glib))
    (native-inputs
     (list pkg-config
           `(,glib "bin") ; for glib-genmarshal, etc.
           gobject-introspection vala))
    (home-page "https://gitlab.gnome.org/GNOME/jsonrpc-glib")
    (synopsis "JSON-RPC library for GLib")
    (description "Jsonrpc-GLib is a library to communicate with JSON-RPC based
peers in either a synchronous or asynchronous fashion.  It also allows
communicating using the GVariant serialization format instead of JSON when
both peers support it.  You might want that when communicating on a single
host to avoid parser overhead and memory-allocator fragmentation.")
    (license license:lgpl2.1+)))

(define-public feedbackd
  (package
    (name "feedbackd")
    (version "0.0.0+git20200527")
    (source (origin
              (method git-fetch)
              (uri (git-reference
                    (url "https://source.puri.sm/Librem5/feedbackd.git")
                    (commit (string-append "v" version))))
              (file-name (git-file-name name version))
              (sha256
               (base32
                "1wbkzxnqjydfgjvp7vz4ghczcz740zcb1yn90cb6gb5md4n6qx2y"))))
    (build-system meson-build-system)
    (native-inputs
     (list `(,glib "bin") gobject-introspection pkg-config vala))
    (inputs
     (list dbus gsound json-glib libgudev))
    (propagated-inputs
     (list glib)) ; in Requires of libfeedback-0.0.pc
    (synopsis "Haptic/visual/audio feedback via DBus")
    (description "Feedbackd provides a DBus daemon to act on events to provide
haptic, visual and audio feedback.  It offers the libfeedbackd library and
GObject introspection bindings.")
     (home-page "https://source.puri.sm/Librem5/feedbackd")
     (license (list license:lgpl2.1+   ; libfeedbackd
                    license:lgpl3+)))) ; the rest

(define-public sysprof
  (package
    (name "sysprof")
    (version "3.42.1")
    (source
     (origin
       (method url-fetch)
       (uri (string-append "mirror://gnome/sources/sysprof/"
                           (version-major+minor version) "/"
                           "sysprof-" version ".tar.xz"))
       (sha256
        (base32 "0090986ar3lz9m9fy7l5y9ibzzmgsx54cm6gp8ggsxgf0habi5hp"))))
    (build-system meson-build-system)
    (arguments
     `(#:configure-flags
       (list (string-append "-Dsystemdunitdir="
                            %output
                            "/share/systemd"))
       #:tests? #f ; 3/4 test-model-filter barfs some dbus nonsense
       #:phases
       (modify-phases %standard-phases
         (add-after 'unpack 'patch-install-script
           (lambda _
             (substitute* "build-aux/meson/post_install.sh"
               (("gtk-update-icon-cache") "true")
               (("update-desktop-database") "true"))
             #t)))))
    (propagated-inputs
     (list polkit))
    (inputs
     (list glib gtk+ json-glib libdazzle polkit))
    (native-inputs
     `(("gettext" ,gettext-minimal)
       ("glib:bin" ,glib "bin") ; for gdbus-codegen, etc.
       ("itstool" ,itstool)
       ("pkg-config" ,pkg-config)
       ("xmllint" ,libxml2)))
    ;; This home page is so woefully out of date as to be essentially useless.
    ;; (home-page "http://www.sysprof.com")
    (home-page "https://wiki.gnome.org/Apps/Sysprof")
    (synopsis "System-wide performance profiler for GNU/Linux")
    (description
     "Sysprof performs detailed, accurate, and fast CPU profiling of an entire
GNU/Linux system including the kernel and all user-space applications.  This
helps find the function(s) in which a program spends most of its time.

It uses the kernel's built-in @code{ptrace} feature and handles shared
libraries.  Applications do not need to be recompiled--or even restarted.")
    (license license:gpl3+)))

(define-public gnome-builder
  (package
    (name "gnome-builder")
    (version "41.2")
    (source (origin
              (method url-fetch)
              (uri (string-append "mirror://gnome/sources/" name "/"
                                  (version-major version) "/"
                                  name "-" version ".tar.xz"))
              (sha256
               (base32
                "04p031i999dccbnlbysmr6f93x7dji7b559j6yhdsqbqgxb7ncan"))))
    (build-system meson-build-system)
    (arguments
     `(#:glib-or-gtk? #t     ; To wrap binaries and compile schemas
       #:configure-flags (list "-Dnetwork_tests=false"
                               ;; TODO: Enable all plugins...
                               ;; Flatpak plugin wants libsoup 2
                               "-Dplugin_flatpak=false"
                               ;; ... except this one.
                               "-Dplugin_update_manager=false")
       #:phases
       (modify-phases %standard-phases
         (add-after 'unpack 'patch-meson
           (lambda* (#:key inputs #:allow-other-keys)
             (substitute* "build-aux/meson/post_install.py"
               (("gtk-update-icon-cache") "true")
               (("update-desktop-database") "true"))
             (substitute* "src/libide/meson.build"
               (("/usr/lib")
                (string-append (assoc-ref inputs "python-pygobject")
                               "/lib")))))
         (add-after 'configure 'fix-ninja
           (lambda _
             ;; #43296: meson(?) incorrectly assumes we want to link
             ;;         this PIE against a static libselinux.
             (substitute* "build.ninja"
               (("libselinux\\.a") "libselinux.so"))
             #t))
         (add-before 'check 'pre-check
           (lambda _
             (system "Xvfb :1 &")
             (setenv "DISPLAY" ":1")
             #t)))))
    (inputs
     `(("cmark" ,cmark)
       ("clang" ,clang)
       ("devhelp" ,devhelp-with-libsoup2)
       ("glade" ,glade3)
       ("gspell" ,gspell)
       ("gtk+" ,gtk+)
       ("json-glib" ,json-glib)
       ("jsonrpc-glib" ,jsonrpc-glib)
       ("libdazzle" ,libdazzle)
       ("libgit2-glib" ,libgit2-glib)
       ("libpeas" ,libpeas)
       ("libportal" ,libportal)
       ("libsoup" ,libsoup-minimal-2)
       ("llvm" ,llvm)
       ("python-pygobject" ,python-pygobject)
       ("sysprof" ,sysprof)
       ("template-glib" ,template-glib)
       ("vte" ,vte)
       ("webkitgtk" ,webkitgtk-with-libsoup2)))
    (propagated-inputs
     (list gtksourceview))         ;needed for settings
    (native-inputs
     `(("desktop-file-utils" ,desktop-file-utils) ;for desktop-file-validate
       ("glib:bin" ,glib "bin")
       ("gettext" ,gettext-minimal)
       ("pkg-config" ,pkg-config)
       ("vala" ,vala)
       ("xorg-server" ,xorg-server-for-tests)))
    (home-page "https://wiki.gnome.org/Apps/Builder")
    (synopsis "Toolsmith for GNOME-based applications")
    (description "Builder aims to be an integrated development
environment (IDE) for writing GNOME-based software.  It features fuzzy search,
auto-completion, a mini code map, documentation browsing, Git integration, an
integrated profiler via Sysprof, debugging support, and more.")
    (license license:gpl3+)))

(define-public komikku
  (package
    (name "komikku")
    (version "0.35.2")
    (source
     (origin
       (method git-fetch)
       (uri (git-reference
             (url "https://gitlab.com/valos/Komikku/")
             (commit (string-append "v" version))))
       (file-name (git-file-name name version))
       (sha256
        (base32
         "11iq2mc8k7ny70vb0iqfjhj1hii0wvr4cv2p6b5rnjqdp6hc63n9"))))
    (build-system meson-build-system)
    (arguments
     `(#:glib-or-gtk? #t
       #:phases
       (modify-phases %standard-phases
         (add-after 'unpack 'patch-sources
           (lambda _
             (substitute* "komikku/utils.py"
               (("from komikku\\.servers import get_servers_list")
                ;; code following that line should migrate old databases
                ;; but the line itself results in an import error
                "return data_dir_path"))))
         (add-after 'unpack 'skip-gtk-update-icon-cache
           (lambda _
             (substitute* "meson_post_install.py"
               (("gtk-update-icon-cache") (which "true")))
             #t))
         (add-after 'glib-or-gtk-wrap 'python-and-gi-wrap
          (lambda* (#:key outputs #:allow-other-keys)
            (let ((prog (string-append (assoc-ref outputs "out")
                                       "/bin/komikku")))
              (wrap-program prog
                `("GUIX_PYTHONPATH" = (,(getenv "GUIX_PYTHONPATH")))
                `("GI_TYPELIB_PATH" = (,(getenv "GI_TYPELIB_PATH"))))
              #t))))))
    (inputs
     (list gtk+
           libhandy
           libnotify
           libsecret
           python-beautifulsoup4
           python-brotli
           python-cloudscraper
           python-dateparser
           python-keyring
           python-lxml
           python-magic
           python-natsort
           python-pillow
           python-pure-protobuf
           python-pycairo
           python-pygobject
           python-requests
           python-unidecode
           webkitgtk-with-libsoup2))
    (native-inputs
     (list desktop-file-utils
           gettext-minimal
           `(,glib "bin")
           gobject-introspection
           pkg-config))
    (home-page "https://gitlab.com/valos/Komikku")
    (synopsis "Manga reader for GNOME")
    (description "Komikku is an online/offline manga reader for GNOME,
developed with the aim of being used with the Librem 5 phone.")
    (license license:gpl3+)))

(define-public libgda
  (package
    (name "libgda")
    (version "5.2.10")
    (source
     (origin
       (method git-fetch)
       (uri (git-reference
             (url "https://gitlab.gnome.org/GNOME/libgda.git/")
             (commit (string-append "LIBGDA_" (string-replace-substring
                                               version "." "_")))))
       (file-name (git-file-name name version))
       (sha256
        (base32 "18rg773gq9v3cdywpmrp12c5xyp97ir9yqjinccpi22sksb1kl8a"))
       (modules '((guix build utils)))
       (snippet
        ;; Remove the bundled sqlite, but keep its header because code relies
        ;; on this header variant.
        '(delete-file "libgda/sqlite/sqlite-src/sqlite3.c"))))
    (build-system gnu-build-system)
    (arguments
     `(#:configure-flags '("--enable-system-sqlite" "--enable-vala")
       ;; There's a race between check_cnc_lock and check_threaded_cnc
       ;; in tests/multi-threading.
       #:parallel-tests? #f
       #:phases
       (modify-phases %standard-phases
         (add-after 'unpack 'fix-glade-install
           (lambda _
             (substitute* "configure.ac"
               (("`\\$PKG_CONFIG --variable=catalogdir gladeui-2\\.0`")
                "${datadir}/glade/catalogs")
               (("`\\$PKG_CONFIG --variable=pixmapdir gladeui-2\\.0`")
                "${datadir}/glade/pixmaps"))
             #t))
         (add-before 'check 'pre-check
           (lambda* (#:key inputs #:allow-other-keys)
             ;; Tests require a running X server.
             (system "Xvfb :1 &")
             (setenv "DISPLAY" ":1")
             #t))
         (add-after 'install 'symlink-glade-module
           (lambda* (#:key outputs #:allow-other-keys)
             (let* ((shlib "libgda-ui-5.0.so")
                    (out (assoc-ref outputs "out"))
                    (out/lib (string-append out "/lib"))
                    (moduledir (string-append out/lib "/glade/modules")))
               (mkdir-p moduledir)
               (symlink (string-append out/lib "/" shlib)
                        (string-append moduledir "/" shlib))
               #t))))))
    (propagated-inputs
     (list libxml2))           ; required by libgda-5.0.pc
    (inputs
     (list glib
           glade3
           gtk+
           libsecret
           libxslt
           openssl
           sqlite
           vala))
    (native-inputs
     `(("autoconf" ,autoconf)
       ("autoconf-archive" ,autoconf-archive)
       ("automake" ,automake)
       ("glib:bin" ,glib "bin")
       ("gnome-common" ,gnome-common)
       ("gobject-introspection" ,gobject-introspection)
       ("gtk-doc" ,gtk-doc/stable)
       ("intltool" ,intltool)
       ("libtool" ,libtool)
       ("pkg-config" ,pkg-config)
       ("vala" ,vala)
       ("which" ,which)
       ("xorg-server" ,xorg-server-for-tests)
       ("yelp-tools" ,yelp-tools)))
    (home-page "https://gitlab.gnome.org/GNOME/libgda")
    (synopsis "Uniform data access")
    (description
     "GNU Data Access (GDA) is an attempt to provide uniform access to
different kinds of data sources (databases, information servers, mail spools,
etc).  It is a complete architecture that provides all you need to access
your data.")
    (license license:lgpl2.1+)))

(define-public gtranslator
  (package
    (name "gtranslator")
    (version "40.0")
        (source (origin
              (method url-fetch)
              (uri (string-append "mirror://gnome/sources/" name "/"
                                  (version-major version) "/"
                                  name "-" version ".tar.xz"))
              (sha256
               (base32
                "0d48nc11z0m91scy21ah56ysxns82zvswx8lglvlkig1vqvblgpc"))))
    (build-system meson-build-system)
    (inputs
     `(("json-glib" ,json-glib)
       ("jsonrpc-glib" ,jsonrpc-glib)
       ("gettext" ,gettext-minimal)
       ("glib" ,glib)
       ("gtk+" ,gtk+)
       ("gsettings-desktop-schemas" ,gsettings-desktop-schemas)
       ("gspell" ,gspell)
       ("libdazzle" ,libdazzle)
       ("libgda" ,libgda)
       ("libhandy" ,libhandy)
       ("libsoup" ,libsoup-minimal-2)))
    (native-inputs
     `(("glib:bin" ,glib "bin")
       ("itstool" ,itstool)
       ("pkg-config" ,pkg-config)))
    (propagated-inputs
     (list gtksourceview)) ; required for source view
    (arguments
     `(#:meson ,meson-0.59
       #:build-type "release"
       #:glib-or-gtk? #t
       #:phases
       (modify-phases %standard-phases
         (add-after 'unpack 'skip-gtk-update-icon-cache
           (lambda _
             (substitute* "build-aux/meson/meson_post_install.py"
               (("gtk-update-icon-cache") (which "true")))
             #t)))))
    (home-page "https://wiki.gnome.org/Apps/Gtranslator")
    (synopsis "Translation making program")
    (description
     "gtranslator is a quite comfortable gettext po/po.gz/(g)mo files editor
for the GNOME 3.x platform with many features.  It aims to be a very complete
editing environment for translation issues within the GNU gettext/GNOME desktop
world.")
    (license license:gpl3+)))


(define-public ocrfeeder
  (package
    (name "ocrfeeder")
    (version "0.8.3")
    (source (origin
              (method url-fetch)
              (uri (string-append "mirror://gnome/sources/ocrfeeder/"
                                  (version-major+minor version) "/"
                                  "ocrfeeder-" version ".tar.xz"))
              (sha256
               (base32
                "12f5gnq92ffnd5zaj04df7jrnsdz1zn4zcgpbf5p9qnd21i2y529"))))
    (build-system gnu-build-system)
    (arguments
     `(#:phases
       (modify-phases %standard-phases
         (add-after
          'install 'wrap-program
          (lambda* (#:key outputs #:allow-other-keys)
            (let ((prog (string-append (assoc-ref outputs "out")
                                       "/bin/" "ocrfeeder"))
                  (pylib (string-append (assoc-ref outputs "out")
                                        "/lib/python"
                                        ,(version-major+minor
                                          (package-version python))
                                        "/site-packages")))
              (wrap-program prog
                `("PYTHONPATH" = (,(getenv "GUIX_PYTHONPATH") ,pylib))
                `("GI_TYPELIB_PATH" = (,(getenv "GI_TYPELIB_PATH"))))
              #t))))))
    (native-inputs
     `(("glib:bin" ,glib "bin")                   ; for glib-compile-resources
       ("gobject-introspection" ,gobject-introspection)
       ("gtk+:bin" ,gtk+ "bin")                   ; for gtk-update-icon-cache
       ("intltool" ,intltool)
       ("itstool" ,itstool)
       ("pkg-config" ,pkg-config)
       ("xmllint" ,libxml2)))
    (inputs
     `(("enchant" ,enchant)
       ("glib" ,glib)
       ("goocanvas" ,goocanvas)
       ("gtk" ,gtk+)
       ("gtkspell3" ,gtkspell3)
       ("libjpeg" ,libjpeg-turbo)
       ("libtiff" ,libtiff)
       ("libraw" ,libraw)
       ("ocrad" ,ocrad)
       ("python" ,python-wrapper)
       ("python-pygobject" ,python-pygobject)
       ("python-odfpy" ,python-odfpy)
       ("python-pillow" ,python-pillow)
       ("python-pyenchant" ,python-pyenchant)
       ("python-reportlab" ,python-reportlab)
       ("python-sane" ,python-sane)
       ("sane-backends" ,sane-backends)
       ("tesseract-ocr" ,tesseract-ocr)))
    (home-page "https://wiki.gnome.org/Apps/OCRFeeder")
    (synopsis "Complete OCR Suite")
    (description "OCRFeeder is a complete Optical Character Recognition and
Document Analysis and Recognition program.")
    (license license:gpl3+)))

(define-public libadwaita
  (let ((commit "8d66b987a19979d9d7b85dacc6bad5ce0c8743fe")
        (revision "1"))
    (package
      (name "libadwaita")
      (version (git-version "0.0.1" revision commit))
      (source (origin
                (method git-fetch)
                (uri (git-reference
                      (url "https://gitlab.gnome.org/GNOME/libadwaita.git")
                      (commit commit)))
                (file-name (git-file-name name version))
                (sha256
                 (base32
                  "0i3wav6jsyi4w4i2r1rad769m5y5s9djj4zqb7dfyh0bad24ba3q"))))
      (build-system meson-build-system)
      (arguments
       `(#:phases
         (modify-phases %standard-phases
           (add-before 'check 'pre-check
             (lambda* (#:key inputs #:allow-other-keys)
               ;; Tests require a running X server.
               (system "Xvfb :1 &")
               (setenv "DISPLAY" ":1"))))))
      (native-inputs
       `(("sassc" ,sassc)
         ("glib:bin" ,glib "bin")
         ("gtk-doc" ,gtk-doc/stable)
         ("pkg-config" ,pkg-config)
         ("vala" ,vala)
         ("xvfb" ,xorg-server-for-tests)))
      (inputs
       (list gtk gobject-introspection libportal))
      (home-page "https://gnome.pages.gitlab.gnome.org/libadwaita/")
      (synopsis "Building blocks for GNOME applications")
      (description
       "@code{libadwaita} offers widgets and objects to build GNOME
applications scaling from desktop workstations to mobile phones.  It is the
successor of @code{libhandy} for GTK4.")
      (license license:lgpl2.1+))))

(define-public gnome-power-manager
  (package
    (name "gnome-power-manager")
    (version "3.32.0")
    (source (origin
              (method url-fetch)
              (uri (string-append "mirror://gnome/sources/" name "/"
                                  (version-major+minor version) "/"
                                  name "-" version ".tar.xz"))
              (sha256
               (base32
                "0drfn3wcc8l4n07qwv6p0rw2dwcd00hwzda282q62l6sasks2b2g"))))
    (build-system meson-build-system)
    (inputs
     (list upower gtk+ gsettings-desktop-schemas adwaita-icon-theme))
    (native-inputs
     (list desktop-file-utils
           `(,glib "bin") gettext-minimal pkg-config))
    (home-page "https://gitlab.gnome.org/GNOME/gnome-power-manager")
    (synopsis "Power management daemon for the GNOME desktop")
    (description "@code{gnome-power-manager} is a tool for viewing present and
historical battery usage and related statistics.")
    (license license:gpl2)))<|MERGE_RESOLUTION|>--- conflicted
+++ resolved
@@ -4650,64 +4650,13 @@
                 "092g2dyy1hhl0ix9kp33wcab0pg1qicnsv0cj5ms9g9qs336cgd3"))))
     (build-system meson-build-system)
     (arguments
-<<<<<<< HEAD
-     `(#:glib-or-gtk? #t     ; To wrap binaries and/or compile schemas
-       #:configure-flags
-       (list
-        "-Ddocs=true"
-        "-Dman=true"
-        ,@(if (%current-target-system)
-              ;; If enabled, gtkdoc-scangobj will try to execute a
-              ;; cross-compiled binary.
-              '("-Dgtk_doc=disabled"
-                ;; Trying to build introspection data when cross-compiling
-                ;; causes errors during linking.
-                "-Dintrospection=disabled")
-              '()))
-       #:phases
-       (modify-phases %standard-phases
-         (add-after 'unpack 'patch-docbook
-           (lambda* (#:key native-inputs inputs #:allow-other-keys)
-             (with-directory-excursion "doc"
-               (substitute* (find-files "." "\\.xml$")
-                 (("http://www.oasis-open.org/docbook/xml/4\\.3/")
-                  (string-append (assoc-ref (or native-inputs inputs)
-                                            "docbook-xml")
-                                 "/xml/dtd/docbook/")))
-               (substitute* "meson.build"
-                 (("http://docbook.sourceforge.net/release/xsl/current/")
-                  (string-append (assoc-ref (or native-inputs inputs)
-                                            "docbook-xsl")
-                                 "/xml/xsl/docbook-xsl-1.79.2/"))))
-             #t))
-         ;; When cross-compiling, there are no docs to move.
-         ,(if (%current-target-system)
-              '(add-after 'install 'stub-docs
-                 (lambda* (#:key outputs #:allow-other-keys)
-                   ;; The daemon doesn't like empty output paths.
-                   (mkdir (assoc-ref outputs "doc"))))
-              '(add-after 'install 'move-docs
-                 (lambda* (#:key outputs #:allow-other-keys)
-                   (let* ((out (assoc-ref outputs "out"))
-                          (doc (assoc-ref outputs "doc")))
-                     (mkdir-p (string-append doc "/share"))
-                     (rename-file
-                      (string-append out "/share/gtk-doc")
-                      (string-append doc "/share/gtk-doc"))
-                     #t)))))))
-=======
      `(#:glib-or-gtk? #t))           ; To wrap binaries and/or compile schemas
->>>>>>> 9f916d14
     (native-inputs
      `(("gettext" ,gettext-minimal)
        ("glib" ,glib "bin")             ;for glib-mkenums and glib-genmarshal
        ("pkg-config" ,pkg-config)))
     (inputs
-<<<<<<< HEAD
-     `(("bash-minimal" ,bash-minimal)))
-=======
      (list bash-minimal))
->>>>>>> 9f916d14
     (propagated-inputs
      (list glib))                 ;according to json-glib-1.0.pc
     (home-page "https://wiki.gnome.org/Projects/JsonGlib")
