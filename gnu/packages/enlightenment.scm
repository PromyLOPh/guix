--- conflicted
+++ resolved
@@ -124,12 +124,7 @@
        ("glib" ,glib)
        ("harfbuzz" ,harfbuzz)
        ("libinput" ,libinput-minimal)
-<<<<<<< HEAD
        ("libjpeg" ,libjpeg-turbo)
-       ("libpng" ,libpng)
-=======
-       ("libjpeg" ,libjpeg)
->>>>>>> 751d1f01
        ("libsndfile" ,libsndfile)
        ("libpng" ,libpng)
        ("libx11" ,libx11)
