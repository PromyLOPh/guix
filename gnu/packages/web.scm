;;; GNU Guix --- Functional package management for GNU
;;; Copyright © 2013, 2015 Andreas Enge <andreas@enge.fr>
;;; Copyright © 2013 Aljosha Papsch <misc@rpapsch.de>
;;; Copyright © 2014-2023 Ludovic Courtès <ludo@gnu.org>
;;; Copyright © 2014, 2015, 2016 Mark H Weaver <mhw@netris.org>
;;; Copyright © 2015, 2016, 2017, 2018, 2019, 2020, 2021, 2022 Ricardo Wurmus <rekado@elephly.net>
;;; Copyright © 2018 Raoul Jean Pierre Bonnal <ilpuccio.febo@gmail.com>
;;; Copyright © 2015 Taylan Ulrich Bayırlı/Kammer <taylanbayirli@gmail.com>
;;; Copyright © 2015, 2016, 2017, 2018, 2019, 2020 Eric Bavier <bavier@posteo.net>
;;; Copyright © 2015 Eric Dvorsak <eric@dvorsak.fr>
;;; Copyright © 2016 Sou Bunnbu <iyzsong@gmail.com>
;;; Copyright © 2016 Jelle Licht <jlicht@fsfe.org>
;;; Copyright © 2016, 2017, 2018, 2019, 2020, 2021, 2022 Efraim Flashner <efraim@flashner.co.il>
;;; Copyright © 2016 Rene Saavedra <rennes@openmailbox.org>
;;; Copyright © 2016 Ben Woodcroft <donttrustben@gmail.com>
;;; Copyright © 2016, 2023 Clément Lassieur <clement@lassieur.org>
;;; Copyright © 2016, 2017 Nikita <nikita@n0.is>
;;; Copyright © 2016–2023 Arun Isaac <arunisaac@systemreboot.net>
;;; Copyright © 2016–2022 Tobias Geerinckx-Rice <me@tobias.gr>
;;; Copyright © 2016 Bake Timmons <b3timmons@speedymail.org>
;;; Copyright © 2017 Thomas Danckaert <post@thomasdanckaert.be>
;;; Copyright © 2017-2018, 2020-2023 Marius Bakke <marius@gnu.org>
;;; Copyright © 2017 Kei Kebreau <kkebreau@posteo.net>
;;; Copyright © 2017 Petter <petter@mykolab.ch>
;;; Copyright © 2017, 2021 Pierre Langlois <pierre.langlois@gmx.com>
;;; Copyright © 2017 Rutger Helling <rhelling@mykolab.com>
;;; Copyright © 2017, 2019, 2020 Christopher Baines <mail@cbaines.net>
;;; Copyright © 2018, 2019 Julien Lepiller <julien@lepiller.eu>
;;; Copyright © 2018 Pierre-Antoine Rouby <pierre-antoine.rouby@inria.fr>
;;; Copyright © 2018 Gábor Boskovits <boskovits@gmail.com>
;;; Copyright © 2018 Mădălin Ionel Patrașcu <madalinionel.patrascu@mdc-berlin.de>
;;; Copyright © 2018 Alex Vong <alexvong1995@gmail.com>
;;; Copyright © 2019, 2020-2021, 2023 Nicolas Goaziou <mail@nicolasgoaziou.fr>
;;; Copyright © 2019 Brendan Tildesley <mail@brendan.scot>
;;; Copyright © 2019 Alex Griffin <a@ajgrf.com>
;;; Copyright © 2019 Hartmut Goebel <h.goebel@crazy-compilers.com>
;;; Copyright © 2019 Jakob L. Kreuze <zerodaysfordays@sdf.org>
;;; Copyright © 2019 Mathieu Othacehe <m.othacehe@gmail.com>
;;; Copyright © 2019 Pierre-Moana Levesque <pierre.moana.levesque@gmail.com>
;;; Copyright © 2019, 2020 Florian Pelz <pelzflorian@pelzflorian.de>
;;; Copyright © 2020 Timotej Lazar <timotej.lazar@araneo.si>
;;; Copyright © 2020 Pierre Neidhardt <mail@ambrevar.xyz>
;;; Copyright © 2020, 2021 Jan (janneke) Nieuwenhuizen <janneke@gnu.org>
;;; Copyright © 2018, 2019, 2020 Björn Höfling <bjoern.hoefling@bjoernhoefling.de>
;;; Copyright © 2020, 2021 Paul Garlick <pgarlick@tourbillion-technology.com>
;;; Copyright © 2020, 2022 Michael Rohleder <mike@rohleder.de>
;;; Copyright © 2020, 2021 Ryan Prior <rprior@protonmail.com>
;;; Copyright © 2020 Alexandru-Sergiu Marton <brown121407@posteo.ro>
;;; Copyright © 2021 Maxim Cournoyer <maxim.cournoyer@gmail.com>
;;; Copyright © 2021 Stefan Reichör <stefan@xsteve.at>
;;; Copyright © 2021 la snesne <lasnesne@lagunposprasihopre.org>
;;; Copyright © 2021 Matthew James Kraai <kraai@ftbfs.org>
;;; Copyright © 2021 Sarah Morgensen <iskarian@mgsn.dev>
;;; Copyright © 2021 Jack Hill <jackhill@jackhill.us>
;;; Copyright © 2021 Guillaume Le Vaillant <glv@posteo.net>
;;; Copyright © 2021 Denis 'GNUtoo' Carikli <GNUtoo@cyberdimension.org>
;;; Copyright © 2021 Vinicius Monego <monego@posteo.net>
;;; Copyright © 2022 cage <cage-dev@twistfold.it>
;;; Copyright © 2022 Pradana Aumars <paumars@courrier.dev>
;;; Copyright © 2022 Petr Hodina <phodina@protonmail.com>
;;; Copyright © 2022 jgart <jgart@dismail.de>
;;; Copyright © 2023 Paul A. Patience <paul@apatience.com>
;;; Copyright © 2022 Bruno Victal <mirai@makinata.eu>
;;; Copyright © 2023 David Thompson <dthompson2@worcester.edu>
;;;
;;; This file is part of GNU Guix.
;;;
;;; GNU Guix is free software; you can redistribute it and/or modify it
;;; under the terms of the GNU General Public License as published by
;;; the Free Software Foundation; either version 3 of the License, or (at
;;; your option) any later version.
;;;
;;; GNU Guix is distributed in the hope that it will be useful, but
;;; WITHOUT ANY WARRANTY; without even the implied warranty of
;;; MERCHANTABILITY or FITNESS FOR A PARTICULAR PURPOSE.  See the
;;; GNU General Public License for more details.
;;;
;;; You should have received a copy of the GNU General Public License
;;; along with GNU Guix.  If not, see <http://www.gnu.org/licenses/>.

(define-module (gnu packages web)
  #:use-module (ice-9 match)
  #:use-module ((guix licenses) #:prefix license:)
  #:use-module (guix packages)
  #:use-module (guix download)
  #:use-module (guix gexp)
  #:use-module (guix cvs-download)
  #:use-module (guix hg-download)
  #:use-module (guix git-download)
  #:use-module (guix utils)
  #:use-module (guix build-system ant)
  #:use-module (guix build-system cargo)
  #:use-module (guix build-system cmake)
  #:use-module (guix build-system copy)
  #:use-module (guix build-system glib-or-gtk)
  #:use-module (guix build-system gnu)
  #:use-module (guix build-system go)
  #:use-module (guix build-system meson)
  #:use-module (guix build-system perl)
  #:use-module (guix build-system python)
  #:use-module (guix build-system scons)
  #:use-module (guix build-system trivial)
  #:use-module (gnu packages)
  #:use-module (gnu packages admin)
  #:use-module (gnu packages adns)
  #:use-module (gnu packages apr)
  #:use-module (gnu packages autotools)
  #:use-module (gnu packages base)
  #:use-module (gnu packages bash)
  #:use-module (gnu packages bison)
  #:use-module (gnu packages bittorrent)
  #:use-module (gnu packages boost)
  #:use-module (gnu packages build-tools)
  #:use-module (gnu packages check)
  #:use-module (gnu packages compression)
  #:use-module (gnu packages cpp)
  #:use-module (gnu packages crates-gtk)
  #:use-module (gnu packages crates-io)
  #:use-module (gnu packages curl)
  #:use-module (gnu packages cyrus-sasl)
  #:use-module (gnu packages databases)
  #:use-module (gnu packages django)
  #:use-module (gnu packages docbook)
  #:use-module (gnu packages datastructures)
  #:use-module (gnu packages documentation)
  #:use-module (gnu packages emacs)
  #:use-module (gnu packages emacs-xyz)
  #:use-module (gnu packages flex)
  #:use-module (gnu packages fontutils)
  #:use-module (gnu packages freedesktop)
  #:use-module (gnu packages gcc)
  #:use-module (gnu packages gd)
  #:use-module (gnu packages gettext)
  #:use-module (gnu packages glib)
  #:use-module (gnu packages gnome)
  #:use-module (gnu packages gnu-doc)
  #:use-module (gnu packages gnunet)
  #:use-module (gnu packages gnupg)
  #:use-module (gnu packages golang)
  #:use-module (gnu packages gperf)
  #:use-module (gnu packages graphviz)
  #:use-module (gnu packages gtk)
  #:use-module (gnu packages guile)
  #:use-module (gnu packages guile-xyz)
  #:use-module (gnu packages hurd)
  #:use-module (gnu packages icu4c)
  #:use-module (gnu packages image)
  #:use-module (gnu packages java)
  #:use-module (gnu packages jemalloc)
  #:use-module (gnu packages imagemagick)
  #:use-module (gnu packages kde)
  #:use-module (gnu packages kerberos)
  #:use-module (gnu packages libbsd)
  #:use-module (gnu packages libevent)
  #:use-module (gnu packages libidn)
  #:use-module (gnu packages libunistring)
  #:use-module (gnu packages libunwind)
  #:use-module (gnu packages linux)
  #:use-module (gnu packages lisp-xyz)
  #:use-module (gnu packages lsof)
  #:use-module (gnu packages lua)
  #:use-module (gnu packages mail)
  #:use-module (gnu packages man)
  #:use-module (gnu packages markup)
  #:use-module (gnu packages ncurses)
  #:use-module (gnu packages networking)
  #:use-module (gnu packages node)
  #:use-module (gnu packages nss)
  #:use-module (gnu packages openldap)
  #:use-module (gnu packages openstack)
  #:use-module (gnu packages package-management)
  #:use-module (gnu packages pcre)
  #:use-module (gnu packages perl)
  #:use-module (gnu packages perl-check)
  #:use-module (gnu packages python)
  #:use-module (gnu packages python-build)
  #:use-module (gnu packages python-check)
  #:use-module (gnu packages python-crypto)
  #:use-module (gnu packages python-web)
  #:use-module (gnu packages python-xyz)
  #:use-module (gnu packages pkg-config)
  #:use-module (gnu packages qt)
  #:use-module (gnu packages re2c)
  #:use-module (gnu packages readline)
  #:use-module (gnu packages search)
  #:use-module (gnu packages serialization)
  #:use-module (gnu packages skribilo)
  #:use-module (gnu packages sphinx)
  #:use-module (gnu packages texinfo)
  #:use-module (gnu packages textutils)
  #:use-module (gnu packages tls)
  #:use-module (gnu packages valgrind)
  #:use-module (gnu packages version-control)
  #:use-module (gnu packages video)
  #:use-module (gnu packages vim)
  #:use-module (gnu packages wget)
  #:use-module (gnu packages xdisorg)
  #:use-module (gnu packages xml)
  #:use-module ((srfi srfi-1) #:select (delete-duplicates)))

(define-public qhttp
  (package
    (name "qhttp")
    (version "3.1")
    (source
     (origin
       (method git-fetch)
       (uri
        (git-reference
         (url "https://github.com/azadkuh/qhttp")
         (commit (string-append "version-" version))))
       (file-name (git-file-name name version))
       (sha256
        (base32 "0cx23g4y4k4v9p5ph6h7gfhp8sfy1gcdv1g6bl44hppar1y0zfdq"))))
    (build-system gnu-build-system)
    (arguments
     `(#:tests? #f                      ; no target
       #:imported-modules
       ((guix build copy-build-system)
        ,@%gnu-build-system-modules)
       #:modules
       (((guix build copy-build-system) #:prefix copy:)
        (guix build gnu-build-system)
        (guix build utils))
       #:phases
       (modify-phases %standard-phases
         (add-after 'unpack 'patch-source
           (lambda* (#:key outputs #:allow-other-keys)
             (substitute* "commondir.pri"
               (("\\$\\$PRJDIR/xbin")
                (string-append (assoc-ref outputs "out") "/lib"))
               (("-L")
                "-lhttp_parser -L")
               (("\\$\\$PRJDIR/3rdparty")
                ""))
             (substitute* "src/src.pro"
               (("SOURCES  \\+= \\$\\$PRJDIR/3rdparty/http-parser/http_parser.c")
                "")
               (("HEADERS  \\+= \\$\\$PRJDIR/3rdparty/http-parser/http_parser.h")
                ""))
             (substitute* '("src/private/qhttpbase.hpp" "src/qhttpabstracts.cpp")
               (("http-parser/http_parser.h")
                "http_parser.h"))
             #t))
         (replace 'configure
           (lambda _ (invoke "qmake")))
         (replace 'install
           (lambda args
             (apply (assoc-ref copy:%standard-phases 'install)
                    #:install-plan
                    '(("src" "include"
                       #:include-regexp ("\\.hpp$")))
                    args)))
         (add-after 'install 'remove-examples
           (lambda* (#:key outputs #:allow-other-keys)
             (with-directory-excursion
                 (string-append (assoc-ref outputs "out") "/lib")
               (for-each delete-file
                         (list
                          "basic-server"
                          "helloworld"
                          "postcollector")))
             #t)))))
    (inputs
     (list http-parser qtbase-5))
    (home-page "https://github.com/azadkuh/qhttp/")
    (synopsis "Qt-based HTTP Library")
    (description
     "Qhttp is a light-weight and asynchronous HTTP library
(both server & client) in Qt5 and C++14.")
    (license license:expat)))

(define-public httpd
  (package
    (name "httpd")
    (version "2.4.52")
    (source (origin
             (method url-fetch)
             (uri (string-append "mirror://apache/httpd/httpd-"
                                 version ".tar.bz2"))
             (sha256
              (base32
               "1jgmfbazc2n9dnl7axhahwppyq25bvbvwx0lqplq76by97fgf9q1"))))
    (build-system gnu-build-system)
    (native-inputs (list `(,pcre "bin")))       ;for 'pcre-config'
    (inputs (list apr apr-util openssl perl)) ; needed to run bin/apxs
    (arguments
     `(#:test-target "test"
       #:configure-flags (list "--enable-rewrite"
                               "--enable-userdir"
                               "--enable-vhost-alias"
                               "--enable-ssl"
                               "--enable-mime-magic"
                               (string-append "--sysconfdir="
                                              (assoc-ref %outputs "out")
                                              "/etc/httpd"))))
    (synopsis "Featureful HTTP server")
    (description
     "The Apache HTTP Server Project is a collaborative software development
effort aimed at creating a robust, commercial-grade, featureful, and
freely-available source code implementation of an HTTP (Web) server.  The
project is jointly managed by a group of volunteers located around the world,
using the Internet and the Web to communicate, plan, and develop the server
and its related documentation.")
    (license license:asl2.0)
    (home-page "https://httpd.apache.org/")))

(define-public mod-wsgi
  (package
    (name "mod-wsgi")
    (version "4.7.1")
    (source (origin
              (method git-fetch)
              (uri (git-reference
                    (url "https://github.com/GrahamDumpleton/mod_wsgi")
                    (commit version)))
              (file-name (git-file-name name version))
              (sha256
               (base32
                "1savh6h3qds20mwn1nqasmqzcp57pdhfc9v4b4k78d6q28y0r17s"))))
    (build-system gnu-build-system)
    (arguments
     '(#:tests? #f                 ; TODO: can't figure out if there are tests
       #:make-flags (list
                     (string-append "DESTDIR="
                                    (assoc-ref %outputs "out"))
                     "LIBEXECDIR=/modules")))
    (inputs
     `(("httpd" ,httpd)
       ("python" ,python-wrapper)))
    (synopsis "Apache HTTPD module for Python WSGI applications")
    (description
     "The mod_wsgi module for the Apache HTTPD Server adds support for running
applications that support the Python @acronym{WSGI, Web Server Gateway
Interface} specification.")
    (license license:asl2.0)
    (home-page "https://modwsgi.readthedocs.io/")))

(define-public monolith
  (package
    (name "monolith")
    (version "2.6.1")
    (source
     (origin
       (method git-fetch)
       (uri (git-reference
             (url "https://github.com/Y2Z/monolith.git")
             (commit (string-append "v" version))))
       (file-name (git-file-name name version))
       (sha256
        (base32 "1pj4wnsw5a4ys79sqw68ib6zimaqlkplb89x6yncg949a6hj8516"))))
    (build-system cargo-build-system)
    (arguments
     `(#:cargo-inputs
       (("rust-atty" ,rust-atty-0.2)
        ("rust-base64" ,rust-base64-0.13)
        ("rust-chrono" ,rust-chrono-0.4)
        ("rust-clap" ,rust-clap-2)
        ("rust-cssparser" ,rust-cssparser-0.28)
        ("rust-encoding-rs" ,rust-encoding-rs-0.8)
        ("rust-html5ever" ,rust-html5ever-0.24)
        ("rust-regex" ,rust-regex-1)
        ("rust-reqwest" ,rust-reqwest-0.11)
        ("rust-sha2" ,rust-sha2-0.9)
        ("rust-url" ,rust-url-2))
       #:cargo-development-inputs
       (("rust-assert-cmd" ,rust-assert-cmd-1))))
    (native-inputs
     (list pkg-config))
    (inputs
     (list openssl))
    (home-page "https://github.com/Y2Z/monolith")
    (synopsis "Command line tool for saving web pages as a single HTML file")
    (description
     "Monolith bundles any web page into a single HTML file.

Unlike conventional ``Save page as…'', Monolith not only saves the target
document, it embeds CSS, image, and JavaScript assets all at once, producing
a single HTML5 document.

If compared to saving websites with @samp{wget -mpk}, Monolith embeds
all assets as data URLs and therefore displays the saved page exactly
the same, being completely separated from the Internet.")
    (license license:unlicense)))

(define-public nginx
  (package
    (name "nginx")
    ;; Please update the nginx-documentation package together with this one!
    ;; Track the ‘mainline’ branch.  Upstream considers it more reliable than
    ;; ’stable’ and recommends that “in general you deploy the NGINX mainline
    ;; branch at all times” (https://www.nginx.com/blog/nginx-1-6-1-7-released/)
    (version "1.23.3")
    (source (origin
              (method url-fetch)
              (uri (string-append "https://nginx.org/download/nginx-"
                                  version ".tar.gz"))
              (sha256
               (base32
                "0m5s8a04jlpv6qhk09sfqbj4rxj38g6923w12j5y3ymrvf3mgjvm"))))
    (build-system gnu-build-system)
    (inputs (list libxml2 libxslt openssl pcre zlib))
    (arguments
     (list
      #:tests? #f                       ; no test target
      #:configure-flags
      #~(list "--with-http_ssl_module"
              "--with-http_v2_module"
              "--with-http_xslt_module"
              "--with-http_gzip_static_module"
              "--with-http_gunzip_module"
              "--with-http_addition_module"
              "--with-http_sub_module"
              "--with-pcre-jit"
              "--with-debug"
              "--with-stream"
              "--with-stream_ssl_module"
              "--with-http_stub_status_module"
              ;; Even when not cross-building, we pass the
              ;; --crossbuild option to avoid customizing for the
              ;; kernel version on the build machine.
              #$(let ((system "Linux")  ; uname -s
                      (release "3.2.0") ; uname -r
                      ;; uname -m
                      (machine (match (or (%current-target-system)
                                          (%current-system))
                                 ("x86_64-linux"   "x86_64")
                                 ("i686-linux"     "i686")
                                 ("mips64el-linux" "mips64")
                                 ;; Prevent errors when querying
                                 ;; this package on unsupported
                                 ;; platforms, e.g. when running
                                 ;; "guix package --search="
                                 (_                "UNSUPPORTED"))))
                  (string-append "--crossbuild="
                                 system ":" release ":" machine)))
      #:phases
      #~(modify-phases %standard-phases
          (add-before 'configure 'patch-/bin/sh
            (lambda _
              (substitute* "auto/feature"
                (("/bin/sh") (which "sh")))))
          (replace 'configure
            ;; The configure script is hand-written, not from GNU autotools.
            (lambda* (#:key configure-flags inputs #:allow-other-keys)
              (setenv "CC" #$(cc-for-target))
              ;; Fix ./configure test for ‘#include <libxml/parser.h>’.
              (setenv "CFLAGS"          ; CPPFLAGS is not respected
                      (string-append "-O2 -g "
                                     "-I" (search-input-directory
                                           inputs "/include/libxml2")))
              (format #t "configure flags: ~s~%" configure-flags)
              (apply invoke "./configure"
                     (string-append "--prefix=" #$output)
                     configure-flags)))
          (add-after 'install 'install-man-page
            (lambda _
              (let ((man (string-append #$output "/share/man")))
                (install-file "objs/nginx.8" (string-append man "/man8")))))
          (add-after 'install 'fix-root-dirs
            (lambda _
              ;; 'make install' puts things in strange places, so we need to
              ;; clean it up ourselves.
              (let* ((out #$output)
                     (share (string-append out "/share/nginx")))
                ;; This directory is empty, so get rid of it.
                (rmdir (string-append out "/logs"))
                ;; Example configuration and HTML files belong in
                ;; /share.
                (mkdir-p share)
                (rename-file (string-append out "/conf")
                             (string-append share "/conf"))
                (rename-file (string-append out "/html")
                             (string-append share "/html"))))))))
    (home-page "https://nginx.org")
    (synopsis "HTTP and reverse proxy server")
    (description
     "Nginx (\"engine X\") is a high-performance web and reverse proxy server
created by Igor Sysoev.  It can be used both as a stand-alone web server
and as a proxy to reduce the load on back-end HTTP or mail servers.")
    ;; Almost all of nginx is distributed under the bsd-2 license.
    ;; The exceptions are:
    ;;   * The 'nginx-http-push' module is covered by the expat license.
    ;;   * The 'nginx-development-kit' module is mostly covered by bsd-3,
    ;;     except for two source files which are bsd-4 licensed.
    (license (list license:bsd-2 license:expat license:bsd-3 license:bsd-4))))

(define-public nginx-documentation
  ;; This documentation should be relevant for the current nginx package.
  (let ((version "1.23.3")
        (revision 2916)
        (changeset "178f55cf631a"))
    (package
      (name "nginx-documentation")
      (version (simple-format #f "~A-~A-~A" version revision changeset))
      (source
       (origin (method hg-fetch)
               (uri (hg-reference
                     (url "http://hg.nginx.org/nginx.org")
                     (changeset changeset)))
               (file-name (string-append name "-" version))
               (sha256
                (base32
                 "0b03dnniwm3p3gd76vqs6lj2z4blqmb7y4lhn9vg7xjz0yqgzvn2"))))
      (build-system gnu-build-system)
      (arguments
       '(#:tests? #f                    ; no test suite
         #:phases
         (modify-phases %standard-phases
           (delete 'configure)          ; no configure script
           (replace 'build
             (lambda* (#:key outputs #:allow-other-keys)
               (let ((output (assoc-ref outputs "out")))
                 (substitute* "umasked.sh"
                   ((" /bin/sh") (string-append " " (which "sh"))))
                 ;; The documentation includes a banner, which makes sense on
                 ;; the NGinx website, but doesn't make much sense when
                 ;; viewing locally. Therefore, modify the CSS to remove the
                 ;; banner.
                 (substitute* "xslt/style.xslt"
                   (("#banner           \\{ background:     black;")
                    "#banner           { display:        none;"))
                 (invoke "make")
                 #t)))
           (replace 'install
             (lambda* (#:key outputs #:allow-other-keys)
               (let ((output (assoc-ref outputs "out")))
                 (mkdir-p output)
                 (copy-recursively "libxslt" output)
                 #t))))))
      (native-inputs
       (list libxml2 libxslt nginx-xslscript))
      (home-page "https://nginx.org")
      (synopsis "Documentation for the nginx web server")
      (description
       "This package provides HTML documentation for the nginx web server.")
      (license license:bsd-2))))

(define-public nginx-accept-language-module
  ;; Upstream has never made a release; use current commit instead.
  (let ((commit "2f69842f83dac77f7d98b41a2b31b13b87aeaba7")
        (revision "1"))
    (package
      (name "nginx-accept-language-module")
      (version (git-version "0.0.0" ;upstream has no version number
                            revision commit))
      (source
       (origin
         (method git-fetch)
         (uri (git-reference
               (url "https://github.com/giom/nginx_accept_language_module")
               (commit commit)))
         (file-name (git-file-name name version))
         (sha256
          (base32 "1hjysrl15kh5233w7apq298cc2bp4q1z5mvaqcka9pdl90m0vhbw"))))
      (build-system gnu-build-system)
      (inputs `(("openssl" ,openssl)
                ("pcre" ,pcre)
                ("nginx-sources" ,(package-source nginx))
                ("zlib" ,zlib)))
      (arguments
       `(#:tests? #f                      ; no test target
         #:make-flags (list "modules")
         #:modules ((guix build utils)
                    (guix build gnu-build-system)
                    (ice-9 popen)
                    (ice-9 regex)
                    (ice-9 textual-ports))
         #:phases
         (modify-phases %standard-phases
           (add-after 'unpack 'unpack-nginx-sources
             (lambda* (#:key inputs native-inputs #:allow-other-keys)
               (begin
                 ;; The nginx source code is part of the module’s source.
                 (format #t "decompressing nginx source code~%")
                 (let ((tar (assoc-ref inputs "tar"))
                       (nginx-srcs (assoc-ref inputs "nginx-sources")))
                   (invoke (string-append tar "/bin/tar")
                           "xvf" nginx-srcs "--strip-components=1"))
                 #t)))
           (add-after 'unpack 'convert-to-dynamic-module
             (lambda _
               (begin
                 (with-atomic-file-replacement "config"
                   (lambda (in out)
                     ;; cf. https://www.nginx.com/resources/wiki/extending/new_config/
                     (format out "ngx_module_type=HTTP~%")
                     (format out "ngx_module_name=\
ngx_http_accept_language_module~%")
                     (let* ((str (get-string-all in))
                            (rx (make-regexp
                                 "NGX_ADDON_SRCS=\"\\$NGX_ADDON_SRCS (.*)\""))
                            (m (regexp-exec rx str))
                            (srcs (match:substring m 1)))
                       (format out (string-append "ngx_module_srcs=\""
                                                  srcs "\"~%")))
                     (format out ". auto/module~%")
                     (format out "ngx_addon_name=$ngx_module_name~%"))))))
           (add-before 'configure 'patch-/bin/sh
             (lambda _
               (substitute* "auto/feature"
                 (("/bin/sh") (which "sh")))
               #t))
           (replace 'configure
             ;; This phase is largely copied from the nginx package.
             (lambda* (#:key outputs #:allow-other-keys)
               (let ((flags
                      (list ;; A copy of nginx’ flags follows, otherwise we
                            ;; get a binary compatibility error.  FIXME: Code
                            ;; duplication is bad.
                       (string-append "--prefix=" (assoc-ref outputs "out"))
                       "--with-http_ssl_module"
                       "--with-http_v2_module"
                       "--with-pcre-jit"
                       "--with-debug"
                       ;; Even when not cross-building, we pass the
                       ;; --crossbuild option to avoid customizing for the
                       ;; kernel version on the build machine.
                       ,(let ((system "Linux")    ; uname -s
                              (release "3.2.0")   ; uname -r
                              ;; uname -m
                              (machine (match (or (%current-target-system)
                                                  (%current-system))
                                         ("x86_64-linux"   "x86_64")
                                         ("i686-linux"     "i686")
                                         ("mips64el-linux" "mips64")
                                         ;; Prevent errors when querying
                                         ;; this package on unsupported
                                         ;; platforms, e.g. when running
                                         ;; "guix package --search="
                                         (_                "UNSUPPORTED"))))
                          (string-append "--crossbuild="
                                         system ":" release ":" machine))
                       ;; The following are the args decribed on
                       ;; <https://www.nginx.com/blog/compiling-dynamic-modules-nginx-plus>.
                       ;; Enabling --with-compat here and in the nginx package
                       ;; would ensure binary compatibility even when using
                       ;; different configure options from the main nginx
                       ;; package.  This is not needed for Guix.
                       ;; "--with-compat"
                       "--add-dynamic-module=.")))
                 (setenv "CC" "gcc")
                 (format #t "environment variable `CC' set to `gcc'~%")
                 (format #t "configure flags: ~s~%" flags)
                 (apply invoke "./configure" flags)
                 #t)))
           (replace 'install
             (lambda* (#:key outputs #:allow-other-keys)
               (let* ((out (assoc-ref outputs "out"))
                      (modules-dir (string-append out "/etc/nginx/modules"))
                      (doc-dir (string-append
                                out "/share/doc/nginx-accept-language-module")))
                 (mkdir-p modules-dir)
                 (copy-file "objs/ngx_http_accept_language_module.so"
                            (string-append
                             modules-dir "/ngx_http_accept_language_module.so"))
                 (mkdir-p doc-dir)
                 (copy-file "README.textile"
                            (string-append doc-dir "/README.textile"))
                 #t))))))
      (home-page
       "https://www.nginx.com/resources/wiki/modules/accept_language/")
      (synopsis "Nginx module for parsing the Accept-Language HTTP header")
      (description
       "This nginx module parses the Accept-Language field in HTTP headers and
chooses the most suitable locale for the user from the list of locales
supported at your website.")
      (license (delete-duplicates
                (cons license:bsd-2 ;license of nginx-accept-language-module
                      ;; The module’s code is linked statically with nginx,
                      ;; therefore nginx’ other licenses may also apply to its
                      ;; binary:
                      (package-license nginx)))))))

(define nginx-xslscript
  (let ((revision 11)
        (changeset "01dc9ba12e1b"))
    (package
      (name "nginx-xslscript")
      (version
       (simple-format #f "2014-03-31-~A-~A" revision changeset))
      (source (origin
                (method hg-fetch)
                (uri (hg-reference
                      (url "https://hg.nginx.org/xslscript")
                      (changeset changeset)))
                (file-name (string-append name "-" version))
                (sha256
                 (base32
                  "0am8zvdx3jmiwkg5q07qjaw5r26r4i2v5i4yr8a1k0jgib6ii08g"))))
      (build-system gnu-build-system)
      (arguments
       '(#:tests? #f  ; No test suite
         #:phases
         (modify-phases %standard-phases
           (delete 'configure)
           (delete 'build)
           (replace 'install
             (lambda* (#:key outputs #:allow-other-keys)
               (let ((out-bin (string-append
                               (assoc-ref outputs "out")
                               "/bin")))
                 (mkdir-p out-bin)
                 (copy-file "xslscript.pl"
                            (string-append
                             out-bin
                             "/xslscript.pl"))
                 #t))))))
      (home-page "https://hg.nginx.org/xslscript")
      (synopsis "XSLScript with NGinx specific modifications")
      (description
       "XSLScript is a terse notation for writing complex XSLT stylesheets.
This is modified version, specifically intended for use with the NGinx
documentation.")
      (license license:bsd-2))))

(define nginx-socket-cloexec
  (package
    (inherit nginx)
    (name "nginx-socket-cloexec") ;required for lua-resty-shell
    (source
     (origin
       (inherit (package-source nginx))
       (patches (append (search-patches "nginx-socket-cloexec.patch")
                        (origin-patches (package-source nginx))))))))

(define-public nginx-lua-module
  (package
    (inherit nginx)
    (name "nginx-lua-module")
    (version "0.10.16")
    (source
     (origin
       (method git-fetch)
       (uri (git-reference
             (url "https://github.com/openresty/lua-nginx-module")
             (commit (string-append "v" version))))
       (file-name (git-file-name "lua-nginx-module" version))
       (sha256
        (base32 "0nwcbqm1visg1dkxav7qa16w0d0n8cgqn4881xiqn88xfkxj0dyg"))))
    (build-system gnu-build-system)
    (inputs
     `(("nginx-sources" ,(package-source nginx-socket-cloexec))
       ("luajit" ,luajit)
       ,@(package-inputs nginx)))
    (arguments
     (substitute-keyword-arguments
         `(#:make-flags '("modules")
           #:modules ((guix build utils)
                      (guix build gnu-build-system)
                      (ice-9 popen)
                      (ice-9 regex)
                      (ice-9 textual-ports))
           ,@(package-arguments nginx)
           #:configure-flags '("--add-dynamic-module=."))
       ((#:phases phases)
        #~(modify-phases #$phases
            (add-after 'unpack 'unpack-nginx-sources
              (lambda* (#:key inputs native-inputs #:allow-other-keys)
                (begin
                  ;; The nginx source code is part of the module’s source.
                  (format #t "decompressing nginx source code~%")
                  (let ((tar (assoc-ref inputs "tar"))
                        (nginx-srcs (assoc-ref inputs "nginx-sources")))
                    (invoke (string-append tar "/bin/tar")
                            "xvf" nginx-srcs "--strip-components=1"))
                  #t)))
            (add-before 'configure 'set-luajit-env
              (lambda* (#:key inputs #:allow-other-keys)
                (let ((luajit (assoc-ref inputs "luajit")))
                  (setenv "LUAJIT_LIB"
                          (string-append luajit "/lib"))
                  (setenv "LUAJIT_INC"
                          (string-append luajit "/include/luajit-2.1"))
                  #t)))
            (replace 'install
              (lambda* (#:key outputs #:allow-other-keys)
                (let ((modules-dir (string-append (assoc-ref outputs "out")
                                                  "/etc/nginx/modules")))
                  (install-file "objs/ngx_http_lua_module.so" modules-dir)
                  #t)))
            (delete 'fix-root-dirs)
            (delete 'install-man-page)))))
    (synopsis "NGINX module for Lua programming language support")
    (description "This NGINX module provides a scripting support with Lua
programming language.")))

(define-public nginx-rtmp-module
  (package
    (inherit nginx)
    (name "nginx-rtmp-module")
    (version "1.2.2")
    (source
     (origin
       (method git-fetch)
       (uri (git-reference
             (url "https://github.com/arut/nginx-rtmp-module")
             (commit (string-append "v" version))))
       (file-name (git-file-name name version))
       (sha256
        (base32 "0y45bswk213yhkc2v1xca2rnsxrhx8v6azxz9pvi71vvxcggqv6h"))))
    (build-system gnu-build-system)
    (inputs
     `(("nginx-sources" ,(package-source nginx))
       ,@(package-inputs nginx)))
    (arguments
     (substitute-keyword-arguments
         `(#:make-flags '("modules") ;Only build this module not all of nginx.
           ,@(package-arguments nginx))
       ((#:configure-flags flags)
        #~(cons "--add-dynamic-module=." #$flags))
       ((#:phases phases)
        #~(modify-phases #$phases
            (add-after 'unpack 'unpack-nginx-sources
              (lambda _
                (begin
                  ;; The nginx source code is part of the module’s source.
                  (format #t "decompressing nginx source code~%")
                  (invoke "tar" "xvf" #$(this-package-input "nginx-sources")
                          ;; This package's LICENSE file would be
                          ;; overwritten with the one from nginx when
                          ;; unpacking the nginx source, so rename the nginx
                          ;; one when unpacking.
                          "--transform=s,/LICENSE$,/LICENSE.nginx,"
                          "--strip-components=1"))))
            (replace 'install
              (lambda _
                (let ((modules-dir (string-append #$output
                                                  "/etc/nginx/modules")))
                  (install-file "objs/ngx_rtmp_module.so" modules-dir))))
            (delete 'fix-root-dirs)
            (delete 'install-man-page)))))
    (home-page "https://github.com/arut/nginx-rtmp-module")
    (synopsis "NGINX module for audio and video streaming with RTMP")
    (description "This NGINX module provides streaming with the @acronym{RTMP,
Real-Time Messaging Protocol}, @acronym{DASH, Dynamic Adaptive Streaming over HTTP},
and @acronym{HLS, HTTP Live Streaming} protocols.  It allows NGINX to accept
incoming RTMP streams for recording or redistribution.  It also supports
on-demand streaming from a file on disk and pulling from an upstream RTMP
stream.  Remote control of the module is possible over HTTP.")
    (license license:bsd-2)))

(define-public nginx-module-vts
  (package
    (inherit nginx)
    (name "nginx-module-vts")
    (version "0.2.1")
    (source
     (origin
       (method git-fetch)
       (uri (git-reference
             (url "https://github.com/vozlt/nginx-module-vts")
             (commit (string-append "v" version))))
       (file-name (git-file-name name version))
       (sha256
        (base32 "017298vpp1ra16xyfdbsczdrz0b0y67x6adkzcc98y6gb3kg52n7"))))
    (build-system gnu-build-system)
    (inputs
     `(("nginx-sources" ,(package-source nginx))
       ,@(package-inputs nginx)))
    (arguments
     (substitute-keyword-arguments
         `(#:make-flags '("modules") ;Only build this module not all of nginx.
           ,@(package-arguments nginx))
       ((#:configure-flags flags)
        #~(cons "--add-dynamic-module=." #$flags))
       ((#:phases phases)
        #~(modify-phases #$phases
            (add-after 'unpack 'unpack-nginx-sources
              (lambda _
                (begin
                  ;; The nginx source code is part of the module’s source.
                  (format #t "decompressing nginx source code~%")
                  (invoke "tar" "xvf" #$(this-package-input "nginx-sources")
                          ;; This package's LICENSE file would be
                          ;; overwritten with the one from nginx when
                          ;; unpacking the nginx source, so rename the nginx
                          ;; one when unpacking.
                          "--transform=s,/LICENSE$,/LICENSE.nginx,"
                          "--strip-components=1"))))
            (replace 'install
              (lambda _
                (let ((modules-dir (string-append #$output
                                                  "/etc/nginx/modules")))
                  (install-file "objs/ngx_http_vhost_traffic_status_module.so" modules-dir))))
            (delete 'fix-root-dirs)
            (delete 'install-man-page)))))
    (home-page "https://github.com/vozlt/nginx-module-vts")
    (synopsis "NGINX module for monitoring virtual host traffic status")
    (description "This NGINX module provides access to virtual host status information,
similar to live activity monitoring provided with NGINX plus.")
    (license license:bsd-2)))

(define-public lighttpd
  (package
    (name "lighttpd")
    (version "1.4.68")
    (source (origin
              (method url-fetch)
              (uri (string-append "https://download.lighttpd.net/lighttpd/"
                                  "releases-" (version-major+minor version) ".x/"
                                  "lighttpd-" version ".tar.xz"))
              (sha256
               (base32
                "111kb3lkcvbxw46dnsrgx9pfbdpzb807ikkn9pd1lgmnaap3fvz5"))))
    (build-system gnu-build-system)
    (arguments
     (list #:configure-flags
           #~(list "--with-krb5"
                   "--with-ldap"
                   "--with-libev"
                   "--with-libunwind"
                   "--with-openssl"
                   "--with-pam"
                   "--with-sasl")
           #:phases
           #~(modify-phases %standard-phases
               (add-after 'unpack 'embed-/bin/sh-reference
                 (lambda* (#:key inputs #:allow-other-keys)
                   (substitute* "src/mod_ssi.c"
                     (("/bin/sh") (search-input-file inputs "/bin/sh")))))
               (add-after 'unpack 'fix-tests
                 (lambda _
                   (setenv "SHELL" (which "sh"))
                   ;; gethostbyaddr fails
                   (substitute* "tests/LightyTest.pm"
                     (("\\{HOSTNAME\\} = \\$name;")
                      "{HOSTNAME} = \"127.0.0.1\";"))))
               (add-after 'unpack 'skip-failing-tests
                 ;; XXX It would be wonderful if you, reader, felt suddenly and
                 ;; irresistibly compelled to investigate & fix these failures.
                 (lambda _
                   ;; Throws a bunch of ‘connect failed: Connection refused’.
                   (delete-file "tests/mod-scgi.t")

                   ;; test_mod_ssi_read_fd: Assertion `cq->first' failed.
                   (substitute* "src/t/test_mod.c"
                     ((".*\\btest_mod_ssi\\b.*") "")))))))
    (inputs
     (list bash-minimal
           cyrus-sasl
           libev
           libunwind
           linux-pam
           mit-krb5
           openldap
           openssl
           pcre2
           zlib))
    (native-inputs
     (list perl ; for tests
           pkg-config which))
    (home-page "https://www.lighttpd.net/")
    (synopsis "Lightweight HTTP and reverse proxy server")
    (description
     "Lighttpd is a secure, fast, compliant, and very flexible web-server that
has been optimized for high-performance environments.  It has a very low
memory footprint compared to other webservers.  Its features include FastCGI,
CGI, authentication, output compression, URL rewriting and many more.")
    (license license:bsd-3)))

(define-public fcgi
  (package
    (name "fcgi")
    (version "2.4.2")
    (source
     (origin
       (method git-fetch)
       ;; Upstream has disappeared.
       (uri (git-reference
             (url "https://github.com/FastCGI-Archives/fcgi2")
             (commit version)))
       (file-name (git-file-name name version))
       (sha256
        (base32 "1jhz6jfwv5kawa8kajvg18nfwc1b30f38zc0lggszd1vcmrwqkz1"))))
    (build-system gnu-build-system)
    ;; Parallel building is not supported.
    (arguments `(#:parallel-build? #f))
    (native-inputs
     (list autoconf automake libtool))
    ;; This is an archived fork of the original home page, www.fastcgi.com.
    (home-page "https://fastcgi-archives.github.io/")
    (synopsis "Language-independent, high-performant extension to CGI")
    (description "FastCGI is a language-independent, scalable extension to CGI
that provides high performance without the limitations of server specific
APIs.")
    ;; This package is released under the Open Market License, a variant of
    ;; the Expat license, incompatible with the GPL.
    (license (license:non-copyleft "file://LICENSE.TERMS"))))

(define-public fcgiwrap
  (package
    (name "fcgiwrap")
    (version "1.1.0")
    (source
     (origin
       (method git-fetch)
       (uri (git-reference
             (url "https://github.com/gnosek/fcgiwrap")
             (commit version)))
       (file-name (git-file-name name version))
       (sha256
        (base32 "1ryw66h9aazi83amk8l7ha8k5g0c7qvk5g6jv376a1ws9xk2qw6f"))))
    (build-system gnu-build-system)
    (arguments
     `(#:tests? #f                      ; no tests included
       #:make-flags (list "CC=gcc")
       #:phases
       (modify-phases %standard-phases
         (add-after 'unpack 'fix-CFLAGS
           ;; Remove broken options unconditionally added to CFLAGS.
           (lambda _
             (substitute* "configure.ac"
               ((" -Werror") ""))
             #t)))))
    (native-inputs
     (list autoconf automake pkg-config))
    (inputs
     (list fcgi))
    (home-page "https://nginx.localdomain.pl/wiki/FcgiWrap")
    (synopsis "Simple server for running CGI applications over FastCGI")
    (description "Fcgiwrap is a simple server for running CGI applications
over FastCGI.  It hopes to provide clean CGI support to Nginx (and other web
servers that may need it).")
    (license license:expat)))

(define-public starman
  (package
    (name "starman")
    (version "0.4015")
    (source
     (origin
       (method url-fetch)
       (uri (string-append "mirror://cpan/authors/id/M/MI/MIYAGAWA/"
                           "Starman-" version ".tar.gz"))
       (sha256
        (base32 "1y1kn4929k299fbf6sw9lxcsdlq9fvq777p6yrzk591rr9xhkx8h"))))
    (build-system perl-build-system)
    (native-inputs
     (list perl-libwww perl-module-build-tiny perl-test-requires))
    (propagated-inputs
     (list perl-data-dump
           perl-http-date
           perl-http-message
           perl-http-parser-xs
           perl-net-server
           perl-plack
           perl-test-tcp))
    (home-page "https://metacpan.org/release/Starman")
    (synopsis "PSGI/Plack web server")
    (description "Starman is a PSGI perl web server that has unique features
such as high performance, preforking, signal support, superdaemon awareness,
and UNIX socket support.")
    (license license:perl-license)))

(define-public icedtea-web
  (package
    (name "icedtea-web")
    (version "1.6.2")
    (source (origin
              (method url-fetch)
              (uri (string-append
                    "http://icedtea.wildebeest.org/download/source/"
                    name "-" version ".tar.gz"))
              (sha256
               (base32
                "004kwrngyxxlrlzby4vzxjr0xcyngcdc9dfgnvi61ffnjr006ryf"))))
    (build-system gnu-build-system)
    (arguments
     `(#:configure-flags
       (list  "--disable-plugin"         ;NPAPI plugins are obsolete nowadays.
              (string-append "BIN_BASH="
                             (search-input-file %build-inputs "/bin/bash"))
             (string-append "--with-jdk-home=" (assoc-ref %build-inputs "jdk")))))
    (outputs '("out" "doc"))
    (native-inputs
     (list pkg-config zip))
    (inputs
     `(("gtk+" ,gtk+)
       ("jdk" ,icedtea "jdk")))
    (home-page "http://icedtea.classpath.org/wiki/IcedTea-Web")
    (synopsis "Java Web Start")
    (description
     "IcedTea-Web is an implementation of the @dfn{Java Network Launching
Protocol}, also known as Java Web Start.  This package provides tools and
libraries for working with JNLP applets.")
    ;; The program is mainly GPL2+, with some individual files under LGPL2.1+
    ;; or dual licenses.
    (license license:gpl2+)))

(define-public jansson
  (package
    (name "jansson")
    (version "2.14")
    (source (origin
             (method url-fetch)
             (uri (string-append "https://github.com/akheron/jansson"
                                 "/releases/download/v" version
                                 "/jansson-" version ".tar.bz2"))
             (sha256
              (base32
               "1fdgji964mrrz19glx0zh91asji542fvybymvzk6rrbagkr5dagv"))))
    (build-system gnu-build-system)
    (arguments
     (list
      #:configure-flags #~'("--disable-static")
      #:phases
      #~(modify-phases %standard-phases
          (add-after 'unpack 'patch-tests
            (lambda _
              ;; Take a fix from upstream for testing with symbol versioning:
              ;; https://github.com/akheron/jansson/pull/593
              (substitute* "test/suites/api/check-exports"
                (("(grep ' \\[DT\\] ' \\$test_log/symbols.*) \\| sort" _ cmd)
                 (string-append cmd "| sed 's/@@libjansson.*//' | sort"))))))))
    (home-page "https://github.com/akheron/jansson")
    (synopsis "JSON C library")
    (description
     "Jansson is a C library for encoding, decoding and manipulating JSON
data.")
    (license license:expat)))

(define-public json-c
  (package
    (name "json-c")
    (version "0.15")
    (source (origin
             (method url-fetch)
             (uri (string-append
                   "https://s3.amazonaws.com/json-c_releases/releases/json-c-"
                   version ".tar.gz"))
             (sha256
              (base32
               "1im484iz08j3gmzpw07v16brwq46pxxj65i996kkp2vivcfhmn5q"))))
    (build-system cmake-build-system)
    (home-page "https://github.com/json-c/json-c/wiki")
    (synopsis "JSON implementation in C")
    (description
     "JSON-C implements a reference counting object model that allows you to
easily construct JSON objects in C, output them as JSON-formatted strings and
parse JSON-formatted strings back into the C representation of JSON objects.
It aims to conform to RFC 7159.")
    (license license:x11)))

;; TODO: Remove these old versions when all dependents have been updated.
(define-public json-c-0.13
  (package
    (inherit json-c)
    (version "0.13.1")
    (source (origin
             (method url-fetch)
             (uri (string-append
                   "https://s3.amazonaws.com/json-c_releases/releases/json-c-"
                   version ".tar.gz"))
             (sha256
              (base32 "0ws8dz9nk8q2c0gbf66kg2r6mrkl7kamd3gpdv9zsyrz9n6n0zmq"))
              (patches (search-patches "json-c-0.13-CVE-2020-12762.patch"))
             (modules '((guix build utils)))
             (snippet
              '(begin
                 ;; Somehow 'config.h.in' is older than
                 ;; 'aclocal.m4', which would trigger a rule to
                 ;; run 'autoheader'.
                 (set-file-time "config.h.in"
                                (stat "aclocal.m4"))
                 #t))))
    (build-system gnu-build-system)))

(define-public json-c-0.12
  (package
    (inherit json-c-0.13)
    (version "0.12.1")
    (source (origin
             (method url-fetch)
             (uri (string-append
                   "https://s3.amazonaws.com/json-c_releases/releases/json-c-"
                   version ".tar.gz"))
             (sha256
              (base32 "08qibrq29a5v7g23wi5icy6l4fbfw90h9ccps6vq0bcklx8n84ra"))
              (patches (search-patches "json-c-0.12-CVE-2020-12762.patch"))
             (modules '((guix build utils)))
             (snippet
              '(begin
                 ;; Somehow 'config.h.in' is older than
                 ;; 'aclocal.m4', which would trigger a rule to
                 ;; run 'autoheader'.
                 (set-file-time "config.h.in"
                                (stat "aclocal.m4"))

                 ;; Don't try to build with -Werror.
                 (substitute* (find-files "." "Makefile\\.in")
                   (("-Werror") ""))
                 #t))))))

(define-public json-parser
  (package
    (name "json-parser")
    (version "1.1.0")
    (source (origin
              ;; do not use auto-generated tarballs
              (method git-fetch)
              (uri (git-reference
                    (url "https://github.com/udp/json-parser")
                    (commit (string-append "v" version))))
              (file-name (git-file-name name version))
              (sha256
               (base32
                "1ls7z4fx0sq633s5bc0j1gh36sv087gmrgr7rza22wjq2d4606yf"))))
    ;; FIXME: we should build the python bindings in a separate package
    (build-system gnu-build-system)
    ;; the tests are written for the python bindings which are not built here
    (arguments '(#:tests? #f))
    (home-page "https://github.com/udp/json-parser")
    (synopsis "JSON parser written in ANSI C")
    (description "This package provides a very low footprint JSON parser
written in portable ANSI C.

@itemize
@item BSD licensed with no dependencies (i.e. just drop the C file into your
project)
@item Never recurses or allocates more memory than it needs
@item Very simple API with operator sugar for C++
@end itemize")
    (license license:bsd-2)))

(define-public qjson
  (package
    (name "qjson")
    (version "0.9.0")
    (source (origin
              (method git-fetch)
              (uri (git-reference
                    (url "https://github.com/flavio/qjson")
                    (commit version)))
              (file-name (git-file-name name version))
              (sha256
               (base32
                "1f4wnxzx0qdmxzc7hqk28m0sva7z9p9xmxm6aifvjlp0ha6pmfxs"))))
    (build-system cmake-build-system)
    (arguments
     ;; The tests require a running X server.
     `(#:configure-flags '("-DQJSON_BUILD_TESTS=ON"
                           "-DCMAKE_CXX_FLAGS=-std=gnu++11 -fPIC")
       #:phases
       (modify-phases %standard-phases
         (add-after 'unpack 'disable-broken-test
           (lambda _
             ;; FIXME: One test fails.  See
             ;; https://github.com/flavio/qjson/issues/105
             (substitute* "tests/scanner/testscanner.cpp"
               (("QTest::newRow\\(\"too large exponential\"\\)" line)
                (string-append "//" line)))
             #t))
         (add-before 'check 'render-offscreen
           (lambda _ (setenv "QT_QPA_PLATFORM" "offscreen") #t)))))
    (inputs
     (list qtbase-5))
    (home-page "https://qjson.sourceforge.net")
    (synopsis "Library that maps JSON data to QVariant objects")
    (description "QJson is a Qt-based library that maps JSON data to
@code{QVariant} objects.  JSON arrays will be mapped to @code{QVariantList}
instances, while JSON's objects will be mapped to @code{QVariantMap}.")
    ;; Only version 2.1 of the license
    (license license:lgpl2.1)))

(define-public qoauth
  (package
    (name "qoauth")
    (version "2.0.0")
    (source (origin
              (method git-fetch)
              (uri (git-reference
                    (url "https://github.com/ayoy/qoauth")
                    (commit (string-append "v" version))))
              (file-name (git-file-name name version))
              (sha256
               (base32
                "1b2jdqs526ac635yb2whm049spcsk7almnnr6r5b4yqhq922anw3"))))
    (build-system gnu-build-system)
    (inputs
     (list qca qtbase-5))
    (arguments
     '(#:tests? #f                      ;FIXME: some tests are failing
       #:phases
       (modify-phases %standard-phases
         (add-after 'unpack 'patch-code
           (lambda _
             (make-file-writable "src/qoauth.pc")
             (substitute* "src/src.pro"
               (("/lib64") "/lib"))
             #t))
         (add-after 'unpack 'adjust-mkspecs-directory
           (lambda* (#:key outputs #:allow-other-keys)
             (substitute* "src/src.pro"
               ;; Do not attempt to install the .prf file into qtbase
               ;; "lib/qt5/mkspecs/features", ref <https://bugs.gnu.org/45031>.
               (("\\$\\$\\[QMAKE_MKSPECS\\]")
                (string-append (assoc-ref outputs "out") "/lib/qt5/mkspecs")))
             #t))
         (replace 'configure
           (lambda* (#:key inputs #:allow-other-keys)
             (let ((qca (assoc-ref inputs "qca")))
               (invoke
                "qmake"
                (string-append "PREFIX=" (assoc-ref %outputs "out"))
                (string-append "QMAKE_INCDIR+=" qca "/include/Qca-qt5/QtCrypto")
                (string-append "LIBS+=-L" qca "/lib")
                (string-append "LIBS+=-lqca-qt5"))))))))
    (home-page "https://github.com/ayoy/qoauth")
    (synopsis "Qt-based C++ library for OAuth authorization scheme")
    (description "QOAuth is an attempt to support interaction with
OAuth-powered network services in a Qt way, i.e. simply, clearly and
efficiently.  It gives the application developer no more than 4 methods.")
    (license license:lgpl2.1+)))

(define-public krona-tools
  (package
   (name "krona-tools")
   (version "2.8")
   (source (origin
             (method url-fetch)
             (uri (string-append
                   "https://github.com/marbl/Krona/releases/download/v"
                   version "/KronaTools-" version ".tar"))
             (sha256
              (base32
               "1h698wddb3hii68mnkby7s1x81vbhd4z1sf4ivm1lsi2nqlc1vsn"))))
   (build-system perl-build-system)
   (arguments
     `(#:phases
       (modify-phases %standard-phases
         ;; There is no configure or build steps.
         (delete 'configure)
         (delete 'build)
         ;; Install script "install.pl" expects the build directory to remain
         ;; after installation, creating symlinks etc., so re-implement it
         ;; here.
         (replace 'install
           (lambda* (#:key outputs #:allow-other-keys)
             (let ((bin   (string-append (assoc-ref outputs "out") "/bin"))
                   (perl  (string-append (assoc-ref outputs "out")
                                         "/lib/perl5/site_perl/krona-tools/lib"))
                   (share (string-append (assoc-ref outputs "out")
                                         "/share/krona-tools")))
               (mkdir-p bin)
               (for-each
                (lambda (script)
                  (let ((executable (string-append "scripts/" script ".pl")))
                    ;; Prefix executables with 'kt' as install script does.
                    (copy-file executable (string-append bin "/kt" script))))
                '("ClassifyBLAST"
                  "GetContigMagnitudes"
                  "GetLCA"
                  "GetTaxIDFromAcc"
                  "GetTaxInfo"
                  "ImportBLAST"
                  "ImportDiskUsage"
                  "ImportEC"
                  "ImportFCP"
                  "ImportGalaxy"
                  "ImportKrona"
                  "ImportMETAREP-BLAST"
                  "ImportMETAREP-EC"
                  "ImportMGRAST"
                  "ImportPhymmBL"
                  "ImportRDP"
                  "ImportRDPComparison"
                  "ImportTaxonomy"
                  "ImportText"
                  "ImportXML"))
               (for-each 
                (lambda (directory)
                  (copy-recursively directory
                                    (string-append perl "/../" directory)))
                (list "data" "img" "taxonomy" "src"))
               (install-file "lib/KronaTools.pm" perl)

               ;; Install downloaders
               (substitute* "updateAccessions.sh"
                 (("ktPath=.*") (string-append "ktPath=" share "\n")))
               (substitute* "updateTaxonomy.sh"
                 (("ktPath=.*") (string-append "ktPath=" share "\n"))
                 (("command -v curl")
                  (string-append "command -v " (which "curl")))
                 (("curl -s")
                  (string-append (which "curl") " -s"))
                 (("curl\\$timestring")
                  (string-append (which "curl") "$timestring"))
                 (("perl -M")
                  (string-append (which "perl") " -M"))
                 (("make ")
                  (string-append (which "make") " ")))
               (for-each (lambda (file)
                           (install-file file (string-append share "/scripts")))
                         '("scripts/extractTaxonomy.pl"
                           "scripts/accession2taxid.make"
                           "scripts/taxonomy.make"))
               (for-each (lambda (file)
                           (install-file file share))
                         '("updateAccessions.sh"
                           "updateTaxonomy.sh")))))
         (add-after 'install 'wrap-program
           (lambda* (#:key inputs outputs #:allow-other-keys)
             (let* ((out (assoc-ref outputs "out"))
                    (path (getenv "PERL5LIB")))
               (for-each
                (lambda (executable)
                  (wrap-program executable
                    `("PERL5LIB" ":" prefix
                      (,(string-append out "/lib/perl5/site_perl/krona-tools/lib")))))
                (find-files (string-append out "/bin/") ".*")))))
         (delete 'check)
         (add-after 'wrap-program 'check
           (lambda* (#:key inputs outputs #:allow-other-keys)
             (with-directory-excursion "data"
               (invoke (string-append (assoc-ref outputs "out") "/bin/ktImportText")
                       "ec.tsv")))))))
   (inputs
    (list curl gnu-make perl))
   (home-page "https://github.com/marbl/Krona/wiki")
   (synopsis "Hierarchical data exploration with zoomable HTML5 pie charts")
   (description
    "Krona is a flexible tool for exploring the relative proportions of
hierarchical data, such as metagenomic classifications, using a radial,
space-filling display.  It is implemented using HTML5 and JavaScript, allowing
charts to be explored locally or served over the Internet, requiring only a
current version of any major web browser.")
   (license license:bsd-3)))

(define-public rapidjson
  (package
    (name "rapidjson")
    (version "1.1.0")
    (source (origin
              (method git-fetch)
              (uri (git-reference
                    (url "https://github.com/Tencent/rapidjson")
                    (commit (string-append "v" version))))
              (file-name (git-file-name name version))
              (sha256
               (base32
                "1jixgb8w97l9gdh3inihz7avz7i770gy2j2irvvlyrq3wi41f5ab"))
              (patches (search-patches "rapidjson-gcc-compat.patch"))
              (modules '((guix build utils)))
              (snippet
               '(begin
                  ;; Remove code using the problematic JSON license (see
                  ;; <https://www.gnu.org/licenses/license-list.html#JSON>).
                  (delete-file-recursively "bin/jsonchecker")))))
    (build-system cmake-build-system)
    (arguments
     '(#:phases
       (modify-phases %standard-phases
         (add-after 'unpack 'fix-march=native
           (lambda _
             (substitute* "CMakeLists.txt"
               (("-m[^-]*=native") "")))))))
    (home-page "https://github.com/Tencent/rapidjson")
    (synopsis "JSON parser/generator for C++ with both SAX/DOM style API")
    (description
     "RapidJSON is a fast JSON parser/generator for C++ with both SAX/DOM
style API.")
    (license license:expat)))

(define-public yajl
  (package
    (name "yajl")
    (version "2.1.0")
    (source (origin
              (method git-fetch)
              (uri (git-reference
                    (url "https://github.com/lloyd/yajl")
                    (commit version)))
              (file-name (git-file-name name version))
              (sha256
               (base32
                "00yj06drb6izcxfxfqlhimlrb089kka0w0x8k27pyzyiq7qzcvml"))))
    (build-system cmake-build-system)
    (arguments
     '(#:phases
       (modify-phases %standard-phases
         (add-after 'patch-source-shebangs 'patch-tests
           (lambda _
             (substitute* "test/parsing/run_tests.sh"
               (("`which echo`") (which "echo"))))))))
    (home-page "https://lloyd.github.io/yajl/")
    (synopsis "C library for parsing and generating JSON")
    (description
     "@acronym{YAJL, Yet Another JSON Library} is a small event-driven
(SAX-style) JSON parser and validating generator written in ANSI C.")
    (license license:isc)))

(define-public libyajl
  (deprecated-package "libyajl" yajl))

(define-public libwebsockets
  (package
    (name "libwebsockets")
    (version "4.1.6")
    (source (origin
              ;; The project does not publish tarballs, so we have to take
              ;; things from Git.
              (method git-fetch)
              (uri (git-reference
                    (url "https://github.com/warmcat/libwebsockets")
                    (commit (string-append "v" version))))
              (sha256
               (base32
                "0x56v4hsx92vm1zibfmnqb5g3v23kzciffn3fjlsc3sly2pknhsg"))
              (file-name (string-append name "-" version))))

    (build-system cmake-build-system)
    (arguments
     ;; XXX: The thing lacks a 'make test' target, because CMakeLists.txt
     ;; doesn't use 'add_test', and it's unclear how to run the test suite.
     '(#:tests? #f))

    (native-inputs (list perl))             ; to build the HTML doc
    (inputs (list zlib openssl))
    (synopsis "WebSockets library written in C")
    (description
     "Libwebsockets is a library that allows C programs to establish client
and server WebSockets connections---a protocol layered above HTTP that allows
for efficient socket-like bidirectional reliable communication channels.")
    (home-page "https://libwebsockets.org")
    (license license:expat)))

(define-public wabt
  (package
    (name "wabt")
    (version "1.0.12")
    (source
     (origin
       (method git-fetch)
       (uri (git-reference
             (url "https://github.com/WebAssembly/wabt")
             (commit version)))
       (file-name (git-file-name name version))
       (sha256
        (base32 "1zlv3740wkqj4mn6sr84h0x6wk2lcp4pwwmqsh5yyqp1j1glbsa0"))))
    (build-system cmake-build-system)
    (arguments
     `(#:configure-flags '("-DBUILD_TESTS=OFF")
       #:tests? #f))
    (inputs `(("python" ,python-2)
              ("re2c" ,re2c)))
    (home-page "https://github.com/WebAssembly/wabt")
    (synopsis "WebAssembly Binary Toolkit")
    (description "WABT (pronounced: wabbit) is a suite of tools for
WebAssembly, including:

@enumerate
@item @command{wat2wasm} translates from WebAssembly text format to the
WebAssembly binary format
@item @command{wasm2wat} is the inverse; it translates from the binary format
back to the text format (also known as a .wat)
@item @command{wasm-objdump} prints information about a wasm binary, similarly
to @command{objdump}.
@item @command{wasm-interp} decodes ands run a WebAssembly binary file using a
stack-based interpreter
@item @command{wat-desugar} parses .wat text form as supported by the spec
interpreter (s-expressions, flat syntax, or mixed) and prints the canonical
flat format
@item @command{wasm2c} converts a WebAssembly binary file to a C source and
header file.
@end enumerate

These tools are intended for use in (or for development of) toolchains or
other systems that want to manipulate WebAssembly files.")
    (license license:asl2.0)))

(define-public wasm3
  (package
    (name "wasm3")
    (version "0.5.0")
    (source
     (origin
       (method git-fetch)
       (uri (git-reference
             (url "https://github.com/wasm3/wasm3")
             (commit (string-append "v" version))))
       (file-name (git-file-name name version))
       (sha256
        (base32 "07zzmk776j8ydyxhrnnjiscbhhmz182a62r6aix6kfk5kq2cwia2"))))
    (build-system cmake-build-system)
    (arguments
     ;; The default WASI option "uvwasi" causes CMake to initiate a 'git
     ;; clone' which cannot happen within the build container.
     '(#:configure-flags '("-DBUILD_WASI=simple")
       ;; No check target.  There are tests but they require a network
       ;; connection to download the WebAssembly core test suite.
       #:tests? #f
       ;; There is no install target.  Instead, we have to manually copy the
       ;; wasm3 build artifacts to the output directory.
       #:phases
       (modify-phases %standard-phases
         (replace 'install
           (lambda* (#:key outputs #:allow-other-keys)
             (let* ((out (assoc-ref outputs "out"))
                    (bindir (string-append out "/bin"))
                    (includedir (string-append out "/include"))
                    (libdir (string-append out "/lib")))
               (mkdir-p bindir)
               (mkdir-p includedir)
               (mkdir-p libdir)
               (copy-file "wasm3" (string-append bindir "/wasm3"))
               (for-each (lambda (header)
                           (copy-file header
                                      (string-append includedir "/"
                                                     (basename header))))
                         (find-files "../source/source" "\\.h$"))
               (copy-file "source/libm3.a"
                          (string-append libdir "/libm3.a"))))))))
    (home-page "https://github.com/wasm3/wasm3")
    (synopsis "WebAssembly interpreter")
    (description "WASM3 is a fast WebAssembly interpreter.")
    (license license:expat)))

(define-public websocketpp
  (package
    (name "websocketpp")
    (version "0.8.2")
    (source
     (origin
       (method git-fetch)
       (uri (git-reference
             (url "https://github.com/zaphoyd/websocketpp")
             (commit version)))
       (file-name (git-file-name name version))
       (sha256
        (base32 "1ww4fhl8qf12hkv6jaild8zzsygdspxm1gqpk2f63gv1xfi31wpm"))
       (patches (search-patches "websocketpp-fix-for-cmake-3.15.patch"))))
    (build-system cmake-build-system)
    (inputs (list boost openssl))
    (arguments '(#:configure-flags '("-DBUILD_TESTS=ON")
                 #:phases
                 (modify-phases %standard-phases
                   (add-after 'install 'remove-tests
                     (lambda* (#:key outputs #:allow-other-keys)
                       (let* ((install-dir (assoc-ref outputs "out"))
                              (bin-dir (string-append install-dir "/bin")))
                         (delete-file-recursively bin-dir)
                         #t))))))
    (home-page "https://www.zaphoyd.com/websocketpp/")
    (synopsis "C++ library implementing the WebSocket protocol")
    (description "WebSocket++ is a C++ library that can be used to implement
WebSocket functionality.  The goals of the project are to provide a WebSocket
implementation that is simple, portable, flexible, lightweight, low level, and
high performance.")
    (license license:bsd-3)))

(define-public wslay
  (package
    (name "wslay")
    (version "1.1.1")
    (source
     (origin
       (method git-fetch)
       (uri (git-reference
             (url "https://github.com/tatsuhiro-t/wslay")
             (commit (string-append "release-" version))))
       (file-name (git-file-name name version))
       (sha256
        (base32 "1w32iljg4inqf0712w5fxxhggvmjh6ipl2lnz0h36dv1xrj0d964"))))
    (build-system gnu-build-system)
    (arguments
     ;; Parallel builds don't reliably succeed.
     `(#:parallel-build? #f
       #:phases
       (modify-phases %standard-phases
         (add-after 'unpack 'fix-sphinx-error
           ;; XXX: Remove in next version: fix applied upstream.  See
           ;; <https://github.com/tatsuhiro-t/wslay/commit/43fda1207ea5977043630500e0c8e77b98b35320>.
           (lambda _
             (substitute* "doc/sphinx/conf.py.in"
               (("add_stylesheet") "add_css_file")))))))
    (native-inputs
     (list autoconf
           automake
           cunit ; for tests
           libtool
           pkg-config
           python-sphinx))
    (home-page "https://tatsuhiro-t.github.io/wslay/")
    (synopsis "C WebSocket library")
    (description "@code{Wslay} is an event-based C library for the WebSocket
protocol version 13, described in RFC 6455.  Besides a high-level API it
provides callbacks for sending and receiving frames directly.  @code{Wslay}
only supports the data transfer part of WebSocket protocol and does not
perform the opening handshake in HTTP.")
    (license license:expat)))

(define-public libpsl
  (package
    (name "libpsl")
    (version "0.21.1")
    (source (origin
              (method url-fetch)
              (uri (string-append "https://github.com/rockdaboot/libpsl/"
                                  "releases/download/" version
                                  "/libpsl-" version ".tar.gz"))
              (sha256
               (base32
                "0k0d46bbh1jj2ll369f134vciplrzbqkg7fv9m62bl6lzghy2v5c"))))
    (build-system gnu-build-system)
    (native-inputs
     `(("pkg-config" ,pkg-config)

       ;; For tests.
       ("python" ,python-wrapper)))
    (inputs
     (list libidn2 libunistring))
    (home-page "https://github.com/rockdaboot/libpsl")
    (synopsis "C library for the Publix Suffix List")
    (description
     "A \"public suffix\" is a domain name under which Internet users can
directly register own names.

Browsers and other web clients can use it to avoid privacy-leaking
\"supercookies\", avoid privacy-leaking \"super domain\" certificates, domain
highlighting parts of the domain in a user interface, and sorting domain lists
by site.

Libpsl has built-in PSL data for fast access, allowing to load PSL data from
files, checks if a given domain is a public suffix, provides immediate cookie
domain verification, finds the longest public part of a given domain, finds
the shortest private part of a given domain, works with international
domains (UTF-8 and IDNA2008 Punycode), is thread-safe, and handles IDNA2008
UTS#46.")
    (license license:x11)))

(define-public esbuild
  (package
    (name "esbuild")
    (version "0.14.0")
    (source
     (origin
       (method git-fetch)
       (uri (git-reference
             (url "https://github.com/evanw/esbuild")
             (commit (string-append "v" version))))
       (file-name (git-file-name name version))
       (sha256
        (base32 "09r1xy0kk6c9cpz6q0mxr4why373pwxbm439z2ihq3k1d5kk7x4w"))
       (modules '((guix build utils)))
       (snippet
        '(begin
           ;; Remove prebuilt binaries
           (delete-file-recursively "npm")
           #t))))
    (build-system go-build-system)
    (arguments
     `(#:import-path "github.com/evanw/esbuild/cmd/esbuild"
       #:unpack-path "github.com/evanw/esbuild"
       #:phases
       (modify-phases %standard-phases
         (replace 'check
           (lambda* (#:key tests? unpack-path #:allow-other-keys)
             (when tests?
               ;; The "Go Race Detector" is only supported on 64-bit
               ;; platforms, this variable disables it.
               (unless ,(target-64bit?)
                 (setenv "ESBUILD_RACE" ""))
               (with-directory-excursion (string-append "src/" unpack-path)
                 (invoke "make" "test-go")))
             #t)))))
    (inputs
     `(("golang.org/x/sys" ,go-golang-org-x-sys)))
    (native-inputs
     `(("github.com/kylelemons/godebug" ,go-github-com-kylelemons-godebug)))
    (home-page "https://esbuild.github.io/")
    (synopsis "Bundler and minifier tool for JavaScript and TypeScript")
    (description
     "The esbuild tool provides a unified bundler, transpiler and
minifier.  It packages up JavaScript and TypeScript code, along with JSON
and other data, for distribution on the web.")
    (license license:expat)))

(define-public tinyproxy
  (package
    (name "tinyproxy")
    (version "1.11.0")
    (source (origin
              (method url-fetch)
              (uri (string-append "https://github.com/tinyproxy/tinyproxy/"
                                  "releases/download/" version "/tinyproxy-"
                                  version ".tar.xz"))
              (sha256
               (base32
                "0cizm8pbh5p557birdirkayj71xdxapaa9q29v1d4lf5qk7q3v61"))))
    (build-system gnu-build-system)
    (arguments
     `(#:test-target "test"             ; ‘make check’ silently does nothing
       #:configure-flags
       (list
        ;; For the log file, etc.
        "--localstatedir=/var")
       #:phases
       (modify-phases %standard-phases
         (add-before 'build 'pre-build
           (lambda* (#:key inputs #:allow-other-keys #:rest args)
             ;; Uncommenting the next two lines may assist in debugging
             ;; (substitute* "docs/man5/Makefile" (("a2x") "a2x -v"))
             ;; (setenv "XML_DEBUG_CATALOG" "1")
             #t)))))
    (native-inputs
     (list perl))                 ; for tests
    (home-page "https://tinyproxy.github.io/")
    (synopsis "Light-weight HTTP/HTTPS proxy daemon")
    (description "Tinyproxy is a light-weight HTTP/HTTPS proxy
daemon.  Designed from the ground up to be fast and yet small, it is an ideal
solution for use cases such as embedded deployments where a full featured HTTP
proxy is required, but the system resources for a larger proxy are
unavailable.")
    (license license:gpl2+)))

(define-public polipo
  (package
    (name "polipo")
    (version "1.1.1")
    (source
     (origin
       (method url-fetch)
       (uri (string-append
             "http://www.pps.univ-paris-diderot.fr/~jch/software/files/polipo/polipo-"
             version ".tar.gz"))
       (sha256
        (base32
         "05g09sg9qkkhnc2mxldm1w1xkxzs2ylybkjzs28w8ydbjc3pand2"))))
    (native-inputs (list texinfo))
    (build-system gnu-build-system)
    (arguments
     `(#:phases (modify-phases %standard-phases
                  (delete 'configure))
       #:make-flags (let ((out (assoc-ref %outputs "out")))
                      (list (string-append "PREFIX=" out)
                            (string-append "LOCAL_ROOT="
                                           out "/share/polipo/www")
                            "CC=gcc"))
       ;; No 'check' target.
       #:tests? #f))
    (home-page "https://www.pps.univ-paris-diderot.fr/~jch/software/polipo/")
    (synopsis "Small caching web proxy")
    (description
     "Polipo is a small caching web proxy (web cache, HTTP proxy, and proxy
server).  It was primarily designed to be used by one person or a small group
of people.")
    (license license:expat)))

(define-public websockify
  (package
    (name "websockify")
    (version "0.8.0")
    (source (origin
              (method git-fetch)
              (uri (git-reference
                    (url "https://github.com/novnc/websockify")
                    (commit (string-append "v" version))))
              (file-name (git-file-name name version))
              (sha256
               (base32
                "0pcic8qs0gdwrfjgfaf893jyddaw97wcjm2mmvwn0xyhmy8mbmw1"))))
    (build-system python-build-system)
    (arguments
     `(#:tests? #f)) ; FIXME: 2 out of 6 tests fail with "ImportError: No module
     ; named 'stubout'". The tests can be run by replacing the check phase with
     ; the command "python setup.py nosetests --verbosity=3".
    (native-inputs (list ; Required for tests:
                         python-mox3 python-nose))
    (propagated-inputs (list python-numpy))
    (home-page "https://github.com/novnc/websockify")
    (synopsis "WebSockets support for any application/server")
    (description "Websockify translates WebSockets traffic to normal socket
traffic.  Websockify accepts the WebSockets handshake, parses it, and then
begins forwarding traffic between the client and the target in both
directions.")
    (license license:lgpl3)))

(define-public wwwoffle
  (package
    (name "wwwoffle")
    (version "2.9j")
    (source (origin
              (method url-fetch)
              (uri (string-append "https://www.gedanken.org.uk/software/"
                                  "wwwoffle/download/wwwoffle-"
                                  version ".tgz"))
              (sha256
               (base32
                "1ihil1xq9dp21hf108khxbw6f3baq0w5c0j3af038y6lkmad4vdi"))))
    (build-system gnu-build-system)
    (arguments
     `(#:configure-flags '("--with-gnutls")
       #:tests? #f))                         ; no test target
    (native-inputs (list flex))
    (inputs `(("gnutls" ,gnutls)
              ("libcrypt" ,libgcrypt)))
    (home-page "https://www.gedanken.org.uk/software/wwwoffle/")
    (synopsis "Caching web proxy optimized for intermittent internet links")
    (description "WWWOFFLE is a proxy web server that is especially good for
intermittent internet links.  It can cache HTTP, HTTPS, FTP, and finger
protocols, and supports browsing and requesting pages while offline, indexing,
modifying pages and incoming and outgoing headers, monitoring pages for
changes, and much more.")
    (license license:gpl2+)))

(define-public liboauth
  (package
    (name "liboauth")
    (version "1.0.3")
    (source (origin
              (method url-fetch)
              (uri (string-append "mirror://sourceforge/liboauth/liboauth-"
                                  version ".tar.gz"))
              (sha256
               (base32
                "07w1aq8y8wld43wmbk2q8134p3bfkp2vma78mmsfgw2jn1bh3xhd"))))
    (build-system gnu-build-system)
    (arguments '(#:configure-flags '("--enable-nss")))
    (native-inputs (list pkg-config))
    (propagated-inputs
     (list curl nss))
    (home-page "https://sourceforge.net/projects/liboauth")
    (synopsis "C library implementing the OAuth API")
    (description
     "liboauth is a collection of C functions implementing the OAuth API.
liboauth provides functions to escape and encode strings according to OAuth
specifications and offers high-level functionality built on top to sign
requests or verify signatures using either NSS or OpenSSL for calculating the
hash/signatures.")
    ;; Source code may be distributed under either license.
    (license (list license:expat license:gpl2+))))

(define-public libquvi-scripts
  (package
    (name "libquvi-scripts")
    (version "0.4.21")
    (source
     (origin
       (method url-fetch)
       (uri (string-append
             "mirror://sourceforge/quvi/" (version-major+minor version) "/"
             name "/" name "-" version ".tar.xz"))
       (sha256
        (base32 "0d0giry6bb57pnidymvdl7i5x9bq3ljk3g4bs294hcr5mj3cq0kw"))))
    (build-system gnu-build-system)
    (home-page "https://quvi.sourceforge.net/")
    (synopsis "Media stream URL parser")
    (description "This package contains support scripts called by libquvi to
parse media stream properties.")
    (license license:lgpl2.1+)))

(define-public libquvi
  (package
    (name "libquvi")
    (version "0.4.1")
    (source
     (origin
       (method url-fetch)
       (uri (string-append
             "mirror://sourceforge/quvi/" (version-major+minor version) "/" name "/"
             name "-" version ".tar.xz"))
       (sha256
        (base32 "00x9gbmzc5cns0gnfag0hsphcr3cb33vbbb9s7ppvvd6bxz2z1mm"))))
    (build-system gnu-build-system)
    (native-inputs (list pkg-config))
    (inputs
     (list curl
           cyrus-sasl
           libquvi-scripts
           lua-5.1
           openssl
           zlib))
    (arguments
     ;; Lua provides no .pc file, so add CFLAGS/LIBS manually.
     '(#:configure-flags
       (let ((lua (assoc-ref %build-inputs "lua")))
         (list
          (string-append "liblua_CFLAGS=-I" lua "/include")
          (string-append "liblua_LIBS=-L" lua "/libs -llua")))))
    (home-page "https://quvi.sourceforge.net/")
    (synopsis "Media stream URL parser")
    (description "libquvi is a library with a C API for parsing media stream
URLs and extracting their actual media files.")
    (license license:lgpl2.1+)))

(define-public quvi
  (package
    (name "quvi")
    (version "0.4.2")
    (source
     (origin
       (method url-fetch)
       (uri (string-append
             "mirror://sourceforge/" name "/"  (version-major+minor version)
             "/" name "/" name "-" version ".tar.xz"))
       (sha256
        (base32 "09lhl6dv5zpryasx7yjslfrcdcqlsbwapvd5lg7w6sm5x5n3k8ci"))))
    (build-system gnu-build-system)
    (native-inputs (list pkg-config))
    (inputs
     (list curl libquvi))
    (home-page "https://quvi.sourceforge.net/")
    (synopsis "Media stream URL parser")
    (description "quvi is a command-line-tool suite to extract media files
from streaming URLs.  It is a command-line wrapper for the libquvi library.")
    (license license:lgpl2.1+)))

(define-public serf
  (package
    (name "serf")
    (version "1.3.9")
    (source
     (origin
       (method url-fetch)
       (uri (string-append "mirror://apache/serf/serf-"
                           version ".tar.bz2"))
       (patches (search-patches "serf-python3.patch"))
       (sha256
        (base32 "1k47gbgpp52049andr28y28nbwh9m36bbb0g8p0aka3pqlhjv72l"))))
    (build-system scons-build-system)
    (propagated-inputs
     (list apr apr-util openssl-1.1))
    (inputs
     (list ;; TODO: Fix build with gss.
           ;;("gss" ,gss)
           zlib))
    (arguments
     `(#:scons-flags (list (string-append "APR=" (assoc-ref %build-inputs "apr"))
                           (string-append "APU=" (assoc-ref %build-inputs "apr-util"))
                           (string-append "OPENSSL=" (assoc-ref %build-inputs "openssl"))
                           ;; (string-append "GSSAPI=" (assoc-ref %build-inputs "gss"))
                           (string-append "ZLIB=" (assoc-ref %build-inputs "zlib"))
                           (string-append "PREFIX=" %output))
       #:phases
       (modify-phases %standard-phases
         (add-after 'unpack 'scons-propagate-environment
                    (lambda _
                      ;; By design, SCons does not, by default, propagate
                      ;; environment variables to subprocesses.  See:
                      ;; <http://comments.gmane.org/gmane.linux.distributions.nixos/4969>
                      ;; Here, we modify the SConstruct file to arrange for
                      ;; environment variables to be propagated.
                      (substitute* "SConstruct"
                        (("^env = Environment\\(")
                         "env = Environment(ENV=os.environ, "))))
         (add-before 'check 'disable-broken-tests
           (lambda _
             ;; These tests rely on SSL certificates that expired 2017-04-18.
             ;; While there are newer certs available upstream, we don't want
             ;; this package to suddenly "expire" some time in the future.
             ;; https://bugs.gnu.org/26671
             (let ((broken-tests
                    '("test_ssl_trust_rootca"
                      "test_ssl_certificate_chain_with_anchor"
                      "test_ssl_certificate_chain_all_from_server"
                      "test_ssl_no_servercert_callback_allok"
                      "test_ssl_large_response"
                      "test_ssl_large_request"
                      "test_ssl_client_certificate"
                      "test_ssl_future_server_cert"
                      "test_setup_ssltunnel"
                      "test_ssltunnel_basic_auth"
                      "test_ssltunnel_basic_auth_server_has_keepalive_off"
                      "test_ssltunnel_basic_auth_proxy_has_keepalive_off"
                      "test_ssltunnel_basic_auth_proxy_close_conn_on_200resp"
                      "test_ssltunnel_digest_auth")))
               (for-each
                (lambda (test)
                  (substitute* "test/test_context.c"
                    (((string-append "SUITE_ADD_TEST\\(suite, " test "\\);")) "")))
                broken-tests)
               #t))))))
    (home-page "https://serf.apache.org/")
    (synopsis "High-performance asynchronous HTTP client library")
    (description
     "serf is a C-based HTTP client library built upon the Apache Portable
Runtime (APR) library.  It multiplexes connections, running the read/write
communication asynchronously.  Memory copies and transformations are kept to a
minimum to provide high performance operation.")
    ;; Most of the code is covered by the Apache License, Version 2.0, but the
    ;; bundled CuTest framework uses a different non-copyleft license.
    (properties
     '((release-monitoring-url . "https://serf.apache.org/download")))
    (license (list license:asl2.0 (license:non-copyleft "file://test/CuTest-README.txt")))))

(define-public libsass
  (package
    (name "libsass")
    ;; When updating, check whether sassc/libsass-3.5 is still needed.
    (version "3.6.4")
    (source (origin
              (method git-fetch)
              (uri (git-reference
                    (url "https://github.com/sass/libsass")
                    (commit version)))
              (file-name (git-file-name name version))
              (sha256
               (base32
                "0r8lfqvr3rjhjd8r036zd1wc9q17gyiskppcw9m13jks9an7xp4j"))))
    (build-system gnu-build-system)
    (arguments
     `(#:phases
       (modify-phases %standard-phases
         (add-before 'bootstrap 'set-LIBSASS_VERSION
           (lambda _
             (setenv "LIBSASS_VERSION" ,version)
             #t)))))
    (native-inputs
     (list autoconf automake libtool))
    (home-page "https://sass-lang.com/libsass")
    (synopsis "SASS Compiler, implemented as a C/C++ library")
    (description
     "LibSass is a @acronym{SASS,Syntactically awesome style sheets} compiler
library designed for portability and efficiency.  To actually compile SASS
stylesheets, you'll need to use another program that uses this library,
@var{sassc} for example.")
    (license license:expat)))

(define-public sassc
  (package
    (name "sassc")
    (version "3.6.2")
    (source (origin
              (method git-fetch)
              (uri (git-reference
                    (url "https://github.com/sass/sassc")
                    (commit  version)))
              (file-name (git-file-name name version))
              (sha256
               (base32
                "0m7flrs0hz3ivib8kvsgn3d0fgkabqviadkp1dyspa6iibx3gjwd"))))
    (build-system gnu-build-system)
    (arguments
     `(#:make-flags
       (list "CC=gcc"
             (string-append "PREFIX=" (assoc-ref %outputs "out")))
       #:tests? #f                      ; no test suite
       #:phases
       (modify-phases %standard-phases
         (add-after 'unpack 'patch-Makefile
           (lambda _
             (substitute* "Makefile"
               (("build-shared: \\$\\(RESOURCES\\) \\$\\(OBJECTS\\) \\$\\(LIB_SHARED\\)")
                "build-shared: $(RESOURCES) $(OBJECTS)")
               (("\\$\\(SASSC_EXE\\): libsass build")
                "$(SASSC_EXE): build")
               (("install: libsass-install-\\$\\(BUILD\\) \\\\")
                "install: \\"))
             #t))
         ;; This phase fails because…
         (delete 'bootstrap)
         ;; …there is no configure script to be generated.
         (delete 'configure)
         (add-before 'build 'setup-environment
           (lambda _
             (setenv "BUILD" "shared")
             (setenv "SASSC_VERSION" ,version)
             #t)))))
    (inputs
     (list libsass))
    (synopsis "CSS pre-processor")
    (description "SassC is a compiler written in C for the CSS pre-processor
language known as SASS.")
    (home-page "https://sass-lang.com/libsass")
    (license license:expat)))

(define-public sassc/libsass-3.5
  ;; Newer libsass versions suffor from a memory leak when building (some?)
  ;; GTK themes <https://github.com/sass/libsass/issues/3033>.
  (package
    (inherit sassc)
    (name "sassc")
    (inputs
     (list (package (inherit libsass)
                    (name "libsass")
                    (version "3.5.5")
                    (source (origin (method git-fetch)
                                    (uri (git-reference (url
                                                             "https://github.com/sass/libsass")
                                                        (commit version)))
                                    (file-name (git-file-name name version))
                                    (sha256 (base32
                                                    "0830pjcvhzxh6yixj82x5k5r1xnadjqzi16kp53213icbly0r9ma")))))))
    (properties '((hidden? . #t)))))


(define-public perl-apache-logformat-compiler
  (package
    (name "perl-apache-logformat-compiler")
    (version "0.36")
    (source
     (origin
       (method url-fetch)
       (uri (string-append "mirror://cpan/authors/id/K/KA/KAZEBURO/"
                           "Apache-LogFormat-Compiler-" version ".tar.gz"))
       (sha256
        (base32 "05xcl7j65vakx7x79jqjikyw0nzf60bc2w6hhc0q5sklxq1ral4l"))))
    (build-system perl-build-system)
    (native-inputs
     (list perl-http-message perl-module-build-tiny perl-test-mocktime
           perl-try-tiny perl-uri))
    (propagated-inputs
     (list perl-posix-strftime-compiler))
    (arguments `(#:tests? #f))          ; TODO: Timezone test failures
    (home-page "https://metacpan.org/release/Apache-LogFormat-Compiler")
    (synopsis "Compile a log format string to perl-code")
    (description "This module provides methods to compile a log format string
to perl-code, for faster generation of access_log lines.")
    (license license:perl-license)))

(define-public perl-authen-sasl
  (package
    (name "perl-authen-sasl")
    (version "2.16")
    (source
     (origin
       (method url-fetch)
       (uri (string-append "mirror://cpan/authors/id/G/GB/GBARR/"
                           "Authen-SASL-" version ".tar.gz"))
       (sha256
        (base32
         "02afhlrdq5hh5g8b32fa79fqq5i76qzwfqqvfi9zi57h31szl536"))))
    (build-system perl-build-system)
    (arguments
     '(#:phases
       (modify-phases %standard-phases
         (add-after 'unpack 'set-env
           ;; Fix the build with Perl 5.26.0. Try removing this phase for later
           ;; versions of perl-authen-sasl.
           (lambda _ (setenv "PERL_USE_UNSAFE_INC" "1") #t)))))
    (propagated-inputs
     (list perl-digest-hmac perl-gssapi))
    (home-page "https://metacpan.org/release/Authen-SASL")
    (synopsis "SASL authentication framework")
    (description "Authen::SASL provides an SASL authentication framework.")
    (license license:perl-license)))

(define-public perl-catalyst-action-renderview
  (package
    (name "perl-catalyst-action-renderview")
    (version "0.16")
    (source
     (origin
       (method url-fetch)
       (uri (string-append "mirror://cpan/authors/id/B/BO/BOBTFISH/"
                           "Catalyst-Action-RenderView-"
                           version ".tar.gz"))
       (sha256
        (base32
         "0j1rrld13cjk7ks92b5hv3xw4rfm2lvmksb4rlzd8mx0a0wj0rc5"))))
    (build-system perl-build-system)
    (native-inputs
     (list perl-http-request-ascgi perl-module-install))
    (propagated-inputs
     (list perl-catalyst-runtime perl-data-visitor perl-mro-compat))
    (home-page "https://metacpan.org/release/Catalyst-Action-RenderView")
    (synopsis "Sensible default Catalyst action")
    (description "This Catalyst action implements a sensible default end
action, which will forward to the first available view.")
    (license license:perl-license)))

(define-public perl-catalyst-action-rest
  (package
    (name "perl-catalyst-action-rest")
    (version "1.21")
    (source (origin
              (method url-fetch)
              (uri (string-append "mirror://cpan/authors/id/J/JJ/JJNAPIORK/"
                                  "Catalyst-Action-REST-" version ".tar.gz"))
              (sha256
               (base32
                "086bykggzalbjfk0islac4b48g9s2ypj7y81d6ns1lq0aax1py6c"))))
    (build-system perl-build-system)
    (native-inputs
     (list perl-test-requires perl-module-install))
    (propagated-inputs
     (list perl-catalyst-runtime
           perl-class-inspector
           perl-config-general
           perl-cpanel-json-xs
           perl-libwww
           perl-moose
           perl-mro-compat
           perl-namespace-autoclean
           perl-params-validate
           perl-uri-find
           perl-xml-simple))
    (home-page "https://metacpan.org/release/Catalyst-Action-REST")
    (synopsis "Automated REST Method Dispatching")
    (description "This Action handles doing automatic method dispatching for
REST requests.  It takes a normal Catalyst action, and changes the dispatch to
append an underscore and method name.  First it will try dispatching to an
action with the generated name, and failing that it will try to dispatch to a
regular method.")
    (license license:perl-license)))

(define-public perl-catalyst-authentication-store-dbix-class
  (package
    (name "perl-catalyst-authentication-store-dbix-class")
    (version "0.1506")
    (source
     (origin
       (method url-fetch)
       (uri (string-append "mirror://cpan/authors/id/I/IL/ILMARI/"
                           "Catalyst-Authentication-Store-DBIx-Class-"
                           version ".tar.gz"))
       (sha256
        (base32
         "0i5ja7690fs9nhxcij6lw51j804sm8s06m5mvk1n8pi8jljrymvw"))))
    (build-system perl-build-system)
    (native-inputs
     (list perl-catalyst-plugin-authorization-roles
           perl-catalyst-plugin-session-state-cookie perl-dbd-sqlite
           perl-module-install perl-test-www-mechanize-catalyst))
    (propagated-inputs
     (list perl-catalyst-runtime perl-catalyst-plugin-authentication
           perl-dbix-class perl-catalyst-model-dbic-schema))
    (home-page
     "https://metacpan.org/release/Catalyst-Authentication-Store-DBIx-Class")
    (synopsis "Storage class for Catalyst authentication using DBIx::Class")
    (description "The Catalyst::Authentication::Store::DBIx::Class class
provides access to authentication information stored in a database via
DBIx::Class.")
    (license license:perl-license)))

(define-public perl-catalyst-component-instancepercontext
  (package
    (name "perl-catalyst-component-instancepercontext")
    (version "0.001001")
    (source
     (origin
       (method url-fetch)
       (uri (string-append "mirror://cpan/authors/id/G/GR/GRODITI/"
                           "Catalyst-Component-InstancePerContext-"
                           version ".tar.gz"))
       (sha256
        (base32
         "0wfj4vnn2cvk6jh62amwlg050p37fcwdgrn9amcz24z6w4qgjqvz"))))
    (build-system perl-build-system)
    (native-inputs
     (list perl-module-install))
    (propagated-inputs
     (list perl-catalyst-runtime perl-moose))
    (home-page
     "https://metacpan.org/release/Catalyst-Component-InstancePerContext")
    (synopsis "Create only one instance of Moose component per context")
    (description "Catalyst::Component::InstancePerContext returns a new
instance of a component on each request.")
    (license license:perl-license)))

(define-public perl-catalyst-devel
  (package
    (name "perl-catalyst-devel")
    (version "1.42")
    (source
     (origin
       (method url-fetch)
       (uri (string-append "mirror://cpan/authors/id/H/HA/HAARG/"
                           "Catalyst-Devel-" version ".tar.gz"))
       (sha256
        (base32 "1gcaqivyxwsdq87v9za1ijjibh6llirzqsbpwjbw1f5mravg1iky"))))
    (build-system perl-build-system)
    (native-inputs
     (list perl-file-sharedir-install perl-test-fatal))
    (propagated-inputs
     (list perl-catalyst-action-renderview
           perl-catalyst-plugin-configloader
           perl-catalyst-plugin-static-simple
           perl-catalyst-runtime
           perl-config-general
           perl-file-changenotify
           perl-file-copy-recursive
           perl-file-sharedir
           perl-module-install
           perl-moose
           perl-moosex-emulate-class-accessor-fast
           perl-namespace-autoclean
           perl-namespace-clean
           perl-path-class
           perl-template-toolkit))
    (home-page "https://metacpan.org/release/Catalyst-Devel")
    (synopsis "Catalyst Development Tools")
    (description "The Catalyst-Devel distribution includes a variety of
modules useful for the development of Catalyst applications, but not required
to run them.  Catalyst-Devel includes the Catalyst::Helper system, which
autogenerates scripts and tests; Module::Install::Catalyst, a Module::Install
extension for Catalyst; and requirements for a variety of development-related
modules.")
    (license license:perl-license)))

(define-public perl-catalyst-dispatchtype-regex
  (package
    (name "perl-catalyst-dispatchtype-regex")
    (version "5.90035")
    (source
     (origin
       (method url-fetch)
       (uri (string-append "mirror://cpan/authors/id/M/MG/MGRIMES/"
                           "Catalyst-DispatchType-Regex-" version ".tar.gz"))
       (sha256
        (base32
         "06jq1lmpq88rmp9zik5gqczg234xac0hiyc3l698iif7zsgcyb80"))))
    (build-system perl-build-system)
    (native-inputs
     (list perl-module-build ;needs Module::Build >= 0.4004
           perl-namespace-autoclean perl-catalyst-runtime))
    (propagated-inputs
     (list perl-moose perl-text-simpletable))
    (home-page "https://metacpan.org/release/Catalyst-DispatchType-Regex")
    (synopsis "Regex DispatchType for Catalyst")
    (description "Dispatch type managing path-matching behaviour using
regexes.  Regex dispatch types have been deprecated and removed from Catalyst
core.  It is recommend that you use Chained methods or other techniques
instead.  As part of the refactoring, the dispatch priority of Regex vs Regexp
vs LocalRegex vs LocalRegexp may have changed.  Priority is now influenced by
when the dispatch type is first seen in your application.")
    (license license:perl-license)))

(define-public perl-catalyst-model-dbic-schema
  (package
  (name "perl-catalyst-model-dbic-schema")
  (version "0.65")
  (source
    (origin
      (method url-fetch)
      (uri (string-append "mirror://cpan/authors/id/G/GB/GBJK/"
                          "Catalyst-Model-DBIC-Schema-"
                          version ".tar.gz"))
      (sha256
        (base32
          "1spfjcjc0b9dv3k2gbanqj1m1cqzyxb32p76dhdwizzpbvpi3a96"))))
  (build-system perl-build-system)
  (native-inputs
   (list perl-dbd-sqlite perl-module-install perl-test-exception
         perl-test-requires))
  (propagated-inputs
   (list perl-carp-clan
         perl-catalyst-component-instancepercontext
         perl-catalyst-runtime
         perl-catalystx-component-traits
         perl-dbix-class
         perl-dbix-class-cursor-cached
         perl-dbix-class-schema-loader
         perl-hash-merge
         perl-list-moreutils
         perl-module-runtime
         perl-moose
         perl-moosex-markasmethods
         perl-moosex-nonmoose
         perl-moosex-types
         perl-moosex-types-loadableclass
         perl-namespace-autoclean
         perl-namespace-clean
         perl-tie-ixhash
         perl-try-tiny))
  (home-page "https://metacpan.org/release/Catalyst-Model-DBIC-Schema")
  (synopsis "DBIx::Class::Schema Model Class")
  (description "This is a Catalyst Model for DBIx::Class::Schema-based
Models.")
  (license license:perl-license)))

(define-public perl-catalyst-plugin-accesslog
  (package
    (name "perl-catalyst-plugin-accesslog")
    (version "1.10")
    (source
     (origin
       (method url-fetch)
       (uri (string-append "mirror://cpan/authors/id/A/AR/ARODLAND/"
                           "Catalyst-Plugin-AccessLog-" version ".tar.gz"))
       (sha256
        (base32
         "0811rj45q4v2y8wka3wb9d5m4vbyhcmkvddf2wz4x69awzjbhgc7"))))
    (build-system perl-build-system)
    (propagated-inputs
     (list perl-catalyst-runtime perl-datetime perl-moose
           perl-namespace-autoclean))
    (home-page "https://metacpan.org/release/Catalyst-Plugin-AccessLog")
    (synopsis "Request logging from within Catalyst")
    (description "This Catalyst plugin enables you to create \"access logs\"
from within a Catalyst application instead of requiring a webserver to do it
for you.  It will work even with Catalyst debug logging turned off.")
    (license license:perl-license)))

(define-public perl-catalyst-plugin-authentication
  (package
    (name "perl-catalyst-plugin-authentication")
    (version "0.10023")
    (source
     (origin
       (method url-fetch)
       (uri (string-append "mirror://cpan/authors/id/B/BO/BOBTFISH/"
                           "Catalyst-Plugin-Authentication-"
                           version ".tar.gz"))
       (sha256
        (base32
         "0v6hb4r1wv3djrnqvnjcn3xx1scgqzx8nyjdg9lfc1ybvamrl0rn"))))
    (build-system perl-build-system)
    (native-inputs
     (list perl-module-install))
    (propagated-inputs
     (list perl-catalyst-plugin-session
           perl-catalyst-runtime
           perl-class-inspector
           perl-moose
           perl-moosex-emulate-class-accessor-fast
           perl-mro-compat
           perl-namespace-autoclean
           perl-string-rewriteprefix
           perl-test-exception
           perl-try-tiny))
    (home-page "https://metacpan.org/release/Catalyst-Plugin-Authentication")
    (synopsis "Infrastructure plugin for the Catalyst authentication framework")
    (description "The authentication plugin provides generic user support for
Catalyst apps.  It is the basis for both authentication (checking the user is
who they claim to be), and authorization (allowing the user to do what the
system authorises them to do).")
    (license license:perl-license)))

(define-public perl-catalyst-plugin-authorization-roles
  (package
    (name "perl-catalyst-plugin-authorization-roles")
    (version "0.09")
    (source
     (origin
       (method url-fetch)
       (uri (string-append "mirror://cpan/authors/id/B/BO/BOBTFISH/"
                           "Catalyst-Plugin-Authorization-Roles-"
                           version ".tar.gz"))
       (sha256
        (base32
         "0l83lkwmq0lngwh8b1rv3r719pn8w1gdbyhjqm74rnd0wbjl8h7f"))))
    (build-system perl-build-system)
    (native-inputs
     (list perl-module-install perl-test-exception))
    (propagated-inputs
     (list perl-catalyst-plugin-authentication perl-catalyst-runtime
           perl-set-object perl-universal-isa))
    (home-page
     "https://metacpan.org/release/Catalyst-Plugin-Authorization-Roles")
    (synopsis "Role-based authorization for Catalyst")
    (description "Catalyst::Plugin::Authorization::Roles provides role-based
authorization for Catalyst based on Catalyst::Plugin::Authentication.")
    (license license:perl-license)))

(define-public perl-catalyst-plugin-captcha
  (package
    (name "perl-catalyst-plugin-captcha")
    (version "0.04")
    (source
     (origin
       (method url-fetch)
       (uri (string-append "mirror://cpan/authors/id/D/DI/DIEGOK/"
                           "Catalyst-Plugin-Captcha-" version ".tar.gz"))
       (sha256
        (base32
         "0llyj3v5nx9cx46jdbbvxf1lc9s9cxq5ml22xmx3wkb201r5qgaa"))))
    (build-system perl-build-system)
    (propagated-inputs
     (list perl-catalyst-plugin-session perl-catalyst-runtime
           perl-gd-securityimage perl-http-date))
    (home-page "https://metacpan.org/release/Catalyst-Plugin-Captcha")
    (synopsis "Captchas for Catalyst")
    (description "This plugin creates and validates Captcha images for
Catalyst.")
    (license license:perl-license)))

(define-public perl-catalyst-plugin-configloader
  (package
    (name "perl-catalyst-plugin-configloader")
    (version "0.35")
    (source
     (origin
       (method url-fetch)
       (uri (string-append "mirror://cpan/authors/id/H/HA/HAARG/"
                           "Catalyst-Plugin-ConfigLoader-"
                           version ".tar.gz"))
       (sha256
        (base32 "0w8r3bbxqnlykvra6sx3sh3wh8ylkj914xg5ql6nw11ddy56jaly"))))
    (build-system perl-build-system)
    (native-inputs
     (list perl-path-class perl-module-install))
    (propagated-inputs
     (list perl-catalyst-runtime perl-config-any perl-data-visitor
           perl-mro-compat))
    (home-page "https://metacpan.org/release/Catalyst-Plugin-ConfigLoader")
    (synopsis "Load config files of various types")
    (description "This module will attempt to load find and load configuration
files of various types.  Currently it supports YAML, JSON, XML, INI and Perl
formats.")
    (license license:perl-license)))

(define-public perl-catalyst-plugin-session
  (package
    (name "perl-catalyst-plugin-session")
    (version "0.41")
    (source
     (origin
       (method url-fetch)
       (uri (string-append "mirror://cpan/authors/id/J/JJ/JJNAPIORK/"
                           "Catalyst-Plugin-Session-" version ".tar.gz"))
       (sha256
        (base32 "0a451997zc2vjx7rvndgx1ldbrpic8sfbddyvncynh0zr8bhlqc5"))))
    (build-system perl-build-system)
    (native-inputs
     (list perl-module-install perl-test-deep perl-test-exception))
    (propagated-inputs
     (list perl-catalyst-runtime
           perl-moose
           perl-moosex-emulate-class-accessor-fast
           perl-mro-compat
           perl-namespace-clean
           perl-object-signature
           perl-test-www-mechanize-psgi))
    (home-page "https://metacpan.org/release/Catalyst-Plugin-Session")
    (synopsis "Catalyst generic session plugin")
    (description "This plugin links the two pieces required for session
management in web applications together: the state, and the store.")
    (license license:perl-license)))

(define-public perl-catalyst-plugin-session-state-cookie
  (package
    (name "perl-catalyst-plugin-session-state-cookie")
    (version "0.17")
    (source
     (origin
       (method url-fetch)
       (uri (string-append "mirror://cpan/authors/id/M/MS/MSTROUT/"
                           "Catalyst-Plugin-Session-State-Cookie-"
                           version ".tar.gz"))
       (sha256
        (base32
         "1rvxbfnpf9x2pc2zgpazlcgdlr2dijmxgmcs0m5nazs0w6xikssb"))))
    (build-system perl-build-system)
    (native-inputs
     (list perl-module-install))
    (propagated-inputs
     (list perl-catalyst-plugin-session perl-catalyst-runtime perl-moose
           perl-mro-compat perl-namespace-autoclean))
    (home-page
     "https://metacpan.org/release/Catalyst-Plugin-Session-State-Cookie")
    (synopsis "Maintain session IDs using cookies")
    (description "In order for Catalyst::Plugin::Session to work, the session
ID needs to be stored on the client, and the session data needs to be stored
on the server.  This plugin stores the session ID on the client using the
cookie mechanism.")
    (license license:perl-license)))

(define-public perl-catalyst-plugin-session-store-fastmmap
  (package
    (name "perl-catalyst-plugin-session-store-fastmmap")
    (version "0.16")
    (source
     (origin
       (method url-fetch)
       (uri (string-append "mirror://cpan/authors/id/B/BO/BOBTFISH/"
                           "Catalyst-Plugin-Session-Store-FastMmap-"
                           version ".tar.gz"))
       (sha256
        (base32
         "0x3j6zv3wr41jlwr6yb2jpmcx019ibyn11y8653ffnwhpzbpzsxs"))))
    (build-system perl-build-system)
    (propagated-inputs
     (list perl-cache-fastmmap
           perl-catalyst-plugin-session
           perl-catalyst-runtime
           perl-moosex-emulate-class-accessor-fast
           perl-mro-compat
           perl-path-class))
    (home-page
     "https://metacpan.org/release/Catalyst-Plugin-Session-Store-FastMmap")
    (synopsis "FastMmap session storage backend")
    (description "Catalyst::Plugin::Session::Store::FastMmap is a fast session
storage plugin for Catalyst that uses an mmap'ed file to act as a shared
memory interprocess cache.  It is based on Cache::FastMmap.")
    (license license:perl-license)))

(define-public perl-catalyst-plugin-stacktrace
  (package
    (name "perl-catalyst-plugin-stacktrace")
    (version "0.12")
    (source
     (origin
       (method url-fetch)
       (uri (string-append "mirror://cpan/authors/id/B/BO/BOBTFISH/"
                           "Catalyst-Plugin-StackTrace-" version ".tar.gz"))
       (sha256
        (base32
         "1b2ksz74cpigxqzf63rddar3vfmnbpwpdcbs11v0ml89pb8ar79j"))))
    (build-system perl-build-system)
    (native-inputs
     (list perl-module-install))
    (propagated-inputs
     (list perl-catalyst-runtime perl-devel-stacktrace perl-mro-compat))
    (home-page "https://metacpan.org/release/Catalyst-Plugin-StackTrace")
    (synopsis "Stack trace on the Catalyst debug screen")
    (description "This plugin enhances the standard Catalyst debug screen by
including a stack trace of your application up to the point where the error
occurred.  Each stack frame is displayed along with the package name, line
number, file name, and code context surrounding the line number.")
    (license license:perl-license)))

(define-public perl-catalyst-plugin-static-simple
  (package
    (name "perl-catalyst-plugin-static-simple")
    (version "0.36")
    (source
     (origin
       (method url-fetch)
       (uri (string-append "mirror://cpan/authors/id/I/IL/ILMARI/"
                           "Catalyst-Plugin-Static-Simple-" version ".tar.gz"))
       (sha256
        (base32
         "0m4l627p2fvzr4i6sgdxhdvsx4wpa6qmaibsbxlg5x5yjs7k7drn"))))
    (build-system perl-build-system)
    (native-inputs
     (list perl-module-install))
    (propagated-inputs
     (list perl-catalyst-runtime perl-mime-types perl-moose
           perl-moosex-types perl-namespace-autoclean))
    (home-page "https://metacpan.org/release/Catalyst-Plugin-Static-Simple")
    (synopsis "Simple serving of static pages")
    (description "The Static::Simple plugin is designed to make serving static
content in your application during development quick and easy, without
requiring a single line of code from you.  This plugin detects static files by
looking at the file extension in the URL (such as .css or .png or .js).  The
plugin uses the lightweight MIME::Types module to map file extensions to
IANA-registered MIME types, and will serve your static files with the correct
MIME type directly to the browser, without being processed through Catalyst.")
    (license license:perl-license)))

(define-public perl-catalyst-runtime
  (package
    (name "perl-catalyst-runtime")
    (version "5.90124")
    (source
     (origin
       (method url-fetch)
       (uri (string-append "mirror://cpan/authors/id/J/JJ/JJNAPIORK/"
                           "Catalyst-Runtime-" version ".tar.gz"))
       (sha256
        (base32
         "001yk1i0xwn4v308qx15nvnp6v9qfdigdlvz1rgw5zpnq7kwnq1a"))))
    (build-system perl-build-system)
    (native-inputs
     (list perl-test-fatal))
    (propagated-inputs
     (list perl-cgi-simple
           perl-cgi-struct
           perl-class-c3-adopt-next
           perl-class-date
           perl-class-load
           perl-data-dump
           perl-http-body
           perl-http-message
           perl-json-maybexs
           perl-libwww
           perl-module-pluggable
           perl-moose
           perl-moosex-emulate-class-accessor-fast
           perl-moosex-getopt
           perl-moosex-methodattributes
           perl-namespace-clean
           perl-path-class
           perl-perlio-utf8_strict
           perl-plack
           perl-plack-middleware-fixmissingbodyinredirect
           perl-plack-middleware-methodoverride
           perl-plack-middleware-removeredundantbody
           perl-plack-middleware-reverseproxy
           perl-plack-test-externalserver
           perl-safe-isa
           perl-string-rewriteprefix
           perl-text-simpletable
           perl-tree-simple
           perl-tree-simple-visitorfactory
           perl-try-tiny
           perl-uri
           perl-uri-ws))
    (home-page "https://metacpan.org/release/Catalyst-Runtime")
    (synopsis "The Catalyst Framework Runtime")
    (description "Catalyst is a modern framework for making web applications.
It is designed to make it easy to manage the various tasks you need to do to
run an application on the web, either by doing them itself, or by letting you
\"plug in\" existing Perl modules that do what you need.")
    (license license:perl-license)))

(define-public perl-catalyst-traitfor-request-proxybase
  (package
    (name "perl-catalyst-traitfor-request-proxybase")
    (version "0.000005")
    (source
     (origin
       (method url-fetch)
       (uri (string-append "mirror://cpan/authors/id/B/BO/BOBTFISH/"
                           "Catalyst-TraitFor-Request-ProxyBase-"
                           version ".tar.gz"))
       (sha256
        (base32
         "02kir63d5cs2ipj3fn1qlmmx3gqi1xqzrxfr4pv5vjhjgsm0zgx7"))))
    (build-system perl-build-system)
    (native-inputs
     (list perl-catalyst-runtime perl-catalystx-roleapplicator
           perl-http-message perl-module-install))
    (propagated-inputs
     (list perl-moose perl-namespace-autoclean perl-uri))
    (home-page
     "https://metacpan.org/release/Catalyst-TraitFor-Request-ProxyBase")
    (synopsis "Replace request base with value passed by HTTP proxy")
    (description "This module is a Moose::Role which allows you more
flexibility in your application's deployment configurations when deployed
behind a proxy.  Using this module, the request base ($c->req->base) is
replaced with the contents of the X-Request-Base header.")
    (license license:perl-license)))

(define-public perl-catalyst-view-download
  (package
    (name "perl-catalyst-view-download")
    (version "0.09")
    (source
     (origin
       (method url-fetch)
       (uri (string-append "mirror://cpan/authors/id/G/GA/GAUDEON/"
                           "Catalyst-View-Download-" version ".tar.gz"))
       (sha256
        (base32
         "1qgq6y9iwfbhbkbgpw9czang2ami6z8jk1zlagrzdisy4igqzkvs"))))
    (build-system perl-build-system)
    (native-inputs
     (list perl-catalyst-runtime
           perl-module-install
           perl-test-simple
           perl-test-www-mechanize-catalyst
           perl-text-csv
           perl-xml-simple))
    (home-page "https://metacpan.org/release/Catalyst-View-Download")
    (synopsis "Download data in many formats")
    (description "The purpose of this module is to provide a method for
downloading data into many supportable formats.  For example, downloading a
table based report in a variety of formats (CSV, HTML, etc.).")
    (license license:perl-license)))

(define-public perl-catalyst-view-json
  (package
    (name "perl-catalyst-view-json")
    (version "0.37")
    (source
     (origin
       (method url-fetch)
       (uri (string-append "mirror://cpan/authors/id/H/HA/HAARG/"
                           "Catalyst-View-JSON-" version ".tar.gz"))
       (sha256
        (base32
         "1v4xkzazs743sc7cd1kxkbi99cf00a4dadyyancckcbpi9p3znn5"))))
    (build-system perl-build-system)
    (native-inputs
     (list perl-module-install perl-yaml))
    (inputs
     (list perl-catalyst-runtime perl-json-maybexs perl-mro-compat))
    (home-page "https://metacpan.org/release/Catalyst-View-JSON")
    (synopsis "Catalyst JSON view")
    (description "Catalyst::View::JSON is a Catalyst View handler that returns
stash data in JSON format.")
    (license license:perl-license)))

(define-public perl-catalyst-view-tt
  (package
    (name "perl-catalyst-view-tt")
    (version "0.45")
    (source
     (origin
       (method url-fetch)
       (uri (string-append "mirror://cpan/authors/id/H/HA/HAARG/"
                           "Catalyst-View-TT-" version ".tar.gz"))
     (sha256
      (base32 "0jzgpkgq5pwq82zlb0nykdyk40dfpsyn9ilz91d0wpixgi9i5pr8"))))
  (build-system perl-build-system)
  (propagated-inputs
   (list perl-catalyst-runtime
         perl-class-accessor
         perl-data-dump
         perl-mro-compat
         perl-path-class
         perl-template-timer
         perl-template-toolkit))
  (home-page "https://metacpan.org/release/Catalyst-View-TT")
  (synopsis "Template View Class")
  (description "This module is a Catalyst view class for the Template
Toolkit.")
  (license license:perl-license)))

(define-public perl-catalystx-component-traits
  (package
    (name "perl-catalystx-component-traits")
    (version "0.19")
    (source
     (origin
       (method url-fetch)
       (uri (string-append "mirror://cpan/authors/id/R/RK/RKITOVER/"
                           "CatalystX-Component-Traits-" version ".tar.gz"))
       (sha256
        (base32
         "0iq4ci8m6g2c4g01fvdl568y7pjz28f3widk986v3pyhr7ll8j88"))))
    (build-system perl-build-system)
    (native-inputs
     (list perl-moose perl-catalyst-runtime perl-moosex-methodattributes))
    (propagated-inputs
     (list perl-catalyst-runtime
           perl-class-load
           perl-moose
           perl-moosex-traits-pluggable
           perl-namespace-autoclean
           perl-list-moreutils))
    (home-page "https://metacpan.org/release/CatalystX-Component-Traits")
    (synopsis "Trait Loading and Resolution for Catalyst Components")
    (description "Adds a \"COMPONENT\" in Catalyst::Component method to your
Catalyst component base class that reads the optional \"traits\" parameter
from app and component config and instantiates the component subclass with
those traits using \"new_with_traits\" in MooseX::Traits from
MooseX::Traits::Pluggable.")
    (license license:perl-license)))

(define-public perl-catalystx-roleapplicator
  (package
    (name "perl-catalystx-roleapplicator")
    (version "0.005")
    (source
     (origin
       (method url-fetch)
       (uri (string-append "mirror://cpan/authors/id/H/HD/HDP/"
                           "CatalystX-RoleApplicator-" version ".tar.gz"))
       (sha256
        (base32
         "0vwaapxn8g5hs2xp63c4dwv9jmapmji4272fakssvgc9frklg3p2"))))
    (build-system perl-build-system)
    (propagated-inputs
     (list perl-catalyst-runtime perl-moose perl-moosex-relatedclassroles))
    (home-page "https://metacpan.org/release/CatalystX-RoleApplicator")
    (synopsis "Apply roles to Catalyst classes")
    (description "CatalystX::RoleApplicator applies roles to Catalyst
application classes.")
    (license license:perl-license)))

(define-public perl-catalystx-script-server-starman
  (package
    (name "perl-catalystx-script-server-starman")
    (version "0.03")
    (source
     (origin
       (method url-fetch)
       (uri (string-append "mirror://cpan/authors/id/A/AB/ABRAXXA/"
                           "CatalystX-Script-Server-Starman-"
                           version ".tar.gz"))
       (sha256
        (base32
         "08jvibq4v8xjj0c3cr93h0w8w0c88ajwjn37xjy7ygxl9krlffp6"))))
    (build-system perl-build-system)
    (native-inputs
     (list perl-module-install perl-pod-parser perl-test-www-mechanize-catalyst))
    (propagated-inputs
     (list perl-catalyst-runtime perl-moose perl-namespace-autoclean
           starman))
    (home-page "https://metacpan.org/release/CatalystX-Script-Server-Starman")
    (synopsis "Catalyst development server with Starman")
    (description "This module provides a Catalyst extension to replace the
development server with Starman.")
    (license license:perl-license)))

(define-public perl-cgi
  (package
    (name "perl-cgi")
    (version "4.55")
    (source
     (origin
       (method url-fetch)
       (uri (string-append "mirror://cpan/authors/id/L/LE/LEEJO/"
                           "CGI-" version ".tar.gz"))
       (sha256
        (base32 "1ck4ik5i0v394qgg9qah4p6x9hyls311g6iwi6ildprzn6a5x2b7"))))
    (build-system perl-build-system)
    (native-inputs
     (list perl-test-nowarnings perl-test-warn))
    (propagated-inputs
     (list perl-html-parser))
    (home-page "https://metacpan.org/release/CGI")
    (synopsis "Handle Common Gateway Interface requests and responses")
    (description "CGI.pm is a stable, complete and mature solution for
processing and preparing HTTP requests and responses.  Major features include
processing form submissions, file uploads, reading and writing cookies, query
string generation and manipulation, and processing and preparing HTTP
headers.")
    (license license:perl-license)))

(define-public perl-cgi-formbuilder
  (package
    (name "perl-cgi-formbuilder")
    (version "3.10")
    (source
     (origin
       (method url-fetch)
       (uri (string-append
             "https://cpan.metacpan.org/authors/id/B/BI/BIGPRESH/"
             "CGI-FormBuilder-" version ".tar.gz"))
       (sha256
        (base32
         "163ixq9kninqq094z2rnkg9pv3bcmvjphlww4vksfrzhq3h9pjdf"))))
    (build-system perl-build-system)
    (inputs (list perl-cgi))
    (home-page
     "https://metacpan.org/release/CGI-FormBuilder")
    (synopsis
     "Generate and process stateful forms")
    (description
     "@code{CGI::FormBuilder} provides an easy way to generate and process CGI
form-based applications.")
    (license license:perl-license)))

(define-public perl-cgi-session
  (package
    (name "perl-cgi-session")
    (version "4.48")
    (source
     (origin
       (method url-fetch)
       (uri (string-append
             "mirror://cpan/authors/id/M/MA/MARKSTOS/CGI-Session-"
             version
             ".tar.gz"))
       (sha256
        (base32
         "1xsl2pz1jrh127pq0b01yffnj4mnp9nvkp88h5mndrscq9hn8xa6"))))
    (build-system perl-build-system)
    (native-inputs
     (list perl-module-build))
    (inputs (list perl-cgi))
    (home-page
     "https://metacpan.org/release/CGI-Session")
    (synopsis
     "Persistent session data in CGI applications")
    (description
     "@code{CGI::Session} provides modular session management system across
HTTP requests.")
    (license license:perl-license)))

(define-public perl-cgi-simple
  (package
    (name "perl-cgi-simple")
    (version "1.22")
    (source
     (origin
       (method url-fetch)
       (uri (string-append "mirror://cpan/authors/id/M/MA/MANWAR/"
                           "CGI-Simple-" version ".tar.gz"))
       (sha256
        (base32 "13c7iwnnavky10ab87pi8jc1kqph03s0rhvj7myn7szhbfisc4gn"))))
    (build-system perl-build-system)
    (native-inputs
     (list perl-io-stringy ; for IO::Scalar
           perl-module-build perl-test-exception perl-test-nowarnings))
    (home-page "https://metacpan.org/release/CGI-Simple")
    (synopsis "CGI interface that is CGI.pm compliant")
    (description "CGI::Simple provides a relatively lightweight drop in
replacement for CGI.pm.  It shares an identical OO interface to CGI.pm for
parameter parsing, file upload, cookie handling and header generation.")
    (license license:perl-license)))

(define-public perl-cgi-struct
  (package
    (name "perl-cgi-struct")
    (version "1.21")
    (source
     (origin
       (method url-fetch)
       (uri (string-append "mirror://cpan/authors/id/F/FU/FULLERMD/"
                           "CGI-Struct-" version ".tar.gz"))
       (sha256
        (base32
         "0v4xq2qpryr7i6jngw1wpn8yr2kiib10yxp4aih90vfdznkqsgfi"))))
    (build-system perl-build-system)
    (native-inputs
     (list perl-test-deep))
    (home-page "https://metacpan.org/release/CGI-Struct")
    (synopsis "Build structures from CGI data")
    (description "This is a module for building structured data from CGI
inputs, in a manner reminiscent of how PHP does.")
    (license license:bsd-2)))

(define-public perl-datetime-format-http
  (package
    (name "perl-datetime-format-http")
    (version "0.42")
    (source
     (origin
       (method url-fetch)
       (uri (string-append "mirror://cpan/authors/id/C/CK/CKRAS/"
                           "DateTime-Format-HTTP-" version ".tar.gz"))
       (sha256
        (base32
         "0h6qqdg1yzqkdxp7hqlp0qa7d1y64nilgimxs79dys2ryjfpcknh"))))
    (build-system perl-build-system)
    (native-inputs
     (list perl-module-build))
    (propagated-inputs
     (list perl-datetime perl-http-date))
    (home-page "https://metacpan.org/release/DateTime-Format-HTTP")
    (synopsis "Date conversion routines")
    (description "This module provides functions that deal with the date
formats used by the HTTP protocol.")
    (license license:perl-license)))

(define-public perl-digest-md5-file
  (package
    (name "perl-digest-md5-file")
    (version "0.08")
    (source
     (origin
       (method url-fetch)
       (uri (string-append "mirror://cpan/authors/id/D/DM/DMUEY/"
                           "Digest-MD5-File-" version ".tar.gz"))
       (sha256
        (base32
         "060jzf45dlwysw5wsm7av1wvpl06xgk415kwwpvv89r6wda3md5d"))))
    (build-system perl-build-system)
    (propagated-inputs
     (list perl-libwww))
    (home-page "https://metacpan.org/release/Digest-MD5-File")
    (synopsis "MD5 sums for files and urls")
    (description "Digest::MD5::File is a Perl extension for getting MD5 sums
for files and urls.")
    (license license:perl-license)))

(define-public perl-encode-locale
  (package
    (name "perl-encode-locale")
    (version "1.05")
    (source (origin
             (method url-fetch)
             (uri (string-append
                   "mirror://cpan/authors/id/G/GA/GAAS/Encode-Locale-"
                   version ".tar.gz"))
             (sha256
              (base32
               "1h8fvcdg3n20c2yp7107yhdkkx78534s9hnvn7ps8hpmf4ks0vqp"))))
    (build-system perl-build-system)
    (license license:perl-license)
    (synopsis "Perl locale encoding determination")
    (description
     "The POSIX locale system is used to specify both the language
conventions requested by the user and the preferred character set to
consume and output.  The Encode::Locale module looks up the charset and
encoding (called a CODESET in the locale jargon) and arranges for the
Encode module to know this encoding under the name \"locale\".  It means
bytes obtained from the environment can be converted to Unicode strings
by calling Encode::encode(locale => $bytes) and converted back again
with Encode::decode(locale => $string).")
    (home-page "https://metacpan.org/release/Encode-Locale")))

(define-public perl-feed-find
  (package
    (name "perl-feed-find")
    (version "0.07")
    (source (origin
              (method url-fetch)
              (uri (string-append "mirror://cpan/authors/id/B/BT/BTROTT/"
                                  "Feed-Find-" version ".tar.gz"))
              (sha256
               (base32
                "0sa33cm8ww55cymnl8j7b5yspi2y5xkkkgqqa4h6fs3wdqylz600"))))
    (build-system perl-build-system)
    (arguments
     ;; Tests expect to query files at http://stupidfool.org/perl/feeds/
     `(#:tests? #f
       #:phases
       (modify-phases %standard-phases
         (add-after 'unpack 'set-env
           (lambda _ (setenv "PERL_USE_UNSAFE_INC" "1"))))))
    (inputs
     (list perl-class-errorhandler perl-html-parser perl-libwww perl-uri))
    (home-page "https://metacpan.org/release/Feed-Find")
    (synopsis "Syndication feed auto-discovery")
    (description "@code{Feed::Find} implements feed auto-discovery for finding
syndication feeds, given a URI.  It will discover the following feed formats:
RSS 0.91, RSS 1.0, RSS 2.0, Atom.")
    (license license:perl-license)))

(define-public perl-file-listing
  (package
    (name "perl-file-listing")
    (version "6.15")
    (source (origin
             (method url-fetch)
             (uri (string-append
                   "mirror://cpan/authors/id/P/PL/PLICEASE/File-Listing-"
                   version ".tar.gz"))
             (sha256
              (base32
               "033p2ckkjbxrl390x8aq4wq4fpj5aidsazkbw82mhqxrksgzpi26"))))
    (build-system perl-build-system)
    (propagated-inputs
     (list perl-http-date))
    (license license:perl-license)
    (synopsis "Perl directory listing parser")
    (description
     "The File::Listing module exports a single function called parse_dir(),
which can be used to parse directory listings.")
    (home-page "https://metacpan.org/release/File-Listing")))

(define-public perl-finance-quote
  (package
   (name "perl-finance-quote")
   (version "1.47")
   (source
    (origin
      (method url-fetch)
      (uri (string-append "https://cpan.metacpan.org/authors/id/E/EC/ECOCODE/"
                          "Finance-Quote-" version ".tar.gz"))
      (sha256
       (base32 "0gzbq85738f299jaw4nj3ljnka380j2y6yspmyl71rgfypqjvbr7"))
      (patches (search-patches
                "perl-finance-quote-unuse-mozilla-ca.patch"))))
   (build-system perl-build-system)
   (propagated-inputs
    (list perl-cgi
          perl-datetime
          perl-html-parser
          perl-html-tableextract
          perl-html-tree
          perl-http-cookies
          perl-http-message
          perl-json
          perl-libwww
          perl-lwp-protocol-https
          perl-uri))
   (home-page "https://metacpan.org/release/Finance-Quote")
   (synopsis "Stock and mutual fund quotes")
   (description
    "Finance::Quote gets stock quotes from various internet sources, including
Yahoo! Finance, Fidelity Investments, and the Australian Stock Exchange.")
   (license license:gpl2)))

(define-public perl-gssapi
  (package
    (name "perl-gssapi")
    (version "0.28")
    (source
     (origin
       (method url-fetch)
       (uri (string-append "mirror://cpan/authors/id/A/AG/AGROLMS/"
                           "GSSAPI-" version ".tar.gz"))
       (sha256
        (base32
         "1mkhwxjjlhr58pd770i9gnf7zy7jj092iv6jfbnb8bvnc5xjr3vx"))))
    (build-system perl-build-system)
    (inputs `(("gssapi" ,mit-krb5)))
    (arguments
     `(#:make-maker-flags
       `(,(string-append "--gssapiimpl=" (assoc-ref %build-inputs "gssapi")))))
    (home-page "https://metacpan.org/release/GSSAPI")
    (synopsis "Perl extension providing access to the GSSAPIv2 library")
    (description "This is a Perl extension for using GSSAPI C bindings as
described in RFC 2744.")
    (license license:perl-license)))

(define-public perl-html-element-extended
  (package
    (name "perl-html-element-extended")
    (version "1.18")
    (source
     (origin
       (method url-fetch)
       (uri (string-append "mirror://cpan/authors/id/M/MS/MSISK/"
                           "HTML-Element-Extended-" version ".tar.gz"))
       (sha256
        (base32
         "0axknss8c368r5i082yhkfj8mq0w4nglfrpcxcayyzzj13qimvzk"))))
    (build-system perl-build-system)
    (propagated-inputs
     (list perl-html-tree))
    (home-page "https://metacpan.org/release/HTML-Element-Extended")
    (synopsis "Manipulate tables of HTML::Element")
    (description
     "HTML::Element::Extended is a Perl extension for manipulating a table
composed of HTML::Element style components.")
    (license license:perl-license)))

(define-public perl-html-form
  (package
    (name "perl-html-form")
    (version "6.05")
    (source
     (origin
       (method url-fetch)
       (uri (string-append "mirror://cpan/authors/id/O/OA/OALDERS/"
                           "HTML-Form-" version ".tar.gz"))
       (sha256
        (base32 "14i4ldyvdvhdhvfhh9kiq6z853q2f84biq8vcpv1k5w2r80wdiin"))))
    (build-system perl-build-system)
    (propagated-inputs
     (list perl-html-parser perl-html-tagset perl-http-message
           perl-lwp-mediatypes perl-uri))
    (home-page "https://metacpan.org/release/HTML-Form")
    (synopsis "Perl class representing an HTML form element")
    (description "Objects of the HTML::Form class represents a single HTML
<form> ... </form> instance.")
    (license license:perl-license)))

(define-public perl-html-scrubber
  (package
    (name "perl-html-scrubber")
    (version "0.17")
    (source
     (origin
       (method url-fetch)
       (uri (string-append
             "mirror://cpan/authors/id/N/NI/NIGELM/HTML-Scrubber-"
             version
             ".tar.gz"))
       (sha256
        (base32
         "06p7w4zd42b2yh541mlzyqj40lwmvvn3fyqi8big4mf34la7m2jm"))))
    (build-system perl-build-system)
    (native-inputs
     (list perl-module-build
           perl-test-cpan-meta
           perl-test-differences
           perl-test-eol
           perl-test-memory-cycle
           perl-test-notabs))
    (inputs
     (list perl-html-parser))
    (home-page
     "https://metacpan.org/release/HTML-Scrubber")
    (synopsis
     "Perl extension for scrubbing/sanitizing html")
    (description
     "@code{HTML::Scrubber} Perl extension for scrubbing/sanitizing HTML.")
    (license license:perl-license)))

(define-public perl-html-lint
  (package
    (name "perl-html-lint")
    (version "2.32")
    (source
     (origin
       (method url-fetch)
       (uri (string-append "mirror://cpan/authors/id/P/PE/PETDANCE/"
                           "HTML-Lint-" version ".tar.gz"))
       (sha256
        (base32 "0lk02xpfxcg7ij4dvpsa4wjlzhmiizj0jfr3rwmdpbj69nvc93br"))))
    (build-system perl-build-system)
    (propagated-inputs
     (list perl-html-parser perl-html-tagset perl-libwww))
    (home-page "https://metacpan.org/release/HTML-Lint")
    (synopsis "Check for HTML errors in a string or file")
    (description "HTML::Lint is a pure-Perl HTML parser and checker for
syntactic legitmacy.")
    (license license:artistic2.0)))

(define-public perl-html-tableextract
  (package
    (name "perl-html-tableextract")
    (version "2.13")
    (source
     (origin
       (method url-fetch)
       (uri (string-append "https://cpan.metacpan.org/authors/id/M/MS/MSISK/"
                           "HTML-TableExtract-" version ".tar.gz"))
       (sha256
        (base32
         "01jimmss3q68a89696wmclvqwb2ybz6xgabpnbp6mm6jcni82z8a"))))
    (build-system perl-build-system)
    (propagated-inputs
     (list perl-html-element-extended perl-html-parser))
    (home-page "https://metacpan.org/release/HTML-TableExtract")
    (synopsis "Extract contents from HTML tables")
    (description
     "HTML::TableExtract is a Perl module for extracting the content contained
in tables within an HTML document, either as text or encoded element trees.")
    (license license:perl-license)))

(define-public perl-html-tree
  (package
    (name "perl-html-tree")
    (version "5.07")
    (source
     (origin
       (method url-fetch)
       (uri (string-append "mirror://cpan/authors/id/K/KE/KENTNL/"
                           "HTML-Tree-" version ".tar.gz"))
       (sha256
        (base32
         "1gyvm4qlwm9y6hczkpnrdfl303ggbybr0nqxdjw09hii8yw4sdzh"))))
    (build-system perl-build-system)
    (native-inputs
     (list perl-module-build perl-test-fatal))
    (propagated-inputs
     (list perl-html-parser perl-html-tagset perl-libwww))
    (home-page "https://metacpan.org/release/HTML-Tree")
    (synopsis "Work with HTML in a DOM-like tree structure")
    (description "This distribution contains a suite of modules for
representing, creating, and extracting information from HTML syntax trees.")
    (license license:perl-license)))

(define-public perl-html-parser
  (package
    (name "perl-html-parser")
    (version "3.72")
    (source (origin
             (method url-fetch)
             (uri (string-append
                   "mirror://cpan/authors/id/G/GA/GAAS/HTML-Parser-"
                   version ".tar.gz"))
             (sha256
              (base32
               "12v05ywlnsi9lc17z32k9jxx3sj1viy7y1wpl7n4az76v7hwfa7c"))))
    (build-system perl-build-system)
    (inputs
     (list perl-html-tagset perl-http-message))
    (license license:perl-license)
    (synopsis "Perl HTML parser class")
    (description
     "Objects of the HTML::Parser class will recognize markup and separate
it from plain text (alias data content) in HTML documents.  As different
kinds of markup and text are recognized, the corresponding event handlers
are invoked.")
    (home-page "https://metacpan.org/release/HTML-Parser")))

(define-public perl-html-tagset
  (package
    (name "perl-html-tagset")
    (version "3.20")
    (source (origin
             (method url-fetch)
             (uri (string-append
                   "mirror://cpan/authors/id/P/PE/PETDANCE/HTML-Tagset-"
                   version ".tar.gz"))
             (sha256
              (base32
               "1qh8249wgr4v9vgghq77zh1d2zs176bir223a8gh3k9nksn7vcdd"))))
    (build-system perl-build-system)
    (license license:perl-license)
    (synopsis "Perl data tables useful in parsing HTML")
    (description
     "The HTML::Tagset module contains several data tables useful in various
kinds of HTML parsing operations.")
    (home-page "https://metacpan.org/release/HTML-Tagset")))

(define-public perl-html-template
  (package
    (name "perl-html-template")
    (version "2.97")
    (source (origin
              (method url-fetch)
              (uri (string-append "mirror://cpan/authors/id/S/SA/SAMTREGAR/"
                                  "HTML-Template-" version ".tar.gz"))
              (sha256
               (base32
                "17qjw8swj2q4b1ic285pndgrkmvpsqw0j68nhqzpk1daydhsyiv5"))))
    (build-system perl-build-system)
    (propagated-inputs
     (list perl-cgi))
    (home-page "https://metacpan.org/release/HTML-Template")
    (synopsis "HTML-like templates")
    (description
     "This module attempts to make using HTML templates simple and natural.
It extends standard HTML with a few new HTML-esque tags: @code{<TMPL_VAR>},
@code{<TMPL_LOOP>}, @code{<TMPL_INCLUDE>}, @code{<TMPL_IF>},
@code{<TMPL_ELSE>} and @code{<TMPL_UNLESS>}.  The file written with HTML and
these new tags is called a template.  Using this module you fill in the values
for the variables, loops and branches declared in the template.  This allows
you to separate design from the data.")
    (license license:perl-license)))

(define-public perl-http-body
  (package
    (name "perl-http-body")
    (version "1.22")
    (source
     (origin
       (method url-fetch)
       (uri (string-append "mirror://cpan/authors/id/G/GE/GETTY/"
                           "HTTP-Body-" version ".tar.gz"))
       (sha256
        (base32
         "15vj488i62mdp4ps9k77h39prj70i7anb6b0j8nm7l9vbdc2q3gw"))))
    (build-system perl-build-system)
    (native-inputs
     (list perl-test-deep))
    (propagated-inputs
     (list perl-file-temp perl-http-message)) ;For HTTP::Headers
    (home-page "https://metacpan.org/release/HTTP-Body")
    (synopsis "HTTP Body Parser")
    (description "HTTP::Body parses chunks of HTTP POST data and supports
application/octet-stream, application/json, application/x-www-form-urlencoded,
and multipart/form-data.")
    (license license:perl-license)))

(define-public perl-http-cookiejar
  (package
    (name "perl-http-cookiejar")
    (version "0.012")
    (source
     (origin
       (method url-fetch)
       (uri (string-append "mirror://cpan/authors/id/D/DA/DAGOLDEN/"
                           "HTTP-CookieJar-" version ".tar.gz"))
       (sha256
        (base32 "0jk0ps4i67dhhhwaxwwa9nkv3n6n5w44xlnwyzvk59735pwvyjh0"))))
    (build-system perl-build-system)
    (native-inputs
     (list perl-test-deep perl-test-requires perl-time-mock perl-uri))
    (inputs
     (list perl-time-local perl-http-date))
    (home-page "https://metacpan.org/release/HTTP-CookieJar")
    (synopsis "Minimalist HTTP user agent cookie jar")
    (description "This module implements a minimalist HTTP user agent cookie
jar in conformance with RFC 6265 <http://tools.ietf.org/html/rfc6265>.")
    (license license:asl2.0)))

(define-public perl-http-cookies
  (package
    (name "perl-http-cookies")
    (version "6.10")
    (source (origin
             (method url-fetch)
             (uri (string-append
                   "mirror://cpan/authors/id/O/OA/OALDERS/HTTP-Cookies-"
                   version ".tar.gz"))
             (sha256
              (base32
               "01vhppq18g6ppn3z9mvdfghfzibwg1sczzvnp3jbbrjw7iikcvz3"))))
    (build-system perl-build-system)
    (propagated-inputs
     (list perl-http-message))
    (license license:perl-license)
    (synopsis "Perl HTTP cookie jars")
    (description
     "The HTTP::Cookies class is for objects that represent a cookie jar,
that is, a database of all the HTTP cookies that a given LWP::UserAgent
object knows about.")
    (home-page "https://metacpan.org/release/GAAS/HTTP-Cookies-6.01")))

(define-public perl-http-daemon
  (package
    (name "perl-http-daemon")
    (version "6.14")
    (source (origin
             (method url-fetch)
             (uri (string-append
                   "mirror://cpan/authors/id/O/OA/OALDERS/HTTP-Daemon-"
                   version ".tar.gz"))
             (sha256
              (base32
               "079fkcq2vdrzdf0bml52kz73n9gdv1xg0qf72c9v505v7izpwxph"))))
    (build-system perl-build-system)
    (native-inputs
     (list perl-module-build perl-test-needs))
    (propagated-inputs
     (list perl-http-message perl-lwp-mediatypes))
    (license license:perl-license)
    (synopsis "Perl simple http server class")
    (description
     "Instances of the HTTP::Daemon class are HTTP/1.1 servers that listen
on a socket for incoming requests.  The HTTP::Daemon is a subclass of
IO::Socket::INET, so you can perform socket operations directly on it too.")
    (home-page "https://metacpan.org/release/HTTP-Daemon")))

(define-public perl-http-date
  (package
    (name "perl-http-date")
    (version "6.05")
    (source (origin
             (method url-fetch)
             (uri (string-append
                   "mirror://cpan/authors/id/O/OA/OALDERS/HTTP-Date-"
                   version ".tar.gz"))
             (sha256
              (base32
               "0awjdbz7x0jd5pna55dwxhs3k6xp3sw6b2zg3p2yndxxvya64p9n"))))
    (build-system perl-build-system)
    (license license:perl-license)
    (synopsis "Perl date conversion routines")
    (description
     "The HTTP::Date module provides functions that deal with date formats
used by the HTTP protocol (and then some more).")
    (home-page "https://metacpan.org/release/HTTP-Date")))

(define-public perl-http-lite
  (package
    (name "perl-http-lite")
    (version "2.44")
    (source
     (origin
      (method url-fetch)
      (uri (string-append
            "mirror://cpan/authors/id/N/NE/NEILB/HTTP-Lite-"
            version ".tar.gz"))
      (sha256
       (base32
        "0z77nflj8zdcfg70kc93glq5kmd6qxn2nf7h70x4xhfg25wkvr1q"))))
    (build-system perl-build-system)
    (native-inputs (list perl-cgi))
    (home-page "https://metacpan.org/release/HTTP-Lite")
    (synopsis "Lightweight HTTP implementation")
    (description "@code{HTTP::Lite} is a stand-alone lightweight
HTTP/1.1 implementation for perl.  It is intended for use in
situations where it is desirable to install the minimal number of
modules to achieve HTTP support.  @code{HTTP::Lite} is ideal for
CGI (or mod_perl) programs or for bundling for redistribution with
larger packages where only HTTP GET and POST functionality are
necessary.  @code{HTTP::Lite} is compliant with the Host header,
necessary for name based virtual hosting, and supports proxies.
Additionally, @code{HTTP::Lite} supports a callback to allow
processing of request data as it arrives.")
    (license license:perl-license)))

(define-public perl-http-message
  (package
    (name "perl-http-message")
    (version "6.37")
    (source (origin
             (method url-fetch)
             (uri (string-append
                   "mirror://cpan/authors/id/O/OA/OALDERS/HTTP-Message-"
                   version ".tar.gz"))
             (sha256
              (base32
               "00nq0xnpdba4valzgvzy3fgvck1ijrksdyzb4w9q6j72hl5dln8f"))))
    (build-system perl-build-system)
    (native-inputs
     (list perl-test-needs perl-try-tiny))
    (propagated-inputs
     (list perl-encode-locale perl-http-date perl-io-html
           perl-lwp-mediatypes perl-uri))
    (license license:perl-license)
    (synopsis "Perl HTTP style message")
    (description
     "An HTTP::Message object contains some headers and a content body.")
    (home-page "https://metacpan.org/release/ETHER/HTTP-Message-6.11")))

(define-public perl-http-negotiate
  (package
    (name "perl-http-negotiate")
    (version "6.01")
    (source (origin
             (method url-fetch)
             (uri (string-append
                   "mirror://cpan/authors/id/G/GA/GAAS/HTTP-Negotiate-"
                   version ".tar.gz"))
             (sha256
              (base32
               "05p053vjs5g91v5cmjnny7a3xzddz5k7vnjw81wfh01ilqg9qwhw"))))
    (build-system perl-build-system)
    (propagated-inputs
     (list perl-http-message))
    (license license:perl-license)
    (synopsis "Perl http content negotiation")
    (description
     "The HTTP::Negotiate module provides a complete implementation of the
HTTP content negotiation algorithm specified in
draft-ietf-http-v11-spec-00.ps chapter 12.  Content negotiation allows for
the selection of a preferred content representation based upon attributes
of the negotiable variants and the value of the various Accept* header
fields in the request.")
    (home-page "https://metacpan.org/release/HTTP-Negotiate")))

(define-public perl-http-parser
  (package
    (name "perl-http-parser")
    (version "0.06")
    (source
     (origin
       (method url-fetch)
       (uri (string-append "mirror://cpan/authors/id/E/ED/EDECA/"
                           "HTTP-Parser-" version ".tar.gz"))
       (sha256
        (base32
         "0idwq3jk595xil65lmxz128ha7s3r2n5zknisddpgwnqrghs3igq"))))
    (build-system perl-build-system)
    (propagated-inputs
     (list perl-http-message perl-uri))
    (home-page "https://metacpan.org/release/HTTP-Parser")
    (synopsis "Parse HTTP/1.1 requests")
    (description "This is an HTTP request parser.  It takes chunks of text as
received and returns a @code{hint} as to what is required, or returns the
HTTP::Request when a complete request has been read.  HTTP/1.1 chunking is
supported.")
    (license license:perl-license)))

(define-public perl-http-parser-xs
  (package
    (name "perl-http-parser-xs")
    (version "0.17")
    (source
     (origin
       (method url-fetch)
       (uri (string-append "mirror://cpan/authors/id/K/KA/KAZUHO/"
                           "HTTP-Parser-XS-" version ".tar.gz"))
       (sha256
        (base32
         "02d84xq1mm53c7jl33qyb7v5w4372vydp74z6qj0vc96wcrnhkkr"))))
    (build-system perl-build-system)
    (native-inputs
     (list perl-module-install))
    (home-page "https://metacpan.org/release/HTTP-Parser-XS")
    (synopsis "Fast HTTP request parser")
    (description "HTTP::Parser::XS is a fast, primitive HTTP request/response
parser.")
    (license license:perl-license)))

(define-public perl-http-request-ascgi
  (package
    (name "perl-http-request-ascgi")
    (version "1.2")
    (source
     (origin
       (method url-fetch)
       (uri (string-append "mirror://cpan/authors/id/F/FL/FLORA/"
                           "HTTP-Request-AsCGI-" version ".tar.gz"))
       (sha256
        (base32
         "1smwmiarwcgq7vjdblnb6ldi2x1s5sk5p15p7xvm5byiqq3znnwl"))))
    (build-system perl-build-system)
    (propagated-inputs
     (list perl-class-accessor perl-http-message))
    (home-page "https://metacpan.org/release/HTTP-Request-AsCGI")
    (synopsis "Set up a CGI environment from an HTTP::Request")
    (description "This module provides a convenient way to set up a CGI
environment from an HTTP::Request.")
    (license license:perl-license)))

(define-public perl-http-server-simple
  (package
    (name "perl-http-server-simple")
    (version "0.52")
    (source
     (origin
       (method url-fetch)
       (uri (string-append "mirror://cpan/authors/id/B/BP/BPS/"
                           "HTTP-Server-Simple-" version ".tar.gz"))
       (sha256
        (base32
         "0k6bg7k6mjixfzxdkkdrhqvaqmdhjszx0zsk8g0bimiby6j9z4yq"))))
    (build-system perl-build-system)
    (propagated-inputs
     (list perl-cgi))
    (arguments
     ;; See the discussion of a related tests issue at
     ;; https://lists.gnu.org/archive/html/guix-devel/2015-01/msg00346.html
     `(#:tests? #f

       #:phases (modify-phases %standard-phases
                   (add-before 'configure 'set-search-path
                     (lambda _
                       ;; Work around "dotless @INC" build failure.
                       (setenv "PERL5LIB"
                               (string-append (getcwd) ":"
                                              (getenv "PERL5LIB")))
                       #t)))))
    (home-page "https://metacpan.org/release/HTTP-Server-Simple")
    (synopsis "Lightweight HTTP server")
    (description "HTTP::Server::Simple is a simple standalone HTTP daemon with
no non-core module dependencies.  It can be used for building a standalone
http-based UI to your existing tools.")
    (license license:perl-license)))

(define-public perl-http-tiny
  (package
    (name "perl-http-tiny")
    (version "0.076")
    (source
     (origin
       (method url-fetch)
       (uri (string-append "mirror://cpan/authors/id/D/DA/DAGOLDEN/"
                           "HTTP-Tiny-" version ".tar.gz"))
       (sha256
        (base32
         "11wkxxqj3ff84rgj9q2gzkdgscwp3fzj205846k9ycqinlpsmgfx"))))
    (build-system perl-build-system)
    (inputs
     (list perl-http-cookiejar perl-io-socket-ip perl-io-socket-ssl
           perl-mozilla-ca perl-net-ssleay))
    (home-page "https://metacpan.org/release/HTTP-Tiny")
    (synopsis "HTTP/1.1 client")
    (description "This is a very simple HTTP/1.1 client, designed for doing
simple requests without the overhead of a large framework like LWP::UserAgent.
It supports proxies and redirection.  It also correctly resumes after EINTR.")
    (license license:perl-license)))

(define-public perl-http-tinyish
  (package
    (name "perl-http-tinyish")
    (version "0.15")
    (source
     (origin
       (method url-fetch)
       (uri (string-append
             "mirror://cpan/authors/id/M/MI/MIYAGAWA/HTTP-Tinyish-"
             version
             ".tar.gz"))
       (sha256
        (base32
         "199sa722amvwhq0czjfb7psj3hbqmvni5vxkrm579r5943pg0rax"))))
    (build-system perl-build-system)
    (propagated-inputs
     (list perl-file-which perl-ipc-run3))
    (home-page "https://metacpan.org/release/HTTP-Tinyish")
    (synopsis "@code{HTTP::Tiny} compatible HTTP client wrappers")
    (description
     "@code{HTTP::Tinyish} is a wrapper module for @acronym{LWP,libwww-perl},
@code{HTTP::Tiny}, curl and wget.

It provides an API compatible to HTTP::Tiny.")
    (license license:perl-license)))

(define-public perl-io-html
  (package
    (name "perl-io-html")
    (version "1.00")
    (source (origin
             (method url-fetch)
             (uri (string-append
                   "mirror://cpan/authors/id/C/CJ/CJM/IO-HTML-"
                   version ".tar.gz"))
             (sha256
              (base32
               "06nj3a0xgp5jxwxx6ayglfk2v7npf5a7gwkqsjlkapjkybarzqh4"))))
    (build-system perl-build-system)
    (license license:perl-license)
    (synopsis "Perl module to open an HTML file with automatic charset detection")
    (description
     "IO::HTML provides an easy way to open a file containing HTML while
automatically determining its encoding.  It uses the HTML5 encoding sniffing
algorithm specified in section 8.2.2.1 of the draft standard.")
    (home-page "https://metacpan.org/release/IO-HTML")))

(define-public perl-io-socket-ip
  (package
    (name "perl-io-socket-ip")
    (version "0.41")
    (source
     (origin
       (method url-fetch)
       (uri (string-append "mirror://cpan/authors/id/P/PE/PEVANS/"
                           "IO-Socket-IP-" version ".tar.gz"))
       (sha256
        (base32 "0ihlpxrkq1xrvhnq52nhghanskic718ch8kpp642afgq72i4b6l4"))))
    (build-system perl-build-system)
    (native-inputs (list perl-module-build))
    (home-page "https://metacpan.org/release/IO-Socket-IP")
    (synopsis "Family-neutral IP socket supporting both IPv4 and IPv6")
    (description "This module provides a protocol-independent way to use IPv4
and IPv6 sockets, intended as a replacement for IO::Socket::INET.")
    (license license:perl-license)))

(define-public perl-io-socket-ssl
  (package
    (name "perl-io-socket-ssl")
<<<<<<< HEAD
    (version "2.074")
=======
    (version "2.081")
>>>>>>> 97ed6757
    (source (origin
              (method url-fetch)
              (uri (string-append "mirror://cpan/authors/id/S/SU/SULLR/"
                                  "IO-Socket-SSL-" version ".tar.gz"))
              (sha256
               (base32
<<<<<<< HEAD
                "0cm810ys5az6z3h3pql71jpliva1gfd0dxwwh4lx194xwimnnj1n"))))
=======
                "0hw4c62abq0cs3ixi0ws96i2y0fij3452514dlqn7d6nm0kgig87"))))
>>>>>>> 97ed6757
    (build-system perl-build-system)
    (propagated-inputs
     (list perl-net-ssleay
           ;; for IDN support
           perl-uri))
    (synopsis "Nearly transparent SSL encapsulation for IO::Socket::INET")
    (description
     "IO::Socket::SSL makes using SSL/TLS much easier by wrapping the
necessary functionality into the familiar IO::Socket interface and providing
secure defaults whenever possible.  This way existing applications can be made
SSL-aware without much effort, at least if you do blocking I/O and don't use
select or poll.")
    (license license:perl-license)
    (home-page "https://github.com/noxxi/p5-io-socket-ssl")))

(define-public perl-libwww
  (package
    (name "perl-libwww")
    (version "6.67")
    (source (origin
             (method url-fetch)
             (uri (string-append
                   "mirror://cpan/authors/id/O/OA/OALDERS/libwww-perl-"
                   version ".tar.gz"))
             (sha256
              (base32
               "08xp4q90nkvpwnks2qfqjhqgff6447myayqi6kc1panh7w5c9vln"))))
    (build-system perl-build-system)
    (native-inputs
     (list perl-test-fatal perl-test-needs perl-test-requiresinternet))
    (propagated-inputs
     (list perl-encode-locale
           perl-file-listing
           perl-html-parser
           perl-http-cookies
           perl-http-daemon
           perl-http-date
           perl-http-message
           perl-http-negotiate
           perl-net-http
           perl-try-tiny
           perl-uri
           perl-www-robotrules))
    (license license:perl-license)
    (synopsis "Perl modules for the WWW")
    (description
     "The libwww-perl collection is a set of Perl modules which provides a
simple and consistent application programming interface to the
World-Wide Web.  The main focus of the library is to provide classes
and functions that allow you to write WWW clients.  The library also
contains modules that are of more general use and even classes that
help you implement simple HTTP servers.")
    (home-page "https://metacpan.org/release/libwww-perl")))

(define-public perl-lwp-online
  (package
    (name "perl-lwp-online")
    (version "1.08")
    (source
     (origin
       (method url-fetch)
       (uri (string-append
             "mirror://cpan/authors/id/A/AD/ADAMK/LWP-Online-"
             version ".tar.gz"))
       (sha256
        (base32
         "176f6vbk1018i0y7xj9d406ndbjgwzan2j9nihxnsahzg2vr2vz2"))))
    (build-system perl-build-system)
    (propagated-inputs
     (list perl-libwww perl-uri))
    (native-inputs
     (list perl-module-install))
    (home-page "https://metacpan.org/release/LWP-Online")
    (synopsis "Checks whether your process has access to the web")
    (description "This module attempts to answer, as accurately as it can, one
of the nastiest technical questions there is: am I on the internet?

A host of networking and security issues make this problem very difficult.
There are firewalls, proxies (both well behaved and badly behaved).  We might
not have DNS.  We might not have a network card at all!")
    (license license:perl-license)))

(define-public perl-lwp-mediatypes
  (package
    (name "perl-lwp-mediatypes")
    (version "6.04")
    (source (origin
             (method url-fetch)
             (uri (string-append
                   "mirror://cpan/authors/id/O/OA/OALDERS/LWP-MediaTypes-"
                   version ".tar.gz"))
             (sha256
              (base32
               "1n8rg6csv3dsvymg06cmxipimr6cb1g9r903ghm1qsmiv89cl6wg"))))
    (build-system perl-build-system)
    (native-inputs
     (list perl-test-fatal))
    (license license:perl-license)
    (synopsis "Perl module to guess the media type for a file or a URL")
    (description
     "The LWP::MediaTypes module provides functions for handling media (also
known as MIME) types and encodings.  The mapping from file extensions to
media types is defined by the media.types file.  If the ~/.media.types file
exists it is used instead.")
    (home-page "https://metacpan.org/release/LWP-MediaTypes")))

(define-public perl-lwp-protocol-https
  (package
    (name "perl-lwp-protocol-https")
    (version "6.09")
    (source
     (origin
       (method url-fetch)
       (uri (string-append "mirror://cpan/authors/id/O/OA/OALDERS/"
                           "LWP-Protocol-https-" version ".tar.gz"))
       (sha256
        (base32 "14pm785cgyrnppks6ccasb2vkqifh0a8fz36nmnhc2v926jy3kqn"))))
    (build-system perl-build-system)
    (native-inputs
     ;; For tests.
     (list perl-test-requiresinternet))
    (propagated-inputs
     (list perl-io-socket-ssl perl-libwww perl-mozilla-ca perl-net-http))
    (home-page "https://metacpan.org/release/LWP-Protocol-https")
    (synopsis "HTTPS support for LWP::UserAgent")
    (description "The LWP::Protocol::https module provides support for using
https schemed URLs with LWP.")
    (license license:perl-license)))

(define-public perl-lwp-useragent-cached
  (package
    (name "perl-lwp-useragent-cached")
    (version "0.08")
    (source
     (origin
       (method url-fetch)
       (uri (string-append "mirror://cpan/authors/id/O/OL/OLEG/"
                           "LWP-UserAgent-Cached-" version ".tar.gz"))
       (sha256
        (base32
         "1hw7wy7f82kl61xjwkgmhv1ixgg56dhgfr45wxn6ahc0qys5mkix"))))
    (build-system perl-build-system)
    (propagated-inputs
     (list perl-libwww))
    (home-page "https://metacpan.org/release/LWP-UserAgent-Cached")
    (synopsis "Simple caching for LWP::UserAgent")
    (description "LWP::UserAgent::Cached is an LWP::UserAgent subclass with
cache support.  It returns responses from the local file system, if available,
instead of making an HTTP request.")
    (license license:perl-license)))

(define-public perl-lwp-useragent-determined
  (package
    (name "perl-lwp-useragent-determined")
    (version "1.07")
    (source
     (origin
       (method url-fetch)
       (uri (string-append "mirror://cpan/authors/id/A/AL/ALEXMV/"
                           "LWP-UserAgent-Determined-" version ".tar.gz"))
       (sha256
        (base32
         "0lyvbpjng7yfvyha9rp2y2c6liz5hhplmd2grc8jlsfkih7dbn06"))))
    (build-system perl-build-system)
    (propagated-inputs
     (list perl-libwww))
    (home-page "https://metacpan.org/release/LWP-UserAgent-Determined")
    (synopsis "Virtual browser that retries errors")
    (description "LWP::UserAgent::Determined works just like LWP::UserAgent,
except that when you use it to get a web page but run into a
possibly-temporary error (like a DNS lookup timeout), it'll wait a few seconds
and retry a few times.")
    (license license:perl-license)))

(define-public perl-lwpx-paranoidagent
  (package
    (name "perl-lwpx-paranoidagent")
    (version "1.12")
    (source
     (origin
      (method url-fetch)
      (uri (string-append
            "mirror://cpan/authors/id/S/SA/SAXJAZMAN/lwp/LWPx-ParanoidAgent-"
            version ".tar.gz"))
      (sha256
       (base32
        "0gfhw3jbs25yya2dryv8xvyn9myngcfcmsybj7gkq62fnznil16c"))))
    (build-system perl-build-system)
    (propagated-inputs
     (list perl-libwww
           ;; Users should instead make sure SSL_ca_path is set properly.
           ;; ("perl-mozilla-ca" ,perl-mozilla-ca)
           perl-net-dns))
    (home-page "https://metacpan.org/release/LWPx-ParanoidAgent")
    (synopsis "Security enhanced subclass of LWP::UserAgent")
    (description "@code{LWPx::ParanoidAgent} is a class subclassing
@code{LWP::UserAgent} but paranoid against attackers.  Its purpose is
to vet requests for a remote resource on behalf of a possibly
malicious user.  The class can do the same as @code{LWP::UserAgent},
except that proxy support has been removed.  Support for URI schemes
is limited to http and https.")
    (license license:perl-license)))

(define-public perl-net-amazon-s3
  (package
    (name "perl-net-amazon-s3")
    (version "0.60")
    (source
     (origin
       (method url-fetch)
       (uri (string-append "mirror://cpan/authors/id/P/PF/PFIG/"
                           "Net-Amazon-S3-" version ".tar.gz"))
       (sha256
        (base32
         "10dcsq4s2kc9cb1vccx17r187c81drirc3s1hbxh3rb8489kg2b2"))
       (patches (search-patches
                 "perl-net-amazon-s3-moose-warning.patch"))))
    (build-system perl-build-system)
    (native-inputs
     (list perl-libwww perl-test-exception))
    (propagated-inputs
     (list perl-data-stream-bulk
           perl-datetime-format-http
           perl-digest-hmac
           perl-digest-md5-file
           perl-file-find-rule
           perl-http-date
           perl-http-message
           perl-lwp-useragent-determined
           perl-mime-types
           perl-moose
           perl-moosex-strictconstructor
           perl-moosex-types-datetime-morecoercions
           perl-path-class
           perl-regexp-common
           perl-term-encoding
           perl-term-progressbar-simple
           perl-uri
           perl-xml-libxml))
    (home-page "https://metacpan.org/release/Net-Amazon-S3")
    (synopsis "Perl interface to Amazon S3")
    (description "This module provides a Perlish interface to Amazon S3.")
    (license license:perl-license)))

(define-public perl-net-http
  (package
    (name "perl-net-http")
    (version "6.22")
    (source (origin
             (method url-fetch)
             (uri (string-append
                   "mirror://cpan/authors/id/O/OA/OALDERS/"
                   "Net-HTTP-" version ".tar.gz"))
             (sha256
              (base32
               "18m1b1274wmsl3cdfwg27pm7s1fgrrlhwy4gw4zl8da2p2jzkyk2"))))
    (build-system perl-build-system)
    (propagated-inputs
     (list perl-io-socket-ssl perl-uri))
    (license license:perl-license)
    (synopsis "Perl low-level HTTP connection (client)")
    (description
     "The Net::HTTP class is a low-level HTTP client.  An instance of the
Net::HTTP class represents a connection to an HTTP server.  The HTTP protocol
is described in RFC 2616.  The Net::HTTP class supports HTTP/1.0 and
HTTP/1.1.")
    (home-page "https://metacpan.org/release/Net-HTTP")))

(define-public perl-net-server
  (package
    (name "perl-net-server")
    (version "2.009")
    (source
     (origin
       (method url-fetch)
       (uri (string-append "mirror://cpan/authors/id/R/RH/RHANDOM/"
                           "Net-Server-" version ".tar.gz"))
       (sha256
        (base32
         "0gw1k9gcw7habbkxvsfa2gz34brlbwcidk6khgsf1qjm0dbccrw2"))))
    (build-system perl-build-system)
    (home-page "https://metacpan.org/release/Net-Server")
    (synopsis "Extensible Perl server engine")
    (description "Net::Server is an extensible, generic Perl server engine.
It attempts to be a generic server as in Net::Daemon and NetServer::Generic.
It includes with it the ability to run as an inetd
process (Net::Server::INET), a single connection server (Net::Server or
Net::Server::Single), a forking server (Net::Server::Fork), a preforking
server which maintains a constant number of preforked
children (Net::Server::PreForkSimple), or as a managed preforking server which
maintains the number of children based on server load (Net::Server::PreFork).
In all but the inetd type, the server provides the ability to connect to one
or to multiple server ports.")
    (license license:perl-license)))

(define-public perl-net-smtp-ssl
  (package
    (name "perl-net-smtp-ssl")
    (version "1.04")
    (source
     (origin
       (method url-fetch)
       (uri (string-append "mirror://cpan/authors/id/R/RJ/RJBS/"
                           "Net-SMTP-SSL-" version ".tar.gz"))
       (sha256
        (base32
         "001a6dcfahf7kkyirqkc8jd4fh4fkal7n7vm9c4dblqrvmdc8abv"))))
    (build-system perl-build-system)
    (propagated-inputs
     (list perl-io-socket-ssl))
    (home-page "https://metacpan.org/release/Net-SMTP-SSL")
    (synopsis "SSL support for Net::SMTP")
    (description "SSL support for Net::SMTP.")
    (license license:perl-license)))

(define-public perl-plack
  (package
    (name "perl-plack")
    (version "1.0033")
    (source
     (origin
       (method url-fetch)
       (uri (string-append "mirror://cpan/authors/id/M/MI/MIYAGAWA/"
                           "Plack-" version ".tar.gz"))
       (sha256
        (base32
         "081jg0xddzpg2anmqi9i6d7vs6c8z7k557bf8xl6vgb3h95pin5w"))))
    (build-system perl-build-system)
    (native-inputs
     (list perl-test-requires perl-file-sharedir-install))
    (propagated-inputs
     (list perl-apache-logformat-compiler
           perl-devel-stacktrace
           perl-devel-stacktrace-ashtml
           perl-file-sharedir
           perl-hash-multivalue
           perl-http-body
           perl-http-message
           perl-http-tiny
           perl-libwww
           perl-stream-buffered
           perl-test-tcp
           perl-try-tiny
           perl-uri))
    (home-page "https://metacpan.org/release/Plack")
    (synopsis "Perl Superglue for Web frameworks and servers (PSGI toolkit)")
    (description "Plack is a set of tools for using the PSGI stack.  It
contains middleware components, a reference server, and utilities for Web
application frameworks.  Plack is like Ruby's Rack or Python's Paste for
WSGI.")
    (license license:perl-license)))

(define-public perl-plack-middleware-deflater
  (package
    (name "perl-plack-middleware-deflater")
    (version "0.12")
    (source
     (origin
       (method url-fetch)
       (uri (string-append
             "mirror://cpan/authors/id/K/KA/KAZEBURO/"
             "Plack-Middleware-Deflater-" version ".tar.gz"))
       (sha256
        (base32
         "0xf2visi16hgwgyp9q0cjr10ikbn474hjia5mj8mb2scvbkrbni8"))))
    (build-system perl-build-system)
    (native-inputs
     (list perl-module-install perl-test-requires))
    (propagated-inputs
     (list perl-plack))
    (home-page "https://metacpan.org/release/Plack-Middleware-Deflater")
    (synopsis "Compress response body with Gzip or Deflate")
    (description
     "Plack::Middleware::Deflater is a middleware to encode your response body
in gzip or deflate, based on \"Accept-Encoding\" HTTP request header.  It
would save the bandwidth a little bit but should increase the Plack server
load, so ideally you should handle this on the frontend reverse proxy
servers.")
    (license license:perl-license)))

(define-public perl-plack-middleware-fixmissingbodyinredirect
  (package
    (name "perl-plack-middleware-fixmissingbodyinredirect")
    (version "0.12")
    (source
     (origin
       (method url-fetch)
       (uri (string-append "mirror://cpan/authors/id/S/SW/SWEETKID/"
                           "Plack-Middleware-FixMissingBodyInRedirect-"
                           version ".tar.gz"))
       (sha256
        (base32
         "14dkrmccq7a5vpymx5dv8032gfcvhsw2i6v5sh3c4ym5ymlx08kc"))))
    (build-system perl-build-system)
    (native-inputs
     (list perl-html-parser ;for HTML::Entities
           perl-http-message perl-plack))     ;for Plack::Test
    (home-page
     "https://metacpan.org/release/Plack-Middleware-FixMissingBodyInRedirect")
    (synopsis "Plack::Middleware which sets body for redirect response")
    (description "This module sets the body in redirect response, if it's not
already set.")
    (license license:perl-license)))

(define-public perl-plack-middleware-methodoverride
  (package
    (name "perl-plack-middleware-methodoverride")
    (version "0.20")
    (source
     (origin
       (method url-fetch)
       (uri (string-append "mirror://cpan/authors/id/M/MI/MIYAGAWA/"
                           "Plack-Middleware-MethodOverride-"
                           version ".tar.gz"))
       (sha256
        (base32 "1wdmmav3rbhv49zpw311zrxxqmg1fz3f3q9src0ypgs8zcp5myyv"))))
    (build-system perl-build-system)
    (native-inputs
     (list perl-module-build))
    (propagated-inputs
     (list perl-plack))
    (home-page "https://metacpan.org/release/Plack-Middleware-MethodOverride")
    (synopsis "Override REST methods to Plack apps via POST")
    (description "This middleware allows for POST requests that pretend to be
something else: by adding either a header named X-HTTP-Method-Override to the
request, or a query parameter named x-tunneled-method to the URI, the client
can say what method it actually meant.")
    (license license:perl-license)))

(define-public perl-plack-middleware-removeredundantbody
  (package
    (name "perl-plack-middleware-removeredundantbody")
    (version "0.09")
    (source
     (origin
       (method url-fetch)
       (uri (string-append "mirror://cpan/authors/id/S/SW/SWEETKID/"
                           "Plack-Middleware-RemoveRedundantBody-"
                           version ".tar.gz"))
       (sha256
        (base32 "0zh83001rn5aqwpc1pn3di2h3ibzlf2dvkmkv05hnadpss9mzm40"))))
    (build-system perl-build-system)
    (propagated-inputs
     (list perl-plack))
    (home-page
     "https://metacpan.org/release/Plack-Middleware-RemoveRedundantBody")
    (synopsis "Plack::Middleware which removes body for HTTP response")
    (description "This module removes the body in an HTTP response if it's not
required.")
    (license license:perl-license)))

(define-public perl-plack-middleware-reverseproxy
  (package
    (name "perl-plack-middleware-reverseproxy")
    (version "0.16")
    (source
     (origin
       (method url-fetch)
       (uri (string-append "mirror://cpan/authors/id/M/MI/MIYAGAWA/"
                           "Plack-Middleware-ReverseProxy-"
                           version ".tar.gz"))
       (sha256
        (base32 "0a512n62pnk5ayj3zdzyj50iy1qi8nwh6ygks2h7nrh7gp9k2jc7"))))
    (build-system perl-build-system)
    (native-inputs
     (list perl-module-install))
    (propagated-inputs
     (list perl-plack))
    (home-page "https://metacpan.org/release/Plack-Middleware-ReverseProxy")
    (synopsis "Supports app to run as a reverse proxy backend")
    (description "Plack::Middleware::ReverseProxy resets some HTTP headers,
which are changed by reverse-proxy.  You can specify the reverse proxy address
and stop fake requests using @code{enable_if} directive in your app.psgi.")
    (license license:perl-license)))

(define-public perl-plack-test-externalserver
  (package
    (name "perl-plack-test-externalserver")
    (version "0.02")
    (source
     (origin
       (method url-fetch)
       (uri (string-append "mirror://cpan/authors/id/E/ET/ETHER/"
                           "Plack-Test-ExternalServer-" version ".tar.gz"))
       (sha256
        (base32 "1l1yj1l25679x7cbpd27ii7s1f1ajpkspif9xqnl21hczrbmrbsv"))))
    (build-system perl-build-system)
    (propagated-inputs
     (list perl-plack))
    (home-page "https://metacpan.org/release/Plack-Test-ExternalServer")
    (synopsis "Run HTTP tests on external live servers")
    (description "This module allows your to run your Plack::Test tests
against an external server instead of just against a local application through
either mocked HTTP or a locally spawned server.")
    (license license:perl-license)))

(define-public perl-test-tcp
  (package
    (name "perl-test-tcp")
    (version "2.22")
    (source
     (origin
       (method url-fetch)
       (uri (string-append "mirror://cpan/authors/id/M/MI/MIYAGAWA/"
                           "Test-TCP-" version ".tar.gz"))
       (sha256
        (base32 "0mvv9rqwrwlcfh8qrs0s47p85rhlnw15d4gbpyi802bddp0c6lry"))))
    (build-system perl-build-system)
    (propagated-inputs
     (list perl-test-sharedfork))
    (arguments `(#:tests? #f))          ;related to signaling in t/05_sigint.t
    (home-page "https://metacpan.org/release/Test-TCP")
    (synopsis "Testing TCP programs")
    (description "Test::TCP is test utilities for TCP/IP programs.")
    (license license:perl-license)))

(define-public perl-test-www-mechanize
  (package
    (name "perl-test-www-mechanize")
    (version "1.52")
    (source
     (origin
       (method url-fetch)
       (uri (string-append "mirror://cpan/authors/id/P/PE/PETDANCE/"
                           "Test-WWW-Mechanize-" version ".tar.gz"))
       (sha256
        (base32 "1jsywlbxhqw39ij7s8vmgff5vys58vlfaq27072awacnxc65aal4"))))
    (build-system perl-build-system)
    (propagated-inputs
     (list perl-carp-assert-more
           perl-html-form
           perl-html-lint
           perl-http-server-simple
           perl-libwww
           perl-test-longstring
           perl-www-mechanize))
    (home-page "https://metacpan.org/release/Test-WWW-Mechanize")
    (synopsis "Testing-specific WWW::Mechanize subclass")
    (description "Test::WWW::Mechanize is a subclass of the Perl module
WWW::Mechanize that incorporates features for web application testing.")
    (license license:artistic2.0)))

(define-public perl-test-www-mechanize-catalyst
  (package
    (name "perl-test-www-mechanize-catalyst")
    (version "0.62")
    (source
     (origin
       (method url-fetch)
       (uri (string-append "mirror://cpan/authors/id/M/MS/MSTROUT/"
                           "Test-WWW-Mechanize-Catalyst-" version ".tar.gz"))
       (sha256
        (base32 "1cdc2q16vs6fb335pzaislz2rx1ph9acaxyp7v5hv9xbwwddwfqq"))))
    (build-system perl-build-system)
    (native-inputs
     (list perl-catalyst-plugin-session
           perl-catalyst-plugin-session-state-cookie
           perl-module-install
           perl-test-exception
           perl-test-pod
           perl-test-utf8))
    (propagated-inputs
     (list perl-catalyst-runtime
           perl-class-load
           perl-libwww
           perl-moose
           perl-namespace-clean
           perl-test-www-mechanize
           perl-www-mechanize))
    (home-page "https://metacpan.org/release/Test-WWW-Mechanize-Catalyst")
    (synopsis "Test::WWW::Mechanize for Catalyst")
    (description "The Test::WWW::Mechanize::Catalyst module meshes the
Test::WWW:Mechanize module and the Catalyst web application framework to allow
testing of Catalyst applications without needing to start up a web server.")
    (license license:perl-license)))

(define-public perl-test-www-mechanize-psgi
  (package
    (name "perl-test-www-mechanize-psgi")
    (version "0.38")
    (source
     (origin
       (method url-fetch)
       (uri (string-append "mirror://cpan/authors/id/O/OA/OALDERS/"
                           "Test-WWW-Mechanize-PSGI-" version ".tar.gz"))
       (sha256
        (base32
         "0fsh2i05kf1kfavv2r9kmnjl7qlyqrd11ikc0qcqzzxsqzzjkg9r"))))
    (build-system perl-build-system)
    (native-inputs
     (list perl-test-pod))
    (propagated-inputs
     (list perl-plack perl-test-www-mechanize))
    (home-page "https://metacpan.org/release/Test-WWW-Mechanize-PSGI")
    (synopsis "Test PSGI programs using WWW::Mechanize")
    (description "PSGI is a specification to decouple web server environments
from web application framework code.  Test::WWW::Mechanize is a subclass of
WWW::Mechanize that incorporates features for web application testing.  The
Test::WWW::Mechanize::PSGI module meshes the two to allow easy testing of PSGI
applications.")
    (license license:perl-license)))

(define-public perl-uri
  (package
    (name "perl-uri")
    (version "5.05")
    (source (origin
             (method url-fetch)
             (uri (string-append "mirror://cpan/authors/id/O/OA/OALDERS/"
                                 "URI-" version ".tar.gz"))
             (sha256
              (base32
               "1v3r3ck67w272kzfgm1nd3wb41av1hlnza56vkxxj1i7s3917hd5"))))
    (build-system perl-build-system)
    (native-inputs
     ;; For tests.
     (list perl-test-needs))
    (license license:perl-license)
    (synopsis "Perl Uniform Resource Identifiers (absolute and relative)")
    (description
     "The URI module implements the URI class.  Objects of this class
represent \"Uniform Resource Identifier references\" as specified in RFC 2396
and updated by RFC 2732.")
    (home-page "https://metacpan.org/release/URI")))

(define-public perl-uri-fetch
  (package
    (name "perl-uri-fetch")
    (version "0.15")
    (source (origin
              (method url-fetch)
              (uri (string-append "mirror://cpan/authors/id/N/NE/NEILB/"
                                  "URI-Fetch-" version ".tar.gz"))
              (sha256
               (base32
                "0355rnw3xbgfwy9fgs6zrjmrsychzmwpkc9jcd9mrbkd9kr3k7rp"))))
    (build-system perl-build-system)
    (arguments
     `(#:tests? #f)) ; Tests require internet connection to succeed
    (inputs
     (list perl-class-errorhandler perl-libwww perl-uri))
    (home-page "https://metacpan.org/release/URI-Fetch")
    (synopsis "Smart URI fetching/caching")
    (description "@code{URI::Fetch} is a smart client for fetching HTTP pages,
notably syndication feeds (RSS, Atom, and others), in an intelligent, bandwidth-
and time-saving way.")
    (license license:perl-license)))

(define-public perl-uri-find
  (package
    (name "perl-uri-find")
    (version "20160806")
    (source
     (origin
       (method url-fetch)
       (uri (string-append "mirror://cpan/authors/id/M/MS/MSCHWERN/"
                           "URI-Find-" version ".tar.gz"))
       (sha256
        (base32
         "1mk3jv8x0mcq3ajrn9garnxd0jc7sw4pkwqi88r5apqvlljs84z2"))))
    (build-system perl-build-system)
    (native-inputs
     (list perl-module-build))
    (propagated-inputs
     (list perl-uri))
    (home-page "https://metacpan.org/release/URI-Find")
    (synopsis "Find URIs in arbitrary text")
    (description "This module finds URIs and URLs (according to what URI.pm
considers a URI) in plain text.  It only finds URIs which include a
scheme (http:// or the like), for something a bit less strict, consider
URI::Find::Schemeless.  For a command-line interface, urifind is provided.")
    (license license:perl-license)))

(define-public perl-uri-ws
  (package
    (name "perl-uri-ws")
    (version "0.03")
    (source
     (origin
       (method url-fetch)
       (uri (string-append "mirror://cpan/authors/id/P/PL/PLICEASE/"
                           "URI-ws-" version ".tar.gz"))
       (sha256
        (base32
         "1vs1wm80sq685944g1l4a0fxcbccc00c0f9648yabdmcf90hwsvf"))))
    (build-system perl-build-system)
    (propagated-inputs
     (list perl-uri))
    (home-page "https://metacpan.org/release/URI-ws")
    (synopsis "WebSocket support for URI package")
    (description "With this module, the URI package provides the same set of
methods for WebSocket URIs as it does for HTTP URIs.")
    (license license:perl-license)))

(define-public perl-uri-template
  (package
    (name "perl-uri-template")
    (version "0.24")
    (source (origin
              (method url-fetch)
              (uri (string-append "mirror://cpan/authors/id/B/BR/BRICAS/URI-Template-"
                                  version ".tar.gz"))
              (sha256
               (base32
                "1phibcmam2hklrddzj79l43va1gcqpyszbw21ynxq53ynmhjvbk8"))))
    (build-system perl-build-system)
    (inputs
     (list perl-uri))
    (native-inputs
     (list perl-test-pod-coverage perl-test-pod perl-module-install
           perl-json))
    (home-page "https://metacpan.org/release/URI-Template")
    (synopsis "Object for handling URI templates")
    (description "This perl module provides a wrapper around URI templates as described in
RFC 6570.")
    (license license:perl-license)))

(define-public perl-www-curl
  (package
    (name "perl-www-curl")
    (version "4.17")
    (source (origin
              (method url-fetch)
              (uri (string-append
                    "mirror://cpan/authors/id/S/SZ/SZBALINT/WWW-Curl-"
                    version".tar.gz"))
              (patches (search-patches "perl-www-curl-fix-struct-void.patch"
                                       "perl-www-curl-remove-symbol.patch"))
              (sha256
               (base32
                "1fmp9aib1kaps9vhs4dwxn7b15kgnlz9f714bxvqsd1j1q8spzsj"))))
    (build-system perl-build-system)
    (arguments
     '(#:tests? #f                          ;XXX: tests require network access
       #:phases (modify-phases %standard-phases
                   (add-before 'configure 'set-search-path
                     (lambda _
                       ;; Work around "dotless @INC" build failure.
                       (setenv "PERL5LIB"
                               (string-append (getcwd) ":"
                                              (getenv "PERL5LIB")))
                       #t)))))
    (native-inputs
     (list perl-module-install))
    (inputs (list curl))
    (synopsis "Perl extension interface for libcurl")
    (description
     "This is a Perl extension interface for the libcurl file downloading
library.")
    (license license:perl-license)
    (home-page "https://metacpan.org/release/WWW-Curl")))

(define-public perl-www-mechanize
  (package
    (name "perl-www-mechanize")
    (version "1.91")
    (source
     (origin
       (method url-fetch)
       (uri (string-append "mirror://cpan/authors/id/O/OA/OALDERS/"
                           "WWW-Mechanize-" version ".tar.gz"))
       (sha256
        (base32 "0cb14m1vhaf0mgn2fqwi5hm72xhfi77hpq2g57swgy0w83x7m27b"))))
    (build-system perl-build-system)
    (native-inputs                      ;only for tests
     (list perl-cgi perl-test-deep perl-test-fatal perl-test-output
           perl-test-warnings))
    (propagated-inputs
     (list perl-html-form
           perl-html-parser
           perl-html-tree
           perl-http-message
           perl-http-server-simple
           perl-libwww
           perl-test-warn
           perl-uri))
    (home-page "https://metacpan.org/release/WWW-Mechanize")
    (synopsis "Web browsing in a Perl object")
    (description "WWW::Mechanize is a Perl module for stateful programmatic
web browsing, used for automating interaction with websites.")
    (license license:perl-license)))

(define-public perl-www-opensearch
  (package
    (name "perl-www-opensearch")
    (version "0.17")
    (source (origin
              (method url-fetch)
              (uri (string-append "mirror://cpan/authors/id/B/BR/BRICAS/"
                                  "WWW-OpenSearch-" version ".tar.gz"))
              (sha256
               (base32
                "1yxplx1q1qk2fvnzqrbk01lz26fy1lyhay51a3ky7q3jgh9p01rb"))))
    (build-system perl-build-system)
    (native-inputs
     (list perl-class-errorhandler
           perl-datetime
           perl-datetime-format-mail
           perl-datetime-format-w3cdtf
           perl-feed-find
           perl-module-install
           perl-module-pluggable
           perl-uri-fetch
           perl-test-simple
           perl-xml-atom
           perl-xml-rss))
    (inputs
     (list perl-data-page
           perl-libwww
           perl-uri
           perl-uri-template
           perl-xml-feed
           perl-xml-libxml))
    (home-page "https://metacpan.org/release/WWW-OpenSearch")
    (synopsis "Search A9 OpenSearch compatible engines")
    (description
     "@code{WWW::OpenSearch} is a module to search @url{A9's OpenSearch,
http://opensearch.a9.com} compatible search engines.")
    (license license:perl-license)))

(define-public perl-www-robotrules
  (package
    (name "perl-www-robotrules")
    (version "6.02")
    (source (origin
             (method url-fetch)
             (uri (string-append
                   "mirror://cpan/authors/id/G/GA/GAAS/WWW-RobotRules-"
                   version ".tar.gz"))
             (sha256
              (base32
               "07m50dp5n5jxv3m93i55qvnd67a6g7cvbvlik115kmc8lbkh5da6"))))
    (build-system perl-build-system)
    (propagated-inputs
     (list perl-uri))
    (license license:perl-license)
    (synopsis "Perl database of robots.txt-derived permissions")
    (description
     "The WWW::RobotRules module parses /robots.txt files as specified in
\"A Standard for Robot Exclusion\", at
<http://www.robotstxt.org/wc/norobots.html>.  Webmasters can use the
/robots.txt file to forbid conforming robots from accessing parts of
their web site.")
    (home-page "https://metacpan.org/release/WWW-RobotRules")))

(define-public python-feedparser
  (package
    (name "python-feedparser")
    (version "6.0.10")
    (source
     (origin
       (method url-fetch)
       (uri (pypi-uri "feedparser" version ".tar.gz"))
       (sha256
        (base32 "0lfa1c8s6abnlksbwxdpq78bg4rb6603mcgarmip3kip8rglini7"))
       (patches (search-patches "python-feedparser-missing-import.patch"))))
    (build-system python-build-system)
    (propagated-inputs
     (list python-sgmllib3k))
    (arguments
     `(#:phases
       (modify-phases %standard-phases
         (replace 'check
           (lambda* (#:key inputs outputs tests? #:allow-other-keys)
             (when tests?
               (add-installed-pythonpath inputs outputs)
               (invoke "python" "tests/runtests.py")))))))
    (home-page "https://github.com/kurtmckee/feedparser")
    (synopsis "Parse feeds in Python")
    (description
     "Universal feed parser which handles RSS 0.9x, RSS 1.0, RSS 2.0,
CDF, Atom 0.3, and Atom 1.0 feeds.")
    (license (list license:bsd-2           ; source code
                   license:freebsd-doc)))) ; documentation

(define-public guix-data-service
  (let ((commit "8c2f97eef82412a4309273e22b6edeaf53dc2d0e")
        (revision "39"))
    (package
      (name "guix-data-service")
      (version (string-append "0.0.1-" revision "." (string-take commit 7)))
      (source (origin
                (method git-fetch)
                (uri (git-reference
                      (url "https://git.savannah.gnu.org/git/guix/data-service.git/")
                      (commit commit)))
                (file-name (git-file-name name version))
                (sha256
                 (base32
                  "12k930vkg07i9xysli3fxbgn3hbqy2l5s9rybm7ayvbcmbdqmgcn"))))
      (build-system gnu-build-system)
      (arguments
       '(#:modules ((guix build utils)
                    (guix build gnu-build-system)
                    (ice-9 ftw)
                    (ice-9 match)
                    (ice-9 rdelim)
                    (ice-9 popen))
         #:test-target "check-with-tmp-database"
         #:phases
         (modify-phases %standard-phases
           (add-before 'build 'set-GUILE_AUTO_COMPILE
             (lambda _
               ;; To avoid warnings relating to 'guild'.
               (setenv "GUILE_AUTO_COMPILE" "0")
               #t))
           (add-after 'install 'wrap-executable
             (lambda* (#:key inputs outputs #:allow-other-keys)
               (let* ((out (assoc-ref outputs "out"))
                      (bin (string-append out "/bin"))
                      (guile (assoc-ref inputs "guile"))
                      (guile-effective-version
                       (read-line
                        (open-pipe* OPEN_READ
                                    (string-append guile "/bin/guile")
                                    "-c" "(display (effective-version))")))
                      (scm (string-append out "/share/guile/site/"
                                          guile-effective-version))
                      (go  (string-append out "/lib/guile/"
                                          guile-effective-version
                                          "/site-ccache")))
                 (for-each
                  (lambda (file)
                    (simple-format (current-error-port)
                                   "wrapping: ~A\n"
                                   (string-append bin "/" file))
                    (wrap-program (string-append bin "/" file)
                      `("PATH" ":" prefix
                        ,(cons*
                          bin
                          (map (lambda (input)
                                 (string-append
                                  (assoc-ref inputs input)
                                  "/bin"))
                               '("ephemeralpg"
                                 "util-linux"
                                 "postgresql"))))
                      `("GUILE_LOAD_PATH" ":" prefix
                        (,scm ,(getenv "GUILE_LOAD_PATH")))
                      `("GUILE_LOAD_COMPILED_PATH" ":" prefix
                        (,go ,(getenv "GUILE_LOAD_COMPILED_PATH")))))
                  (scandir bin
                           (match-lambda
                             ((or "." "..") #f)
                             (_ #t))))
                 #t)))
           (delete 'strip))))           ; As the .go files aren't compatible
      (inputs
       (list ephemeralpg
             util-linux
             postgresql-13
             sqitch
             bash-minimal))
      (propagated-inputs
       (list guix
             guile-fibers-next
             guile-json-4
             guile-email
             guile-prometheus
             guile-squee))
      (native-inputs
       (list (car (assoc-ref (package-native-inputs guix) "guile"))
             autoconf
             automake
             emacs-minimal
             emacs-htmlize
             pkg-config))
      (synopsis "Store and provide data about GNU Guix")
      (description
       "The Guix Data Service stores data about GNU Guix, and provides this
through a web interface.  It supports listening to the guix-commits mailing
list to find out about new revisions, then loads the data from these in to a
PostgreSQL database.")
      (home-page "https://data.guix.gnu.org/")
      (license license:agpl3+))))

(define-public gumbo-parser
  (package
    (name "gumbo-parser")
    (version "0.10.1")
    (source (origin
              (method git-fetch)
              (uri (git-reference
                     (url "https://github.com/google/gumbo-parser")
                     (commit (string-append "v" version))))
              (file-name (git-file-name name version))
              (sha256
               (base32
                "0xslckwdh2i0g2qjsb6rnm8mjmbagvziz0hjlf7d1lbljfms1iw1"))))
    (build-system gnu-build-system)
    (arguments
     `(#:tests? #f))         ;tests require bundling googletest sources
    ;; The release tarball lacks the generated files.
    (native-inputs
     (list autoconf automake libtool))
    (home-page "https://github.com/google/gumbo-parser")
    (synopsis "HTML5 parsing library")
    (description
     "Gumbo is an implementation of the HTML5 parsing algorithm implemented as
a pure C99 library.")
    (license license:asl2.0)))

(define-public uwsgi
  (package
    (name "uwsgi")
    (version "2.0.18")
    (source (origin
              (method url-fetch)
              (uri (string-append "https://projects.unbit.it/downloads/uwsgi-"
                                  version ".tar.gz"))
              (sha256
               (base32
                "10zmk4npknigmbqcq1wmhd461dk93159px172112vyq0i19sqwj9"))))
    (build-system gnu-build-system)
    (outputs '("out" "python"))
    (arguments
     '(;; XXX: The 'check' target runs cppcheck to do static code analysis.
       ;;      But there is no obvious way to run the real tests.
       #:tests? #f
       #:phases
       (modify-phases %standard-phases
         (replace 'configure
           ;; Configuration is done by writing an ini file.
           (lambda* (#:key outputs #:allow-other-keys)
             (let* ((out       (assoc-ref outputs "out"))
                    (bindir    (string-append out "/bin"))
                    (plugindir (string-append out "/lib/uwsgi")))
               ;; The build phase outputs files to these directories directly.
               (mkdir-p bindir)
               (mkdir-p plugindir)
               ;; XXX: Enable other plugins.
               (call-with-output-file "buildconf/guix.ini"
                 (lambda (port)
                   (format port "[uwsgi]
yaml = libyaml
bin_name = ~a/uwsgi
plugin_dir = ~a

inherit = base
plugins = cgi,python
embedded_plugins =
" bindir plugindir))))
             (setenv "PROFILE" "guix")
             #t))
         (replace 'install
           ;; Move plugins into their own output.
           (lambda* (#:key outputs #:allow-other-keys)
             (let* ((out           (assoc-ref outputs "out"))
                    (plugindir     (string-append out "/lib/uwsgi"))
                    (python-plugin (string-append
                                    plugindir "/python_plugin.so")))
               (install-file python-plugin
                             (string-append
                              (assoc-ref outputs "python") "/lib/uwsgi"))
               (delete-file python-plugin)
               #t))))))
    (native-inputs
     `(("pkg-config" ,pkg-config)
       ("python" ,python-wrapper)))
    (inputs
     (list jansson
           libxml2
           libyaml
           openssl
           pcre
           zlib
           ;; For plugins.
           python))
    (home-page "https://uwsgi-docs.readthedocs.org/")
    (synopsis "Application container server")
    (description
     "uWSGI presents a complete stack for networked/clustered web applications,
implementing message/object passing, caching, RPC and process management.
It uses the uwsgi protocol for all the networking/interprocess communications.")
    (license license:gpl2+))) ; with linking exception

(define-public jq
  (package
    (name "jq")
    (version "1.6")
    (source
     (origin
       (method url-fetch)
       (uri (string-append "https://github.com/stedolan/jq"
                           "/releases/download/jq-" version
                           "/jq-" version ".tar.gz"))
       (sha256
        (base32 "0wmapfskhzfwranf6515nzmm84r7kwljgfs7dg6bjgxakbicis2x"))
       (modules '((guix build utils)))
       (snippet
        '(begin
           ;; Remove bundled onigurama.
           (delete-file-recursively "modules")
           #t))))
    (inputs
     (list oniguruma))
    (native-inputs
     (append
       ;; TODO: fix gems to generate documentation
       ;(list ruby bundler)
       '()
       (if (member (%current-system)
                   (package-supported-systems valgrind))
         (list valgrind)
         '())))
    (build-system gnu-build-system)
    (home-page "https://stedolan.github.io/jq/")
    (synopsis "Command-line JSON processor")
    (description "jq is like sed for JSON data – you can use it to slice and
filter and map and transform structured data with the same ease that sed, awk,
grep and friends let you play with text.  It is written in portable C.  jq can
mangle the data format that you have into the one that you want with very
little effort, and the program to do so is often shorter and simpler than
you'd expect.")
    (license (list license:expat license:cc-by3.0))))

(define-public go-github-com-itchyny-timefmt-go
  (package
    (name "go-github-com-itchyny-timefmt-go")
    (version "0.1.4")
    (source
     (origin
       (method git-fetch)
       (uri (git-reference
             (url "https://github.com/itchyny/timefmt-go")
             (commit (string-append "v" version))))
       (file-name (git-file-name name version))
       (sha256
        (base32 "0z5z8hy5lbjqdxp544mf238i77n7pf7bv3psgr5gffh0630dsyag"))))
    (build-system go-build-system)
    (arguments
     (list #:import-path "github.com/itchyny/timefmt-go"))
    (home-page "https://github.com/itchyny/timefmt-go")
    (synopsis "Efficient time formatting library (strftime, strptime) for Golang")
    (description
     "@code{timefmt-go} is a Go language package for formatting and parsing date
time strings.")
    (license license:expat)))

(define-public go-github-com-itchyny-gojq
  (package
    (name "go-github-com-itchyny-gojq")
    (version "0.12.11")
    (source
       (origin
         (method git-fetch)
         (uri (git-reference
               (url "https://github.com/itchyny/gojq")
               (commit (string-append "v" version))))
         (file-name (git-file-name name version))
         (sha256
          (base32 "1dqmnxnipi497nx9x10ifack09w41579svryss5q2w5wxy0pg764"))))
    (build-system go-build-system)
    (inputs
     (list go-github-com-google-go-cmp-cmp
           go-github-com-itchyny-timefmt-go
           go-github-com-mattn-go-isatty
           go-github-com-mattn-go-runewidth
           go-gopkg-in-yaml-v3))
    (arguments
     (list
      #:import-path "github.com/itchyny/gojq/cmd/gojq"
      #:unpack-path "github.com/itchyny/gojq"))
    (home-page "https://github.com/itchyny/gojq")
    (synopsis "Pure Go implementation of jq")
    (description
     "@command{gojq} is an Go implementation and library of the jq JSON
processor.")
    (license license:expat)))

(define-public gojq
  (package
    (inherit go-github-com-itchyny-gojq)
    (name "gojq")
    (arguments
     (ensure-keyword-arguments
      (package-arguments go-github-com-itchyny-gojq)
      (list #:install-source? #f)))))

(define-public pup
  (let ((revision "1")
        (commit "681d7bb639334bf485476f5872c5bdab10931f9a"))
    (package
      (name "pup")
      (version (git-version "0.4.0" revision commit))
      (source
       (origin
         (method git-fetch)
         (uri (git-reference
               (url "https://github.com/ericchiang/pup")
               (commit commit)))
         (file-name (git-file-name name version))
         (sha256
          (base32 "1hx1k0qlc1bq6gg5d4yprn4d7kvqzagg6mi5mvb39zdq6c4y17vr"))))
      (build-system go-build-system)
      (arguments
       `(#:import-path "github.com/ericchiang/pup"))
      (home-page "https://github.com/ericchiang/pup")
      (synopsis "Parse HTML at the command line")
      (description
       "@command{pup} is a command line tool for processing HTML.  It reads
from stdin, prints to stdout, and allows the user to filter parts of the page
using CSS selectors.  Inspired by @command{jq}, @command{pup} aims to be a
fast and flexible way of exploring HTML from the terminal.")
      (license license:expat))))

(define-public uhttpmock
  (package
    (name "uhttpmock")
    (version "0.5.3")
    (source
     (origin
       (method url-fetch)
       (uri (string-append "https://tecnocode.co.uk/downloads/uhttpmock/"
                           "uhttpmock-" version ".tar.xz"))
       (sha256
        (base32 "0bqizz69hxk8rn4z57asz1d45vizl1rj6i5k3rzxn2x3qcik514h"))))
    (build-system glib-or-gtk-build-system)
    (native-inputs
     (list gobject-introspection
           ;; For check phase.
           glib-networking gsettings-desktop-schemas pkg-config))
    (inputs
     `(("libsoup" ,libsoup-minimal-2)))
    (arguments
     `(#:phases
       (modify-phases %standard-phases
         (add-before 'check 'set-home-for-tests
           (lambda _
             (setenv "HOME" "/tmp"))))))
    (home-page "https://gitlab.com/groups/uhttpmock")
    (synopsis "Library for mocking web service APIs which use HTTP or HTTPS")
    (description
     "Uhttpmock is a project for mocking web service APIs which use HTTP or
HTTPS.  It provides a library, libuhttpmock, which implements recording and
playback of HTTP request/response traces.")
    (license license:lgpl2.1+)))

(define-public woof
  (package
    (name "woof")
    (version "20220202")
    (source (origin
              (method git-fetch)
              (uri (git-reference
                    (url "https://github.com/simon-budig/woof")
                    (commit (string-append name "-" version))))
              (file-name (git-file-name name version))
              (sha256
               (base32
                "0rm8xs5dhy42jhjpx30vwnvps2rnmrh8scfr89j6dnihc6mpjkmn"))))
    (build-system trivial-build-system)
    (arguments
     '(#:modules ((guix build utils))
       #:builder
       (begin
         (use-modules (guix build utils))
         (let* ((source (assoc-ref %build-inputs "source"))
                (out    (assoc-ref %outputs "out"))
                (bin    (string-append out "/bin"))
                (python (assoc-ref %build-inputs "python")))
           (mkdir-p bin)
           (with-directory-excursion bin
             (copy-file (in-vicinity source "woof") "woof")
             (patch-shebang "woof" (list (string-append python "/bin"))))
           #t))))
    (inputs (list python))
    (home-page "http://www.home.unix-ag.org/simon/woof.html")
    (synopsis "Single file web server")
    (description "Woof (Web Offer One File) is a small simple web server that
can easily be invoked on a single file.  Your partner can access the file with
tools they trust (e.g. wget).")
    (license license:gpl2+)))

(define netsurf-buildsystem
  (package
    (name "netsurf-buildsystem")
    (version "1.9")
    (source
     (origin
       (method url-fetch)
       (uri (string-append "https://download.netsurf-browser.org/libs/releases/"
                           "buildsystem-" version ".tar.gz"))
       (sha256
        (base32
         "0alsmaig9ln8dgllb3z63gq90fiz75jz0ic71fi0k0k898qix14k"))))
    (build-system gnu-build-system)
    (inputs `(("perl" ,perl)))
    (arguments
     '(#:make-flags (list (string-append "PREFIX=" %output))
       #:tests? #f                      ;no tests
       #:phases (modify-phases %standard-phases
                  (delete 'configure)
                  (delete 'build))))
    (home-page "https://www.netsurf-browser.org")
    (synopsis "Build system for the Netsurf project")
    (description
     "This package provides the shared build system for Netsurf project
libraries.")
    (license license:expat)))

(define netsurf-buildsystem-arguments
  `(#:make-flags `("COMPONENT_TYPE=lib-shared"
                   "CC=gcc" "BUILD_CC=gcc"
                   ,(string-append "PREFIX=" %output)
                   ,(string-append "NSSHARED="
                                   (assoc-ref %build-inputs
                                              "netsurf-buildsystem")
                                   "/share/netsurf-buildsystem"))
    #:test-target "test"
    #:phases (modify-phases %standard-phases
               (delete 'configure))))

(define-public libparserutils
  (package
    (name "libparserutils")
    (version "0.2.4")
    (source
     (origin
       (method url-fetch)
       (uri (string-append "https://download.netsurf-browser.org/libs/releases/"
                           name "-" version "-src.tar.gz"))
       (sha256
        (base32
         "1n2794y2l0c8nv8z2pxwfnbn882987ifmxjv60zdxkhcndhswarj"))))
    (build-system gnu-build-system)
    (native-inputs
     (list netsurf-buildsystem pkg-config perl))                 ;for test harness
    (arguments netsurf-buildsystem-arguments)
    (home-page "https://www.netsurf-browser.org/projects/libparserutils/")
    (synopsis "Parser building library")
    (description
     "LibParserUtils is a library for building efficient parsers, written in
C.  It is developed as part of the NetSurf project.")
    (license license:expat)))

(define-public hubbub
  (package
    (name "hubbub")
    (version "0.3.7")
    (source
     (origin
       (method url-fetch)
       (uri (string-append "https://download.netsurf-browser.org/libs/releases/"
                           "libhubbub-" version "-src.tar.gz"))
       (sha256
        (base32
         "1dimfyblmym98qa1b80c5jslv2zk8r44xbdrgrsrw1n9wr9y4yly"))
       (patches (search-patches "hubbub-sort-entities.patch"))))
    (build-system gnu-build-system)
    (native-inputs
     (list netsurf-buildsystem
           pkg-config
           doxygen
           json-c-0.12 ; check whether json-c-0.12 can be removed
           perl))
    (propagated-inputs
     (list libparserutils)) ;for libhubbub.pc
    (arguments netsurf-buildsystem-arguments)
    (home-page "https://www.netsurf-browser.org/projects/hubbub/")
    (synopsis "HTML5 compliant parsing library")
    (description
     "Hubbub is an HTML5 compliant parsing library, written in C, which can
parse both valid and invalid web content.  It is developed as part of the
NetSurf project.")
    (license license:expat)))

(define-public ikiwiki
  (package
    (name "ikiwiki")
    (version "3.20200202.3")
    (source
     (origin
       (method git-fetch)
       (uri (git-reference
             (url "git://git.ikiwiki.info/")
             (commit version)))
       (file-name (git-file-name name version))
       (sha256
        (base32
         "0fphyqzlk9y8v9s89ypsmrnbhyymzrpc2w0liy0n4knc7kk2pabq"))
       (snippet
        '(begin
           ;; The POT file requires write permission during the build
           ;; phase.
           (chmod "po/ikiwiki.pot" #o644)
           #t))))
    (build-system perl-build-system)
    (arguments
     `(#:phases
       (modify-phases %standard-phases
         (add-after 'patch-source-shebangs 'patch-Makefiles
           (lambda _
             (substitute* "Makefile.PL"
                          (("SYSCONFDIR\\?=") "SYSCONFDIR?=$(PREFIX)"))
             (with-directory-excursion "po"
               (substitute* "Makefile"
                            (("PERL5LIB=") "PERL5LIB=${PERL5LIB}:")))
             #t))
         (add-before 'build 'set-modification-times
           ;; The wiki '--refresh' steps, which are executed during
           ;; the check phase, require recent timestamps on files in
           ;; the 'doc' and 'underlays' directories.
           (lambda _
             (invoke "find"  "doc" "underlays" "-type" "f" "-exec"
                     "touch" "{}" "+")
             #t))
         (add-before 'check 'pre-check
           (lambda* (#:key inputs #:allow-other-keys)
             ;; Six tests use IPC::Run.  For these tests the PERL5LIB
             ;; variable is needed in the runtime environment and also
             ;; in the search path list in the setup file.
             (substitute*
              '("t/aggregate-file.t" "t/git-cgi.t" "t/git-untrusted.t"
                "t/passwordauth.t" "t/relativity.t" "t/wrapper-environ.t")
              (("(.*)\"perl\"(.*)$" _ prefix suffix)
               (string-append prefix "qw(env), 'PERL5LIB='.$ENV{PERL5LIB}"
                              ", qw(perl)" suffix))
              (("(.*) PERL5LIB=(.*) perl(.*)$" _ prefix middle suffix)
               (string-append prefix "), 'PERL5LIB='.$ENV{PERL5LIB}.':"
                              middle "', qw(perl" suffix))
              (("(.*)setup(.* )getcwd(.*)$" _ prefix middle suffix)
               (string-append prefix "setup" middle
                              "$ENV{PERL5LIB}.':'.getcwd" suffix))
              (("^ENV(.*): '(.*)$" _ middle suffix)
               (string-append "ENV" middle
                              ": '$ENV{PERL5LIB}:" suffix)))
             ;; XDG_DATA_DIRS is needed by the podcast.t test.
             (setenv "XDG_DATA_DIRS"
                     (string-append (assoc-ref inputs "shared-mime-info")
                                    "/share"))
             ;; CC is needed by IkiWiki/Wrapper.pm.
             (setenv "CC" "gcc")
             #t))
         (add-after 'install 'wrap-programs
           (lambda* (#:key outputs #:allow-other-keys)
             (let* ((out  (assoc-ref outputs "out"))
                    (bin  (string-append out "/bin/"))
                    (path (getenv "PERL5LIB")))
               (for-each (lambda (file)
                           (wrap-program file
                             `("PERL5LIB" ":" prefix (,path))))
                         (find-files bin))
               #t))))))
    (native-inputs
     (list which
           gettext-minimal
           subversion
           git
           bazaar
           cvs
           mercurial))
    (inputs
     (list python-wrapper
           perl-authen-passphrase
           perl-cgi-simple
           perl-db-file
           perl-file-mimeinfo
           perl-html-tagset
           perl-image-magick
           perl-ipc-run
           perl-lwpx-paranoidagent
           perl-xml-feed
           perl-xml-sax
           perl-xml-twig
           perl-yaml-tiny

           ;; Ikiwiki loads po4a as a library, and thus needs the po4a dependencies
           ;; available.  Duplicate them here.
           ;; XXX: It would be ideal to hard code these in po4a somehow.
           perl-syntax-keyword-try
           perl-xs-parse-keyword
           po4a))
    (propagated-inputs
     (list perl-cgi-formbuilder
           perl-cgi-session
           perl-html-parser
           perl-html-scrubber
           perl-html-template
           perl-json
           perl-mail-sendmail
           perl-text-markdown-discount
           perl-timedate
           perl-uri
           perl-xml-simple
           perl-yaml-libyaml))
    (home-page "https://ikiwiki.info/")
    (synopsis "Wiki compiler, capable of generating HTML")
    (description
     "Ikiwiki is a wiki compiler, capable of generating a static set of web
pages, but also incorporating dynamic features like a web based editor and
commenting.")
    (license license:gpl2+)))

(define-public libwapcaplet
  (package
    (name "libwapcaplet")
    (version "0.4.3")
    (source
     (origin
       (method url-fetch)
       (uri (string-append "https://download.netsurf-browser.org/libs/releases/"
                           "libwapcaplet-" version "-src.tar.gz"))
       (sha256
        (base32
         "0p0c2q9lsj4vs97aa7vjllfhw33zv3dpysdkjblzhib6dpfs2alv"))))
    (build-system gnu-build-system)
    (native-inputs
     (list netsurf-buildsystem pkg-config check-0.14))          ;for tests
    (arguments netsurf-buildsystem-arguments)
    (home-page "https://www.netsurf-browser.org/projects/libwapcaplet/")
    (synopsis "String internment library")
    (description
     "LibWapcaplet provides a reference counted string internment system
designed to store small strings and allow rapid comparison of them.  It is
developed as part of the Netsurf project.")
    (license license:expat)))

(define-public libcss
  (package
    (name "libcss")
    (version "0.9.1")
    (source
     (origin
       (method url-fetch)
       (uri (string-append "https://download.netsurf-browser.org/libs/releases/"
                           "libcss-" version "-src.tar.gz"))
       (sha256
        (base32
         "1p66sdiiqm7w4jkq23hsf08khsnmq93hshh9f9m8sbirjdpf3p6j"))
       (modules '((guix build utils)))
       (snippet
        '(begin
           ;; This can be removed with the next release.
           (substitute* "src/select/computed.c"
             (("css_unit unit;") "css_unit unit = CSS_UNIT_PX;"))))))
    (build-system gnu-build-system)
    (native-inputs
     (list netsurf-buildsystem pkg-config perl))
    (propagated-inputs                  ;needed for libcss.pc
     (list libparserutils libwapcaplet))
    (arguments netsurf-buildsystem-arguments)
    (home-page "https://www.netsurf-browser.org/projects/libcss/")
    (synopsis "CSS parser and selection library")
    (description
     "LibCSS is a CSS (Cascading Style Sheet) parser and selection engine,
written in C.  It is developed as part of the NetSurf project.")
    (license license:expat)))

(define-public libdom
  (package
    (name "libdom")
    (version "0.4.1")
    (source
     (origin
       (method url-fetch)
       (uri (string-append "https://download.netsurf-browser.org/libs/releases/"
                           "libdom-" version "-src.tar.gz"))
       (sha256
        (base32
         "0jpg5hx3y0mdxk5szd47dyijqimd2321brbqk2620pp5f4j0gvlq"))))
    (build-system gnu-build-system)
    (native-inputs
     (list netsurf-buildsystem
           pkg-config
           perl ;for test harness
           perl-libxml
           perl-switch
           perl-xml-xpath))
    (inputs
     (list libparserutils libwapcaplet))
    (propagated-inputs
     (list expat ;needed for headers and linking
           hubbub))             ;for libdom.pc
    (arguments
     `(#:tests? #f                 ;TODO: re-enable. tests take a looong time.
       ,@netsurf-buildsystem-arguments))
    (home-page "https://www.netsurf-browser.org/projects/libdom/")
    (synopsis "Implementation of the W3C DOM")
    (description
     "LibDOM is an implementation of the W3C DOM, written in C.  It is
developed as part of the NetSurf project.")
    (license license:expat)))

(define-public libsvgtiny
  (package
    (name "libsvgtiny")
    (version "0.1.7")
    (source
     (origin
       (method url-fetch)
       (uri (string-append "https://download.netsurf-browser.org/libs/releases/"
                           name "-" version "-src.tar.gz"))
       (sha256
        (base32
         "10bpkmvfpydj74im3r6kqm9vnvgib6afy0alx71q5n0w5yawy39c"))))
    (build-system gnu-build-system)
    (native-inputs
     (list netsurf-buildsystem pkg-config gperf-3.0))
    (inputs
     (list libwapcaplet))
    (propagated-inputs
     (list libdom))             ;for libsvgtiny.pc
    (arguments netsurf-buildsystem-arguments)
    (home-page "https://www.netsurf-browser.org/projects/libsvgtiny/")
    (synopsis "Library for parsing SVG files")
    (description
     "Libsvgtiny takes some SVG as input and returns a list of paths and texts
which can be rendered easily, as defined in
@url{http://www.w3.org/TR/SVGMobile/}.  It is developed as part of the NetSurf
project.")
    (license license:expat)))

(define-public libnsbmp
  (package
    (name "libnsbmp")
    (version "0.1.6")
    (source
     (origin
       (method url-fetch)
       (uri (string-append "https://download.netsurf-browser.org/libs/releases/"
                           name "-" version "-src.tar.gz"))
       (sha256
        (base32
         "0krjg69a2amxjsahdgm3wmy9ngnyr3gfs2a1zhdlbvb0z1jr7i3r"))))
    (build-system gnu-build-system)
    (native-inputs
     (list netsurf-buildsystem))
    (arguments netsurf-buildsystem-arguments)
    (home-page "https://www.netsurf-browser.org/projects/libnsbmp/")
    (synopsis "Decoding library for BMP and ICO files")
    (description
     "Libnsbmp is a decoding library for BMP and ICO image file formats,
written in C.  It is developed as part of the NetSurf project.")
    (license license:expat)))

(define-public libnsgif
  (package
    (name "libnsgif")
    (version "0.2.1")
    (source
     (origin
       (method url-fetch)
       (uri (string-append "https://download.netsurf-browser.org/libs/releases/"
                           name "-" version "-src.tar.gz"))
       (sha256
        (base32
         "0jwshypgmx16xlsbx3d8njk8a5khazlplca5mxd3rdbhrlsabbly"))))
    (build-system gnu-build-system)
    (native-inputs
     (list netsurf-buildsystem))
    (arguments netsurf-buildsystem-arguments)
    (home-page "https://www.netsurf-browser.org/projects/libnsgif/")
    (synopsis "Decoding library for GIF files")
    (description
     "Libnsgif is a decoding library for the GIF image file format, written in
C.  It is developed as part of the NetSurf project.")
    (license license:expat)))

(define-public libnslog
  (package
    (name "libnslog")
    (version "0.1.3")
    (source
     (origin
       (method url-fetch)
       (uri (string-append "https://download.netsurf-browser.org/libs/releases/"
                           "libnslog-" version "-src.tar.gz"))
       (sha256
        (base32
         "1l2k0kdv9iv18svhv360vszjavhl4g09cp8a8yb719pgsylxr67w"))))
    (build-system gnu-build-system)
    (native-inputs
     (list netsurf-buildsystem
           pkg-config
           check ; For tests
           bison
           flex))
    (arguments netsurf-buildsystem-arguments)
    (home-page "https://www.netsurf-browser.org/")
    (synopsis "Logging library")
    (description
     "Libnslog provides a category-based logging library which supports
complex logging filters, multiple log levels, and provides context through to
client applications.  It is developed as part of the NetSurf project.")
    (license license:expat)))

(define-public libnsutils
  (package
    (name "libnsutils")
    (version "0.1.0")
    (source
     (origin
       (method url-fetch)
       (uri (string-append "https://download.netsurf-browser.org/libs/releases/"
                           name "-" version "-src.tar.gz"))
       (sha256
        (base32
         "1w5fyy2i60a3v3if3iqcn9sy9sycx6966rcx53v85gja6hb6a33r"))))
    (build-system gnu-build-system)
    (native-inputs
     (list netsurf-buildsystem))
    (arguments netsurf-buildsystem-arguments)
    (home-page "https://www.netsurf-browser.org/")
    (synopsis "Utility library for NetSurf")
    (description
     "Libnsutils provides a small number of useful utility routines.  It is
developed as part of the NetSurf project.")
    (license license:expat)))

(define-public libnspsl
  (package
    (name "libnspsl")
    (version "0.1.6")
    (source
     (origin
       (method url-fetch)
       (uri (string-append "https://download.netsurf-browser.org/libs/releases/"
                           "libnspsl-" version "-src.tar.gz"))
       (sha256
        (base32
         "02q28n5i6fwqcz1nn167rb71k1q95mx38mfah6zi1lvqrc2q5ifk"))))
    (build-system gnu-build-system)
    (native-inputs
     (list netsurf-buildsystem))
    (arguments netsurf-buildsystem-arguments)
    (home-page "https://www.netsurf-browser.org/")
    (synopsis "Library to generate a static Public Suffix List")
    (description
     "Libnspsl is a library to generate a static code representation of the
Public Suffix List.  It is developed as part of the NetSurf project.")
    (license license:expat)))

(define-public nsgenbind
  (package
    (name "nsgenbind")
    (version "0.8")
    (source
     (origin
       (method url-fetch)
       (uri (string-append "https://download.netsurf-browser.org/libs/releases/"
                           "nsgenbind-" version "-src.tar.gz"))
       (sha256
        (base32
         "1cqwgwca49jvmijwiyaab2bwxicgxdrnlpinf8kp3nha02nm73ad"))))
    (build-system gnu-build-system)
    (native-inputs
     (list netsurf-buildsystem bison flex))
    (arguments
     (substitute-keyword-arguments netsurf-buildsystem-arguments
       ((#:make-flags flags)
        `(delete "COMPONENT_TYPE=lib-shared" ,flags))))
    (home-page "https://www.netsurf-browser.org/")
    (synopsis "Generate JavaScript to DOM bindings")
    (description
     "@code{nsgenbind} is a tool to generate JavaScript to DOM bindings from
w3c webidl files and a binding configuration file.")
    (license license:expat)))

(define-public netsurf
  (package
    (name "netsurf")
    (version "3.10")
    (source
     (origin
       (method url-fetch)
       (uri (string-append "https://download.netsurf-browser.org/netsurf/"
                           "releases/source/netsurf-" version "-src.tar.gz"))
       (sha256
        (base32
         "0plra64c5xyiw12yx2q13brxsv8apmany97zqa2lcqckw4ll8j1n"))
       (patches (search-patches "netsurf-system-utf8proc.patch"
                                "netsurf-y2038-tests.patch"
                                "netsurf-longer-test-timeout.patch"
                                "netsurf-message-timestamp.patch"))))
    (build-system glib-or-gtk-build-system)
    (native-inputs
     (list netsurf-buildsystem
           nsgenbind
           libidn ;only for tests
           check
           perl
           perl-html-parser
           pkg-config
           xxd))
    (inputs
     `(("curl" ,curl)
       ("gtk+" ,gtk+)
       ("openssl" ,openssl)
       ("utf8proc" ,utf8proc)
       ("libpng" ,libpng)
       ("libjpeg" ,libjpeg-turbo)
       ("libcss" ,libcss)
       ("libdom" ,libdom)
       ("libnsbmp" ,libnsbmp)
       ("libnsgif" ,libnsgif)
       ("libnslog" ,libnslog)
       ("libnspsl" ,libnspsl)
       ("libnsutils" ,libnsutils)
       ("libsvgtiny" ,libsvgtiny)
       ("miscfiles" ,miscfiles)))
    (arguments
     `(#:make-flags `("CC=gcc" "BUILD_CC=gcc"
                      "TARGET=gtk3"
                      ,(string-append "PREFIX=" %output)
                      ,(string-append "NSSHARED="
                                      (assoc-ref %build-inputs
                                                 "netsurf-buildsystem")
                                      "/share/netsurf-buildsystem"))
       #:test-target "test"
       #:modules ((ice-9 rdelim)
                  (ice-9 match)
                  (srfi srfi-1)
                  (sxml simple)
                  ,@%glib-or-gtk-build-system-modules)
       #:phases
       (modify-phases %standard-phases
         (delete 'configure)
         (add-after 'unpack 'remove-timestamps
           ;; Avoid embedding timestamp for reproducible builds
           (lambda _
             (substitute* "utils/git-testament.pl"
               (("WT_COMPILEDATE ..$compiledate")
                "WT_COMPILEDATE \\\""))))
         (add-after 'build 'adjust-welcome
           (lambda _
             (substitute* "frontends/gtk/res/welcome.html"
             ;; Close some XHTML tags.
               (("<(img|input)([^>]*)>" _ tag contents)
                (string-append "<" tag contents " />"))
               ;; Increase freedom.
               ((" open source") ", free software")
               ;; Prefer a more privacy-respecting default search engine.
               (("www.google.co.uk") "www.duckduckgo.com/html")
               (("Google Search") "DuckDuckGo Search")
               (("name=\"btnG\"") ""))
             ;; Remove default links so it doesn't seem we're endorsing them.
             (with-atomic-file-replacement "frontends/gtk/res/welcome.html"
               (lambda (in out)
                 ;; Leave the DOCTYPE header as is.
                 (display (read-line in 'concat) out)
                 (sxml->xml
                  (let rec ((sxml (xml->sxml in
                                             #:default-entity-handler
                                             (lambda (port name)
                                               (string-append "<ENTITY>"
                                                              (symbol->string name)
                                                              "</ENTITY>")))))
                    ;; We'd like to use sxml-match here, but it can't
                    ;; match against generic tag symbols...
                    (match sxml
                      (`(div (@ (class "links")) . ,rest)
                       '())
                      (`(ENTITY ,ent)
                       `(*ENTITY* ,ent))
                      ((x ...)
                       (map rec x))
                      (x x)))
                  out)))
             #t))
         (add-before 'check 'patch-check
           (lambda* (#:key inputs #:allow-other-keys)
             (substitute* '("test/bloom.c" "test/hashtable.c")
               (("/usr/share/dict/words")
                (search-input-file inputs "/share/web2")))
             #t))
         (add-after 'install 'install-more
           (lambda* (#:key outputs #:allow-other-keys)
             (let* ((out (assoc-ref outputs "out"))
                    (desktop (string-append out "/share/applications/"
                                            "netsurf.desktop")))
               (mkdir-p (dirname desktop))
               (copy-file "frontends/gtk/res/netsurf-gtk.desktop"
                          desktop)
               (substitute* desktop
                 (("netsurf-gtk") (string-append out "/bin/netsurf-gtk3"))
                 (("netsurf.png") (string-append out "/share/netsurf/"
                                                 "netsurf.xpm")))
               (install-file "docs/netsurf-gtk.1"
                             (string-append out "/share/man/man1/"))
               #t))))))
    (home-page "https://www.netsurf-browser.org")
    (synopsis "Web browser")
    (description
     "NetSurf is a lightweight web browser that has its own layout and
rendering engine entirely written from scratch.  It is small and capable of
handling many of the web standards in use today.")
    (license license:gpl2+)))

(define-public surfraw
  (package
    (name "surfraw")
    (version "2.3.0")
    (source
     (origin
       (method url-fetch)
       (uri (string-append "https://gitlab.com/surfraw/Surfraw/uploads/"
                           "2de827b2786ef2fe43b6f07913ca7b7f/"
                           "surfraw-" version ".tar.gz"))
       (sha256
        (base32 "099nbif0x5cbcf18snc58nx1a3q7z0v9br9p2jiq9pcc7ic2015d"))))
    (build-system gnu-build-system)
    (arguments
     `(#:phases
       (modify-phases %standard-phases
         (add-before 'configure 'patch-perl
           (lambda* (#:key inputs #:allow-other-keys)
             (let ((perl (assoc-ref inputs "perl")))
               (substitute* "surfraw.IN"
                 (("perl -e")
                  (string-append perl "/bin/perl -e")))
               #t)))
         (add-after 'install 'compress-elvi.1sr
           (lambda* (#:key outputs #:allow-other-keys)
             ;; The manpages of the elvis are symlinks to elvi.1sr.gz
             ;; but elvi.1sr does not get compressed by our manpage phase.
             (let* ((out (assoc-ref %outputs "out"))
                    (man (string-append out "/share/man/man1")))
               (with-directory-excursion man
                 (invoke "gzip" "elvi.1sr"))))))))
    (inputs
     (list perl perl-www-opensearch perl-html-parser perl-libwww))
    (synopsis "Unix command line interface to the www")
    (description "Surfraw (Shell Users' Revolutionary Front Rage Against the Web)
provides a unix command line interface to a variety of popular www search engines
and similar services.")
    (home-page "https://surfraw.alioth.debian.org/")
    (license license:public-domain)))

(define-public darkhttpd
  (package
    (name "darkhttpd")
    (version "1.13")
    (source
     (origin
       (method git-fetch)
       (uri (git-reference
             (url "https://github.com/emikulic/darkhttpd")
             (commit (string-append "v" version))))
       (file-name (git-file-name name version))
       (sha256
        (base32 "0w11xq160q9yyffv4mw9ncp1n0dl50d9plmwxb0yijaaxls9i4sk"))))
    (build-system gnu-build-system)
    (arguments
     `(#:make-flags
       (list (string-append "CC=" ,(cc-for-target)))
       #:tests? #f ; No test suite
       #:phases
       (modify-phases %standard-phases
         (delete 'configure)            ; no configure script
         (replace 'install
           (lambda* (#:key outputs #:allow-other-keys)
             (install-file "darkhttpd"
                           (string-append (assoc-ref outputs "out")
                                          "/bin")))))))
    (synopsis "Simple static web server")
    (description "darkhttpd is a simple static web server.  It is
standalone and does not need inetd or ucspi-tcp.  It does not need any
config files---you only have to specify the www root.")
    (home-page "https://unix4lyfe.org/darkhttpd/")
    (license license:isc)))

(define-public goaccess
  (package
    (name "goaccess")
    (version "1.5.2")
    (source (origin
              (method url-fetch)
              (uri (string-append "http://tar.goaccess.io/goaccess-"
                                  version ".tar.gz"))
              (sha256
               (base32
                "12hwmd9cn7yy7vj92110skjaslpxkn05msb9wj228qmjjf9jzkm0"))
              (modules '((guix build utils)))
              (snippet '(begin
                          (substitute* "src/error.h"
                            (("__DATE__") "\"1970-01-01\"")
                            (("__TIME__") "\"00:00:00\""))))))
    (build-system gnu-build-system)
    (inputs
     ;; TODO: Add dependency on geoip-tools.
     (list glib ncurses))
    (native-inputs
     (list pkg-config))
    (home-page "https://goaccess.io")
    (synopsis "Analyze Web server logs in real time")
    (description
     "GoAccess is a real-time web log analyzer and interactive viewer that
runs in a terminal or through your browser.  It provides fast and valuable
HTTP statistics for system administrators that require a visual server report
on the fly.")
    (license license:x11)))

(define-public hitch
  (package
    (name "hitch")
    (version "1.7.3")
    (home-page "https://hitch-tls.org/")
    (source (origin
              (method url-fetch)
              (uri (string-append home-page "source/hitch-" version ".tar.gz"))
              (sha256
               (base32
                "11wp50zs5irb5bj5xyanm060nlvna6ha328wqf6p2nvpbnaz86qs"))))
    (build-system gnu-build-system)
    (arguments
     `(#:phases (modify-phases %standard-phases
                  (add-before 'check 'pre-check
                    (lambda _
                      ;; Most tests attempts to access hitch-tls.org which is
                      ;; unavailable in the build container.  Run them against
                      ;; a dummy local web server instead.
                      (for-each (lambda (test)
                                  (substitute* test
                                    (("\\[hitch-tls\\.org\\]:80")
                                     "[localhost]:8000")))
                                (find-files "src/tests" "\\.sh$"))
                      (system "python3 -m http.server &")

                      ;; The build container does not reap zombie processes,
                      ;; causing stop_hitch to hang indefinitely while waiting
                      ;; for the process to terminate because 'kill -0' never
                      ;; succeeds.  Use a different test to see whether the
                      ;; process has shut down.
                      (substitute* "src/tests/hitch_test.sh"
                        (("kill -0 \"\\$HITCH_PID\"")
                         "$(ps -p $HITCH_PID -o state= | grep -qv '^Z$')"))
                      #t)))))
    (native-inputs
     (list pkg-config

           ;; For tests.
           curl
           grep
           lsof
           procps
           python))
    (inputs
     (list libev openssl))
    (synopsis "Scalable TLS proxy")
    (description
     "Hitch is a performant TLS proxy based on @code{libev}.  It terminates
SSL/TLS connections and forwards the unencrypted traffic to a backend such
as a web server.  It is designed to handle many thousand connections on
multicore machines.")
    (license license:bsd-2)))

(define-public httptunnel
  (package
    (name "httptunnel")
    (version "3.3")
    (source
     (origin
       (method url-fetch)
       (uri (string-append "http://www.nocrew.org/software/httptunnel/"
                           name "-" version ".tar.gz"))
       (sha256
        (base32
         "0mn5s6p68n32xzadz6ds5i6bp44dyxzkq68r1yljlv470jr84bql"))
       (modules '((guix build utils)))
       (snippet '(begin
                   ;; Remove non-free IETF RFC documentation.
                   (delete-file-recursively "doc")
                   #t))))
    (build-system gnu-build-system)
    (arguments
     `(#:phases
       (modify-phases %standard-phases
         ;; The default configure phase tries to pass environment variables as
         ;; command-line arguments, which confuses the ./configure script.
         (replace 'configure
           (lambda* (#:key outputs #:allow-other-keys)
             (let* ((out (assoc-ref outputs "out")))
               (setenv "CONFIG_SHELL" (which "bash"))
               (invoke "./configure"
                       (string-append "--prefix=" out))))))))
    (home-page "http://www.nocrew.org/software/httptunnel.html")
    (synopsis "Tunnel data connections through HTTP requests")
    (description "httptunnel creates a bidirectional virtual data connection
tunnelled through HTTP (HyperText Transfer Protocol) requests.  This can be
useful for users behind restrictive firewalls.  As long as Web traffic is
allowed, even through a HTTP-only proxy, httptunnel can be combined with other
tools like SSH (Secure Shell) to reach the outside world.")
    (license license:gpl2+)))

(define-public stunnel
  (package
  (name "stunnel")
  (version "5.66")
  (source
    (origin
      (method url-fetch)
      (uri (string-append "https://www.stunnel.org/downloads/stunnel-"
                          version ".tar.gz"))
      (sha256
       (base32 "172pkzp8qilj0gd92bhdi96739gjpgbcav5c7a4gd98s9mq7i0am"))))
  (build-system gnu-build-system)
  (arguments
   (list #:configure-flags
         #~(list (string-append "--with-ssl="
                                #$(this-package-input "openssl")))
         #:phases
         #~(modify-phases %standard-phases
             (add-after 'unpack 'patch-output-directories
               (lambda _
                 ;; Some (not all) Makefiles have a hard-coded incorrect docdir.
                 (substitute* (list "Makefile.in"
                                    "doc/Makefile.in"
                                    "tools/Makefile.in")
                   (("/doc/stunnel")
                    (string-append "/doc/" #$name "-" #$version)))))
             (add-after 'install 'prune-documentation
               (lambda _
                 (let* ((doc (string-append #$output "/share/doc/"
                                            #$name "-" #$version)))
                   (for-each delete-file (find-files doc "^INSTALL"))))))))
  (native-inputs
   ;; For tests.
   (list iproute
         netcat
         procps
         python))
  (inputs (list openssl))
  (home-page "https://www.stunnel.org")
  (synopsis "TLS proxy for clients or servers")
  (description "Stunnel is a proxy designed to add TLS encryption
functionality to existing clients and servers without any changes in the
programs' code.  Its architecture is optimized for security, portability, and
scalability (including load-balancing), making it suitable for large
deployments.")
  (license license:gpl2+)))

(define-public varnish
  (package
    (name "varnish")
    (home-page "https://varnish-cache.org/")
    (version "7.2.1")
    (source (origin
              (method url-fetch)
              (uri (string-append home-page "_downloads/varnish-" version ".tgz"))
              (sha256
               (base32
                "0h590kr7rhp57a4kfx6apyvqk60w78qdjwpr6g2ikv5840bpv4sd"))))
    (build-system gnu-build-system)
    (arguments
     `(#:configure-flags (list (string-append "LDFLAGS=-Wl,-rpath=" %output "/lib")
                               (string-append "CC=" ,(cc-for-target))
                               ;; Use absolute path of GCC so it's found at runtime.
                               (string-append "PTHREAD_CC="
                                              (search-input-file %build-inputs
                                                                 "/bin/gcc"))
                               "--localstatedir=/var")
       #:phases
       (modify-phases %standard-phases
         (add-after 'unpack 'use-absolute-file-names
           (lambda* (#:key native-inputs inputs #:allow-other-keys)
             (let* ((inpts (or native-inputs inputs))
                    (sh (search-input-file inpts "/bin/sh"))
                    (rm (search-input-file inpts "/bin/rm")))
               (substitute* '("bin/varnishtest/vtc_varnish.c"
                              "bin/varnishtest/vtc_process.c"
                              "bin/varnishtest/vtc_haproxy.c"
                              "bin/varnishtest/tests/u00014.vtc"
                              "bin/varnishd/mgt/mgt_vcc.c")
                 (("/bin/sh") sh))
               (substitute* "bin/varnishd/mgt/mgt_shmem.c"
                 (("rm -rf") (string-append rm " -rf")))
               (substitute* "bin/varnishtest/vtc_main.c"
                 (("/bin/rm") rm)))))
         (add-before 'install 'patch-Makefile
           (lambda _
             (substitute* "Makefile"
               ;; Do not create /var/varnish during install.
               (("^install-data-am: install-data-local") "install-data-am: "))))
         (add-after 'install 'wrap-varnishd
           ;; Varnish uses GCC to compile VCL, so wrap it with required GCC
           ;; environment variables to avoid propagating them to profiles.
           (lambda* (#:key inputs outputs #:allow-other-keys)
             (let* ((out (assoc-ref outputs "out"))
                    (varnishd (string-append out "/sbin/varnishd"))
                    (PATH (string-append (assoc-ref inputs "binutils") "/bin"))
                    (LIBRARY_PATH (string-append (assoc-ref inputs "libc") "/lib")))
               (wrap-program varnishd
                 ;; Add binutils to PATH so gcc finds the 'as' executable.
                 `("PATH" ":" prefix (,PATH))
                 ;; Make sure 'crti.o' et.al is found.
                 `("LIBRARY_PATH" ":" prefix (,LIBRARY_PATH)))))))))
    (native-inputs
     (list pkg-config python-sphinx python-docutils))
    (inputs
     (list bash-minimal
           coreutils
           jemalloc
           ncurses
           pcre2
           python
           readline))
    (synopsis "Web application accelerator")
    (description
     "Varnish is a high-performance HTTP accelerator.  It acts as a caching
reverse proxy and load balancer.  You install it in front of any server that
speaks HTTP and configure it to cache the contents through an extensive
configuration language.")
    (properties
     '((release-monitoring-url . "https://varnish-cache.org/releases/index.html")))
    (license (list license:bsd-2           ;main distribution
                   license:zlib            ;lib/libvgz/*
                   license:public-domain   ;bin/varnishncsa/as64.c, include/miniobj.h
                   license:bsd-3))))       ;include/vqueue.h, lib/libvarnishcompat/daemon.c

(define-public varnish-modules
  (package
    (name "varnish-modules")
    (home-page "https://github.com/varnish/varnish-modules")
    (version "0.19.0")
    (source (origin
              (method git-fetch)
              (uri (git-reference (url home-page) (commit version)))
              (file-name (git-file-name name version))
              (sha256
               (base32
                "0qq5g6bbd1a1ml1wk8jj9z39a899jzqbf7aizr3pvyz0f4kz8mis"))))
    (build-system gnu-build-system)
    (native-inputs
     (list pkg-config
           ;; For bootstrapping.
           autoconf
           automake
           libtool
           ;; For generating manuals.
           python-docutils))
    (inputs
     (list python varnish))
    (synopsis "Collection of Varnish modules")
    (description
     "This package provides a collection of modules (@dfn{vmods}) for the Varnish
cache server, extending the @acronym{VCL, Varnish Configuration Language} with
additional capabilities.")
    (license license:bsd-2)))

(define-public xinetd
  (package
    (name "xinetd")
    ;; This is the maintenance fork currently used by openSUSE and Debian.
    (version "2.3.15.4")
    (source
     (origin
       (method git-fetch)
       (uri (git-reference
             (url "https://github.com/openSUSE/xinetd")
             (commit version)))
       (file-name (git-file-name name version))
       (sha256
        (base32 "0lrp3lcj6azhjplwxws2rx40bkyp6i6bp7n77ndcisb7ninad30q"))))
    (build-system gnu-build-system)
    (arguments
     `(#:configure-flags '("--with-loadavg")
       #:tests? #f))                    ; no tests
    (native-inputs
     (list autoconf automake libtool pkg-config))
    (home-page "https://github.com/openSUSE/xinetd")
    (synopsis "Internet services daemon")
    (description "@code{xinetd}, a more secure replacement for @code{inetd},
listens for incoming requests over a network and launches the appropriate
service for that request.  Requests are made using port numbers as identifiers
and xinetd usually launches another daemon to handle the request.  It can be
used to start services with both privileged and non-privileged port numbers.")
    (license (license:fsf-free "file://COPYRIGHT"))))

(define-public tidy-html
  (package
    (name "tidy-html")
    (version "5.8.0")
    (source
     (origin
       (method git-fetch)
       (uri (git-reference
              (url "https://github.com/htacg/tidy-html5")
              (commit version)))
       (file-name (git-file-name name version))
       (sha256
        (base32
         "1vd50q6xqxvidaclinsm89p6r0494wj72j1gpk32vkkhhx15cddz"))))
    (build-system cmake-build-system)
    (outputs '("out"
               "static"))               ; 1.3MiB of .a files
    (arguments
     `(#:tests? #f                      ; no tests available
       #:build-type "Release"
       #:phases
       (modify-phases %standard-phases
         (add-after 'install 'move-static-libraries
           (lambda* (#:key outputs #:allow-other-keys)
             ;; Move static libraries to the "static" output.
             (let* ((out    (assoc-ref outputs "out"))
                    (lib    (string-append out "/lib"))
                    (static (assoc-ref outputs "static"))
                    (slib   (string-append static "/lib")))
               (mkdir-p slib)
               (for-each (lambda (file)
                           (install-file file slib)
                           (delete-file file))
                         (find-files lib "\\.a$"))
               #t))))))
    (native-inputs
     (list libxslt))
    (home-page "https://www.html-tidy.org/")
    (synopsis "HTML Tidy with HTML5 support")
    (description
     "Tidy is a console application which corrects and cleans up
HTML and XML documents by fixing markup errors and upgrading
legacy code to modern standards.

Tidy also provides @code{libtidy}, a C static and dynamic library that
developers can integrate into their applications to make use of the
functions of Tidy.")
    (license license:bsd-3)))

(define-public tidy
  (deprecated-package "tidy" tidy-html))

(define-public hiawatha
  (package
    (name "hiawatha")
    (version "10.11")
    (source
     (origin
       (method url-fetch)
       (uri (string-append "https://www.hiawatha-webserver.org/files/"
                           "hiawatha-" version ".tar.gz"))
       (modules '((guix build utils)))
       (snippet '(begin
                   ;; We use packaged libraries, so delete the bundled copies.
                   (for-each delete-file-recursively
                             (list "extra/nghttp2.tgz" "mbedtls"))
                   #t))
       (sha256
        (base32 "09wpgilbv13zal71v9lbsqr8c3fignygadykpd1p1pb8blb5vn3r"))))
    (build-system cmake-build-system)
    (arguments
     `(#:tests? #f                      ; no tests included
       #:configure-flags (list (string-append "-DUSE_SYSTEM_MBEDTLS=on")
                               (string-append "-DENABLE_HTTP2=on")
                               (string-append "-DUSE_SYSTEM_NGHTTP2=on")
                               (string-append "-DENABLE_TOMAHAWK=on")
                               (string-append "-DLOG_DIR=/var/log/hiawatha")
                               (string-append "-DPID_DIR=/run")
                               (string-append "-DWEBROOT_DIR="
                                              (assoc-ref %outputs "out")
                                              "/share/hiawatha/html")
                               (string-append "-DWORK_DIR=/var/lib/hiawatha"))
       #:phases
       (modify-phases %standard-phases
         (add-after 'unpack 'install-no-empty-directories
           (lambda _
             (substitute* "CMakeLists.txt"
               (("install\\(DIRECTORY DESTINATION" match)
                (string-append "#" match)))
             #t))
         (add-after 'install 'wrap
           (lambda* (#:key inputs outputs #:allow-other-keys)
             ;; Make sure 'hiawatha' finds 'mbedtls'.
             (let* ((out (assoc-ref outputs "out"))
                    (sbin (string-append out "/sbin"))
                    (mbed (assoc-ref inputs "mbedtls-apache")))
               (wrap-program (string-append sbin "/hiawatha")
                 `("PATH" ":" prefix (,mbed)))))))))
    (inputs
     ;; TODO: package "hiawatha-monitor", an optional dependency of "hiawatha".
     (list libxslt libxml2 mbedtls-for-hiawatha
           `(,nghttp2 "lib") zlib))
    (home-page "https://www.hiawatha-webserver.org")
    (synopsis "Webserver with focus on security")
    (description
     "Hiawatha has been written with security in mind.
Features include the ability to stop SQL injections, XSS and CSRF attacks and
exploit attempts.")
    (license license:gpl2)))

(define-public python-httpbin
  (package
    (name "python-httpbin")
    (version "0.5.0")
    (source
     (origin
       (method url-fetch)
       (uri (pypi-uri "httpbin" version))
       (sha256
        (base32
         "1dc92lnk846hpilslrqnr63x55cxll4qx88gif8fm521gv9cbyvr"))))
    (build-system python-build-system)
    (propagated-inputs
     (list python-decorator python-flask python-itsdangerous
           python-markupsafe python-six))
    (home-page "https://github.com/Runscope/httpbin")
    (synopsis "HTTP request and response service")
    (description "Testing an HTTP Library can become difficult sometimes.
@code{RequestBin} is fantastic for testing POST requests, but doesn't let you control the
response.  This exists to cover all kinds of HTTP scenarios.  All endpoint responses are
JSON-encoded.")
    (license license:isc)))

(define-public python-pytest-httpbin
  (package
    (name "python-pytest-httpbin")
    (version "0.2.3")
    (source
     (origin
       (method url-fetch)
       (uri (pypi-uri "pytest-httpbin" version))
       (sha256
        (base32
         "1y0v2v7xpzpyd4djwp7ad8ifnlxp8r1y6dfbxg5ckzvllkgridn5"))))
    (build-system python-build-system)
    (propagated-inputs
     (list python-six python-httpbin python-pytest))
    (home-page
     "https://github.com/kevin1024/pytest-httpbin")
    (synopsis
     "Test your HTTP library against a local copy of httpbin")
    (description
     "@code{Pytest-httpbin} creates a @code{pytest} fixture that is dependency-injected
into your tests.  It automatically starts up a HTTP server in a separate thread running
@code{httpbin} and provides your test with the URL in the fixture.")
    (license license:expat)))

(define-public http-parser
  (let ((commit "ec8b5ee63f0e51191ea43bb0c6eac7bfbff3141d")
        (revision "1"))
    (package
      (name "http-parser")
      (version (git-version "2.9.4" revision commit))
      (home-page "https://github.com/nodejs/http-parser")
      (source
       (origin
         (method git-fetch)
         (uri (git-reference (url home-page)
                             (commit commit)))
         (sha256
          (base32 "0f297hrbx0kvy3qwgm9rhmbnjww6iljlcz9grsc9d4km1qj1071i"))
         (file-name (git-file-name name version))
         (patches
          (append
           (search-patches "http-parser-CVE-2020-8287.patch")
           (list
            (origin
              ;; Treat an empty port (e.g. `http://hostname:/`) when parsing
              ;; URLs as if no port were specified.  This patch is applied
              ;; to Fedora's http-parser and to libgit2's bundled version.
              (method url-fetch)
              (uri (string-append
                    "https://src.fedoraproject.org/rpms/http-parser/raw/"
                    "e89b4c4e2874c19079a5a1a2d2ccc61b551aa289/"
                    "f/0001-url-treat-empty-port-as-default.patch"))
              (sha256
               (base32
                "0pbxf2nq9pcn299k2b2ls8ldghaqln9glnp79gi57mamx4iy0f6g"))))))
         (modules '((guix build utils)))
         (snippet
          '(begin
             ;; This assertion fails when building for i686-linux.
             (substitute* "test.c"
               (("assert\\(sizeof\\(http_parser\\) == 32\\);")
                "assert(1);"))
             #t))))
      (build-system gnu-build-system)
      (arguments
       `(#:test-target "test"
         #:make-flags
         (list (string-append "PREFIX="
                              (assoc-ref %outputs "out"))
               "library"
               ,@(if (%current-target-system)
                     '()
                     '("CC=gcc")))
         #:phases
         (modify-phases %standard-phases
           ,@(if (%current-target-system)
                 '((replace 'configure
                     (lambda* (#:key target #:allow-other-keys)
                       (substitute* (find-files "." "Makefile")
                         (("CC\\?=.*$")
                          (string-append "CC=" target "-gcc\n"))
                         (("AR\\?=.*$")
                          (string-append "AR=" target "-ar\n")))
                       #t)))
                 '((delete 'configure))))))
      (synopsis "HTTP request/response parser for C")
      (description "This is a parser for HTTP messages written in C.  It
parses both requests and responses.  The parser is designed to be used in
high-performance HTTP applications.  It does not make any syscalls nor
allocations, it does not buffer data, it can be interrupted at anytime.
Depending on your architecture, it only requires about 40 bytes of data per
message stream (in a web server that is per connection).")
      (license license:expat))))

(define-public python-httpretty
  (package
    (name "python-httpretty")
    (version "1.1.4")
    (source
     (origin
       (method url-fetch)
       (uri (pypi-uri "httpretty" version))
       (sha256
        (base32 "0s1vjdaf3pk2xd0hvi5f7p3jm2rgwpbc734jdp9r50m1smfhxpi0"))))
    (build-system python-build-system)
    (arguments
     `(#:tests? #f  ; Tests require network access.
       #:phases
       (modify-phases %standard-phases
         (replace 'check
           (lambda* (#:key tests? #:allow-other-keys)
             (when tests?
               (invoke "nosetests")))))))
    (native-inputs
     (list python-coverage
           python-eventlet
           python-nose
           python-rednose
           python-requests
           python-sure
           python-tornado))
    (home-page "https://httpretty.readthedocs.io")
    (synopsis "HTTP client mock for Python")
    (description "@code{httpretty} is a helper for faking web requests,
inspired by Ruby's @code{fakeweb}.")
    (license license:expat)))

(define-public jo
  (package
    (name "jo")
    (version "1.9")
    (source
     (origin
       (method url-fetch)
       (uri (string-append "https://github.com/jpmens/jo/releases/download/"
                           version "/jo-" version ".tar.gz"))
       (sha256
        (base32 "17y73657z5v792ik3plcvk9f5g5h2yawv6afahhkq42159pwv581"))))
    (build-system gnu-build-system)
    (home-page "https://github.com/jpmens/jo")
    (synopsis "Output JSON from a shell")
    (description "@command{jo} is a command-line utility to create JSON objects
or arrays.  It creates a JSON string on stdout from words provided as
command-line arguments or read from stdin.")
    (license (list license:gpl2+
                   license:expat)))) ; json.c, json.h

(define-public python-internetarchive
  (package
    (name "python-internetarchive")
    (version "1.8.5")
    (source
     (origin
       (method git-fetch)
       (uri (git-reference
             (url "https://github.com/jjjake/internetarchive")
             (commit (string-append "v" version))))
       (file-name (git-file-name name version))
       (sha256
        (base32
         "0ih7hplv92wbv6cmgc1gs0v35qkajwicalwcq8vcljw30plr24fp"))
       (modules '((guix build utils)))
       (snippet
        '(begin
           ;; Python 3.7 removed `_pattern_type'.
           (for-each (lambda (file)
                       (chmod file #o644)
                       (substitute* file
                         (("^import re\n" line)
                          (string-append line "re._pattern_type = re.Pattern\n"))))
                     (find-files "." "\\.py$"))
           #t))))
    (build-system python-build-system)
    (arguments
     `(#:phases
       (modify-phases %standard-phases
         (delete 'check)
         (add-after 'install 'check
           (lambda* (#:key inputs outputs #:allow-other-keys)
             (add-installed-pythonpath inputs outputs)
             (setenv "PATH" (string-append (assoc-ref outputs "out") "/bin"
                                           ":" (getenv "PATH")))
             (invoke "py.test" "-v" "-k"
                     (string-append
                      ;; These tests attempt to make a connection to
                      ;; an external web service.
                      "not test_get_item_with_kwargs"
                      " and not test_ia")))))))
    (propagated-inputs
     (list python-requests
           python-jsonpatch-0.4
           python-docopt
           python-clint
           python-six
           python-schema-0.5
           python-backports-csv))
    (native-inputs
     (list python-pytest python-pytest-capturelog python-responses))
    (home-page "https://github.com/jjjake/internetarchive")
    (synopsis "Command-line interface to archive.org")
    (description "@code{ia} is a command-line tool for using
@url{archive.org} from the command-line.  It also implements the
internetarchive python module for programmatic access to archive.org.")
    (license license:agpl3+)))

(define-public python-clf
  (let ((commit-test-clf "d01d25923c599d3261910f79fb948825b4270d07")) ; 0.5.7
    (package
      (name "python-clf")
      (version "0.5.7")
      (source
       (origin
         (method url-fetch)
         (uri (pypi-uri "clf" version))
         (sha256
          (base32
           "0zlkzqnpz7a4iavsq5vaz0nf5nr7qm5znpg1vlpz6rwnx6hikjdb"))))
      (build-system python-build-system)
      (propagated-inputs
       (list python-docopt
             python-pygments
             python-requests
             python-nose
             python-lxml
             python-pyaml))
      (inputs
       `(("test-clf"
          ,(origin
             (method url-fetch)
             (uri (string-append "https://raw.githubusercontent.com"
                                 "/ncrocfer/clf/" commit-test-clf
                                 "/test_clf.py"))
             (sha256
              (base32
               "19lr5zdzsmxgkg7wrjq1yzkiahd03wi4k3dskssyhmjls8c10nqd"))))))
      (arguments
       '(#:phases
         (modify-phases %standard-phases
           (add-after 'unpack 'get-tests
             (lambda _
               (copy-file (assoc-ref %build-inputs "test-clf") "test_clf.py")
               #t))
           (replace 'check
             (lambda _
               (invoke "nosetests"
                       ;; These tests require an Internet connection.
                       "--exclude=test_browse"
                       "--exclude=test_command"
                       "--exclude=test_search"))))))
      (home-page "https://github.com/ncrocfer/clf")
      (synopsis "Search code snippets on @url{https://commandlinefu.com}")
      (description "@code{clf} is a command line tool for searching code
snippets on @url{https://commandlinefu.com}.")
      (license license:expat))))

(define-public nntpit
  (let ((commit "c0d654736460d174a680b2e06c3a81ce883fc09a")
        (revision "0"))
    (package
      (name "nntpit")
      (version (git-version "0" revision commit))
      (source (origin
                (method git-fetch)
                (uri (git-reference
                      (url "https://github.com/taviso/nntpit")
                      (commit commit)))
                (file-name (git-file-name name version))
                (sha256
                 (base32
                  "1kkdh2qpkfw97hzw9jsxy5jzmhhv8261bj63mvr5c9qwlp6qs46g"))))
      (build-system gnu-build-system)
      (native-inputs (list autoconf automake glib pkg-config))
      (inputs (list curl json-c libev))
      (synopsis "Minimal reddit2nntp gateway server")
      (description
       "This is a simple reddit2nntp gateway server that lets you use a newsreader
 to follow discussions on reddit.  The intention is for you to run it locally,
 tell your newsreader to connect to localhost, and subreddits will appear as newsgroups!")
      (home-page "https://github.com/taviso/nntpit")
      (license license:expat))))

(define-public rss-bridge
  (package
    (name "rss-bridge")
    (version "2020-11-10")
    (source
     (origin
       (method git-fetch)
       (uri (git-reference
             (url "https://github.com/RSS-Bridge/rss-bridge")
             (commit version)))
       (file-name (git-file-name name version))
       (sha256
        (base32 "1mir6mcm37sbdrhl5kgs6schpp3l4r5mfamhiic0yfbz4hqwmg44"))))
    (build-system copy-build-system)
    (arguments
     '(#:install-plan
       '(("." "share/rss-bridge"))
       #:phases
       (modify-phases %standard-phases
         ;;Change paths to not use source directory.
         (add-before 'install 'patch-paths
           (lambda _
             (substitute* "lib/rssbridge.php"
               (("PATH_ROOT . 'cache/'")
                "'/var/cache/rss-bridge/'")
               (("PATH_ROOT . 'whitelist.txt'")
                "'/etc/rss-bridge/whitelist.txt'")
               (("PATH_ROOT . 'config.ini.php'")
                "'/etc/rss-bridge/config.ini.php'")))))))
    (home-page "https://github.com/RSS-Bridge/rss-bridge")
    (synopsis "Generate Atom feeds for social networking websites")
    (description "rss-bridge generates Atom feeds for social networking
websites lacking feeds.  Supported websites include Facebook, Twitter,
Instagram and YouTube.")
    (license (list license:public-domain
                   license:expat))))    ; vendor/simplehtmldom/simple_html_dom.php

(define-public linkchecker
  (package
    (name "linkchecker")
    (version "10.0.1")
    (source
     (origin
       (method git-fetch)
       (uri (git-reference
             (url "https://github.com/linkchecker/linkchecker")
             (commit (string-append "v" version))))
       (file-name (git-file-name name version))
       (sha256
        (base32
         "1j97dc9a4yhpscwadhv5dxp7036pnrxiaky18l8ddr3pvxdjvkxs"))))
    (build-system python-build-system)
    (inputs
     (list python-beautifulsoup4 python-dnspython python-pyxdg
           python-requests))
    (native-inputs
     `(("gettext" ,gettext-minimal)
       ("python-pytest" ,python-pytest)
       ("python-miniboa" ,python-miniboa)
       ("python-parameterized" ,python-parameterized)))
    (arguments
     `(#:phases
       (modify-phases %standard-phases
         (replace 'check
           (lambda* (#:key tests? #:allow-other-keys)
             (when tests?
               (invoke "py.test" "tests")))))))
    (home-page "https://linkchecker.github.io/linkchecker/")
    (synopsis "Check websites for broken links")
    (description "LinkChecker is a website validator.  It checks for broken
links in websites.  It is recursive and multithreaded providing output in
colored or normal text, HTML, SQL, CSV, XML or as a sitemap graph.  It
supports checking HTTP/1.1, HTTPS, FTP, mailto, news, nntp, telnet and local
file links.")
    (license (list license:gpl2+
                   license:bsd-2              ; linkcheck/better_exchook2.py
                   license:bsd-3              ; linkcheck/colorama.py
                   license:psfl               ; linkcheck/gzip2.py
                   license:expat))))          ; linkcheck/mem.py

(define-public castor
  (package
    (name "castor")
    (version "0.8.18")
    (source
     (origin
       (method git-fetch)
       (uri (git-reference
             (url "https://git.sr.ht/~julienxx/castor")
             (commit version)))
       (file-name (git-file-name name version))
       (sha256
        (base32 "1l72r6a917ymc9pn8dllbal1xdczfai376nvqkiys5fm4j4s3zmj"))))
    (build-system cargo-build-system)
    (arguments
     `(#:cargo-inputs
       (("rust-ansi-parser" ,rust-ansi-parser-0.6)
        ("rust-dirs" ,rust-dirs-2)
        ("rust-gdk" ,rust-gdk-0.13)
        ("rust-gtk" ,rust-gtk-0.8)
        ("rust-linkify" ,rust-linkify-0.4)
        ("rust-native-tls" ,rust-native-tls-0.2)
        ("rust-open" ,rust-open-1)
        ("rust-percent-encoding" ,rust-percent-encoding-2)
        ("rust-url" ,rust-url-2))))
    (native-inputs
     (list pkg-config))
    (inputs
     (list at-spi2-core
           cairo
           gdk-pixbuf
           gtk+
           openssl-3.0
           pango))
    (home-page "https://git.sr.ht/~julienxx/castor")
    (synopsis "Graphical client for plain-text protocols")
    (description
     "Castor is a graphical client for plain-text protocols written in
Rust with GTK.  It currently supports the Gemini, Gopher and Finger
protocols.")
    (license license:expat)))

(define-public clearsilver
  (package
    (name "clearsilver")
    (version "0.11.0")
    (source
     (origin
       (method git-fetch)
       (uri (git-reference
             (url "https://github.com/blong42/clearsilver/")
             (commit "fbe4926ba9a756163fd1539ff6eee3522cf1f5d8")))
       (file-name (git-file-name name version))
       (sha256
        (base32 "02ad43gmqwy7wmh71mh5pk6gl1lax76sjnf42sknj0ijdga170kl"))))
    (build-system gnu-build-system)
    (arguments
     (list
      #:tests? #false ;there is not test target and tests are run during build
      #:configure-flags
      '(list "--disable-java" "--disable-python")
      #:phases
      '(modify-phases %standard-phases
         (add-after 'unpack 'prepare-streamhtmlparser
           (lambda* (#:key inputs #:allow-other-keys)
             (copy-recursively (assoc-ref inputs "streamhtmlparser")
                               (string-append (getcwd) "/streamhtmlparser"))
             (for-each make-file-writable
                       (find-files "streamhtmlparser" "."
                                   #:directories? #t))))
         (add-after 'unpack 'pre-bootstrap
           (lambda _
             ;; We don't need the Java stuff
             (substitute* "configure.in"
               (("AC_JNI_INCLUDE_DIR") ""))

             ;; This script will call /bin/sh, so it's easier to just
             ;; bootstrap manually.
             (delete-file "autogen.sh")
             (substitute* "rules.mk.in"
               (("@PTHREAD_LIBS@") "-lpthread")
               (("@PTHREAD_CFLAGS@") "")
               (("@PTHREAD_CC@") "gcc"))

             ;; The GNU variadic macros actually work, whereas the C99
             ;; implementation fails to build.
             (substitute* "util/neo_misc.h"
               (("#define USE_C99_VARARG_MACROS") "#define USE_GNUC_VARARG_MACROS"))

             (setenv "CFLAGS" "-fPIC")

             ;; This directory is created some time during the build, but the
             ;; early libtool processes assume the directory exists.  When
             ;; they are run first they copy the libraries themselves to the
             ;; file "libs" instead of moving them into the directory.
             (mkdir-p "libs")))
         (add-after 'build 'build-documentation
           (lambda _ (invoke "make" "man")))
         (add-after 'install 'install-streamhtmlparser
           (lambda* (#:key make-flags parallel-build? #:allow-other-keys)
             (with-directory-excursion "streamhtmlparser"
               (apply invoke "make" "-j" (if parallel-build?
                                             (number->string (parallel-job-count))
                                             "1")
                      "install" make-flags)))))))
    (native-inputs
     `(("autoconf" ,autoconf)
       ("automake" ,automake)
       ("libtool" ,libtool)
       ("python" ,python-2)
       ("streamhtmlparser"
        ,(let ((commit "551109ac02a31957a0e776416774c7b515b4b7c7"))
           (origin
             (method git-fetch)
             (uri (git-reference
                   (url "https://github.com/google/streamhtmlparser/")
                   (commit commit)))
             (file-name (git-file-name "streamhtmlparser" commit))
             (sha256
              (base32
               "0bmrdakk930q3m8fmq0xcy7n7cdvlk1xma4z9204919hvb1gk9md")))))))
    (home-page "https://github.com/blong42/clearsilver")
    (synopsis "CGI kit and HTML templating system")
    (description
     "This package includes Clearsilver, the CGI kit and HTML templating
system.")
    (license license:bsd-3)))

(define-public python-py-ubjson
  (package
    (name "python-py-ubjson")
    (version "0.10.0")
    (source
     (origin
       (method url-fetch)
       (uri (pypi-uri "py-ubjson" version))
       (sha256
        (base32
         "03l9m9w5ip4hw0y69wlys5gzsfb7zcq3a77blj88grgiqhn5vm5n"))))
    (build-system python-build-system)
    (home-page "https://github.com/Iotic-Labs/py-ubjson")
    (synopsis "Universal Binary JSON encoder/decoder")
    (description
     "Py-ubjson is a Python module providing an Universal Binary JSON
encoder/decoder based on the draft-12 specification for UBJSON.")
    (license license:asl2.0)))

(define-public java-tomcat
  (package
    (name "java-tomcat")
    (version "8.5.63")
    (source (origin
              (method url-fetch)
              (uri (string-append "mirror://apache/tomcat/tomcat-8/v"
                                  version "/src/apache-tomcat-" version "-src.tar.gz"))
              (sha256
               (base32
                "1wr6mpgbk2gs18vp8mdggiq6vifj68a875dd1fkdf7cs31q54rns"))
              (modules '((guix build utils)))
              ;; Delete bundled jars.
              (snippet
               '(begin
                  (for-each delete-file (find-files "." "\\.jar$"))
                  (for-each delete-file (find-files "." "\\.bat$"))
                  #t))))
    (build-system ant-build-system)
    (inputs
     (list java-commons-daemon java-ecj))
    (arguments
     `(#:build-target "deploy"
       #:tests? #f; requires downloading some files.
       #:phases
       (modify-phases %standard-phases
         (add-after 'unpack 'prevent-download
           (lambda _
             ;; This directory must exist
             (mkdir "downloads")
             ;; We patch build.xml so it doesn't download any dependency, because
             ;; we already have all of them.
             (substitute* "build.xml"
               (("download-compile,") "")
               (("depends=\"validate\"") "depends=\"build-prepare\"")
               ((",download-validate") ""))
             #t))
         (add-after 'unpack 'strip-timestamps
           (lambda _
             (substitute* "build.xml"
               (("<filter token=\"YEAR\" value=.*")
                "<filter token=\"YEAR\" value=\"1970\"/>")
               (("<filter token=\"VERSION_BUILT\" value=.*")
                "<filter token=\"VERSION_BUILT\" value=\"Jan 1 1970 00:00:00 UTC\"/>"))
             #t))
         (add-after 'unpack 'modify-deploy
           (lambda _
             ;; The Tomcat build downloads and copies these files to the
             ;; bin and lib directory.
             ;; We instead symlink to the input (see below).
             (substitute* "build.xml"
               (("<copy tofile=\"\\$\\{tomcat.build\\}/bin/commons-daemon.jar.*") "")
               (("<copy file=\"\\$\\{jdt.jar\\}\" todir=\"\\$\\{tomcat.build\\}/lib\"/>")
                ""))
             #t))
         (add-after 'install 'symlink-commons-daemon
           (lambda* (#:key inputs outputs #:allow-other-keys)
             (let* ((commons-daemon (assoc-ref inputs "java-commons-daemon"))
                    (files (find-files commons-daemon "commons-daemon-.*\\.jar"))
                    (daemon-jar (car files))
                    (out-bin (string-append (assoc-ref outputs "out") "/bin"))
                    (target (string-append out-bin "/commons-daemon.jar")))
               (symlink daemon-jar target)
               #t)))
         (add-after 'install 'symlink-java-ecj
           (lambda* (#:key inputs outputs #:allow-other-keys)
             (let* ((java-ecj (assoc-ref inputs "java-ecj"))
                    (files (find-files java-ecj "ecj.*\\.jar"))
                    (java-ecj-jar (car files))
                    (out-lib (string-append (assoc-ref outputs "out") "/lib"))
                    (target (string-append out-lib "/java-ecj.jar")))
               (symlink java-ecj-jar target)
               #t)))
         (add-after 'unpack 'generate-properties
           (lambda _
             ;; This could have been passed to make-flags, but getcwd returns
             ;; a different directory then.
             (with-output-to-file "build.properties"
               (lambda _
                 (display
                   (string-append "base.path=" (getcwd) "/downloads\n"))))
             #t))
         (replace 'install
           (lambda* (#:key outputs #:allow-other-keys)
             (let ((out (assoc-ref outputs "out")))
               (copy-recursively "output/build" out))
             #t)))))
    (properties '((cpe-name . "tomcat")))
    (home-page "https://tomcat.apache.org")
    (synopsis "Java Servlet, JavaServer Pages, Java Expression Language and Java
WebSocket")
    (description "Apache Tomcat is a free implementation of the Java
Servlet, JavaServer Pages, Java Expression Language and Java WebSocket
technologies.")
    (license license:asl2.0)))

(define-public java-eclipse-jetty-test-helper
  (package
    (name "java-eclipse-jetty-test-helper")
    (version "4.2")
    (source (origin
              (method git-fetch)
              (uri (git-reference
                     (url "https://github.com/eclipse/jetty.toolchain/")
                     (commit (string-append "jetty-test-helper-" version))))
              (file-name (git-file-name name version))
              (sha256
               (base32
                "1g7cdh03nfwbdxzvwm84ysgvw08xx7431lsjryj2gmf3lrqpizgb"))))
    (build-system ant-build-system)
    (arguments
     `(#:jar-name "eclipse-jetty-test-helper.jar"
       #:source-dir "src/main/java"
       #:test-dir "src/test"
       #:jdk ,icedtea-8
       #:phases
       (modify-phases %standard-phases
         (add-before 'configure 'chdir
           (lambda _
             (chdir "jetty-test-helper")
             #t))
         (add-before 'build 'fix-paths
           (lambda _
             ;; TODO:
             ;; This file assumes that the build directory is named "target"
             ;; but it is not the case with our ant-build-system. Once we have
             ;; maven though, we will have to rebuild this package because this
             ;; assumption is correct with maven-build-system.
             (substitute*
               "src/main/java/org/eclipse/jetty/toolchain/test/MavenTestingUtils.java"
               (("\"target\"") "\"build\"")
               (("\"tests\"") "\"test-classes\""))
             ;; Tests assume we are building with maven, so that the build
             ;; directory is named "target", and not "build".
             (with-directory-excursion "src/test/java/org/eclipse/jetty/toolchain/test"
               (substitute* '("FSTest.java" "OSTest.java" "TestingDirTest.java"
                              "MavenTestingUtilsTest.java")
                 (("target/tests") "build/test-classes")
                 (("\"target") "\"build")))
             #t)))))
    (inputs
     `(("junit" ,java-junit)
       ("hamcrest" ,java-hamcrest-all)))
    (home-page "https://www.eclipse.org/jetty/")
    (synopsis "Helper classes for jetty tests")
    (description "This package contains helper classes for testing the Jetty
Web Server.")
    ;; This program is licensed under both epl and asl.
    (license (list license:epl1.0 license:asl2.0))))

(define-public java-eclipse-jetty-perf-helper
  (package
    (inherit java-eclipse-jetty-test-helper)
    (name "java-eclipse-jetty-perf-helper")
    (arguments
     `(#:jar-name "eclipse-jetty-perf-helper.jar"
       #:source-dir "src/main/java"
       #:tests? #f; no tests
       #:jdk ,icedtea-8
       #:phases
       (modify-phases %standard-phases
         (add-before 'configure 'chdir
           (lambda _
             (chdir "jetty-perf-helper")
             #t)))))
    (inputs
     `(("hdrhistogram" ,java-hdrhistogram)))))

(define-public java-eclipse-jetty-util
  (package
    (name "java-eclipse-jetty-util")
    (version "9.4.39")
    (source (origin
              (method url-fetch)
              (uri (string-append "https://github.com/eclipse/jetty.project/"
                                  "archive/jetty-" version ".v20210325.tar.gz"))
              (sha256
               (base32
                "0b4hy4zmdmfbqk9bzmxk7v75y2ysqiappkip4z3hb9lxjvjh0b19"))))
    (build-system ant-build-system)
    (arguments
     `(#:jar-name "eclipse-jetty-util.jar"
       #:source-dir "src/main/java"
       #:tests? #f; require junit 5
       #:test-exclude
       (list "**/Abstract*.java"
             ;; requires network
             "**/InetAddressSetTest.java"
             ;; Assumes we are using maven
             "**/TypeUtilTest.java"
             ;; Error on the style of log
             "**/StdErrLogTest.java")
       #:jdk ,icedtea-8
       #:phases
       (modify-phases %standard-phases
         (add-before 'configure 'chdir
           (lambda _
             (chdir "jetty-util")
             #t)))))
    (inputs
     `(("slf4j" ,java-slf4j-api)
       ("servlet" ,java-javaee-servletapi)))
    (home-page "https://www.eclipse.org/jetty/")
    (synopsis "Utility classes for Jetty")
    (description "The Jetty Web Server provides an HTTP server and Servlet
container capable of serving static and dynamic content either from a standalone
or embedded instantiation.  This package provides utility classes.")
    (license (list license:epl1.0 license:asl2.0))))

;; This version is required by maven-wagon
(define-public java-eclipse-jetty-util-9.2
  (package
    (inherit java-eclipse-jetty-util)
    (version "9.2.22")
    (source (origin
              (method url-fetch)
              (uri (string-append "https://github.com/eclipse/jetty.project/"
                                  "archive/jetty-" version ".v20170606.tar.gz"))
              (sha256
               (base32
                "1i51qlsd7h06d35kx5rqpzbfadbcszycx1iwr6vz7qc9gf9f29la"))))
    (arguments
     `(#:jar-name "eclipse-jetty-util.jar"
       #:source-dir "src/main/java"
       #:jdk ,icedtea-8
       #:test-exclude
       (list "**/Abstract*.java"
             ;; requires network
             "**/InetAddressSetTest.java"
             ;; Assumes we are using maven
             "**/TypeUtilTest.java"
             ;; We don't have an implementation for slf4j
             "**/LogTest.java"
             ;; Error on the style of log
             "**/StdErrLogTest.java")
       #:phases
       (modify-phases %standard-phases
         (add-before 'configure 'chdir
           (lambda _
             (chdir "jetty-util")
             #t))
         (add-before 'build 'fix-test-sources
           (lambda _
             ;; We need to fix issues caused by changes in newer versions of
             ;; jetty-test-helper
             (let ((src "src/test/java/org/eclipse/jetty/util/resource"))
               (substitute* (string-append src "/AbstractFSResourceTest.java")
                 (("testdir.getDir\\(\\)") "testdir.getPath().toFile()")
                 (("testdir.getFile\\(\"foo\"\\)")
                  "testdir.getPathFile(\"foo\").toFile()")
                 (("testdir.getFile\\(name\\)")
                  "testdir.getPathFile(name).toFile()")))
             #t)))))
    (native-inputs
     `(("java-junit" ,java-junit)
       ("java-hamcrest-all" ,java-hamcrest-all)
       ("perf-helper" ,java-eclipse-jetty-perf-helper)
       ("test-helper" ,java-eclipse-jetty-test-helper)))))

(define-public java-eclipse-jetty-io
  (package
    (inherit java-eclipse-jetty-util)
    (name "java-eclipse-jetty-io")
    (arguments
     `(#:jar-name "eclipse-jetty-io.jar"
       #:source-dir "src/main/java"
       #:jdk ,icedtea-8
       #:tests? #f; require junit 5
       #:test-exclude (list "**/Abstract*.java"
                            ;; Abstract class
                            "**/EndPointTest.java")
       #:phases
       (modify-phases %standard-phases
         (add-before 'configure 'chdir
           (lambda _
             (chdir "jetty-io")
             #t)))))
    (inputs
     `(("slf4j" ,java-slf4j-api)
       ("servlet" ,java-javaee-servletapi)
       ("util" ,java-eclipse-jetty-util)))
    (synopsis "Jetty :: IO Utility")
    (description "The Jetty Web Server provides an HTTP server and Servlet
container capable of serving static and dynamic content either from a standalone
or embedded instantiation.  This package provides IO-related utility classes.")))

(define-public java-eclipse-jetty-io-9.2
  (package
    (inherit java-eclipse-jetty-io)
    (version (package-version java-eclipse-jetty-util-9.2))
    (source (package-source java-eclipse-jetty-util-9.2))
    (inputs
     `(("util" ,java-eclipse-jetty-util-9.2)
       ,@(package-inputs java-eclipse-jetty-util-9.2)))
    (native-inputs
     `(("mockito" ,java-mockito-1)
       ("cglib" ,java-cglib)
       ("objenesis" ,java-objenesis)
       ("asm" ,java-asm)
       ,@(package-native-inputs java-eclipse-jetty-util-9.2)))))

(define-public java-eclipse-jetty-http
  (package
    (inherit java-eclipse-jetty-util)
    (name "java-eclipse-jetty-http")
    (arguments
     `(#:jar-name "eclipse-jetty-http.jar"
       #:source-dir "src/main/java"
       #:jdk ,icedtea-8
       #:tests? #f; require junit 5
       #:phases
       (modify-phases %standard-phases
         (add-before 'configure 'chdir
           (lambda _
             (chdir "jetty-http")
             #t))
         (add-before 'build 'copy-resources
           (lambda _
             (mkdir-p "build/classes")
             (copy-recursively "src/main/resources/" "build/classes/")
             #t)))))
    (inputs
     `(("slf4j" ,java-slf4j-api)
       ("servlet" ,java-javaee-servletapi)
       ("io" ,java-eclipse-jetty-io)
       ("util" ,java-eclipse-jetty-util)))
    (synopsis "Jetty :: Http Utility")
    (description "The Jetty Web Server provides an HTTP server and Servlet
container capable of serving static and dynamic content either from a standalone
or embedded instantiation.  This package provides HTTP-related utility classes.")))

(define-public java-eclipse-jetty-http-9.2
  (package
    (inherit java-eclipse-jetty-http)
    (version (package-version java-eclipse-jetty-util-9.2))
    (source (package-source java-eclipse-jetty-util-9.2))
    (inputs
     `(("util" ,java-eclipse-jetty-util-9.2)
       ("io" ,java-eclipse-jetty-io-9.2)
       ,@(package-inputs java-eclipse-jetty-util-9.2)))))

(define-public java-eclipse-jetty-jmx
  (package
    (inherit java-eclipse-jetty-util)
    (name "java-eclipse-jetty-jmx")
    (arguments
     `(#:jar-name "eclipse-jetty-jmx.jar"
       #:source-dir "src/main/java"
       #:jdk ,icedtea-8
       #:tests? #f; FIXME: requires com.openpojo.validation
       #:phases
       (modify-phases %standard-phases
         (add-before 'configure 'chdir
           (lambda _
             (chdir "jetty-jmx")
             #t)))))
    (inputs
     `(("slf4j" ,java-slf4j-api)
       ("servlet" ,java-javaee-servletapi)
       ("util" ,java-eclipse-jetty-util)))
    (synopsis "Jetty :: JMX Management")
    (description "The Jetty Web Server provides an HTTP server and Servlet
container capable of serving static and dynamic content either from a standalone
or embedded instantiation.  This package provides the JMX management.")))

(define-public java-eclipse-jetty-jmx-9.2
  (package
    (inherit java-eclipse-jetty-jmx)
    (version (package-version java-eclipse-jetty-util-9.2))
    (source (package-source java-eclipse-jetty-util-9.2))
    (inputs
     `(("util" ,java-eclipse-jetty-util-9.2)
       ,@(package-inputs java-eclipse-jetty-util-9.2)))))

(define java-eclipse-jetty-http-test-classes
  (package
    (inherit java-eclipse-jetty-util)
    (name "java-eclipse-jetty-http-test-classes")
    (arguments
     `(#:jar-name "eclipse-jetty-http.jar"
       #:source-dir "src/test"
       #:tests? #f
       #:jdk ,icedtea-8
       #:phases
       (modify-phases %standard-phases
         (add-before 'configure 'chdir
           (lambda _
             (chdir "jetty-http")
             #t)))))
    (inputs
     `(("slf4j" ,java-slf4j-api)
       ("java-javaee-servletapi" ,java-javaee-servletapi)
       ("http" ,java-eclipse-jetty-http)
       ("io" ,java-eclipse-jetty-io)
       ("util" ,java-eclipse-jetty-util)))))

(define java-eclipse-jetty-http-test-classes-9.2
  (package
    (inherit java-eclipse-jetty-http-test-classes)
    (version (package-version java-eclipse-jetty-util-9.2))
    (source (package-source java-eclipse-jetty-util-9.2))
    (inputs
     `(("http" ,java-eclipse-jetty-http-9.2)
       ,@(package-inputs java-eclipse-jetty-http-9.2)))
    (native-inputs (package-native-inputs java-eclipse-jetty-util-9.2))))

(define-public java-eclipse-jetty-server
  (package
    (inherit java-eclipse-jetty-util)
    (name "java-eclipse-jetty-server")
    (arguments
     `(#:jar-name "eclipse-jetty-server.jar"
       #:source-dir "src/main/java"
       #:jdk ,icedtea-8
       #:tests? #f; requires a mockito version we don't have
       #:phases
       (modify-phases %standard-phases
         (add-before 'configure 'chdir
           (lambda _
             (chdir "jetty-server")
             #t))
         (add-before 'build 'fix-source
           (lambda _
             ;; Explicit casts to prevent build failures
             (substitute* "src/main/java/org/eclipse/jetty/server/Request.java"
               (("append\\(LazyList")
                "append((CharSequence)LazyList"))
             (substitute*
               "src/main/java/org/eclipse/jetty/server/handler/ContextHandler.java"
               (((string-append
                   "Class<\\? extends EventListener> clazz = _classLoader==null"
                   "\\?Loader.loadClass\\(ContextHandler.class,className\\):"
                   "_classLoader.loadClass\\(className\\);"))
                (string-append "Class<? extends EventListener> clazz = "
                               "(Class<? extends EventListener>) "
                               "(_classLoader==null?Loader.loadClass("
                               "ContextHandler.class,className):"
                               "_classLoader.loadClass(className));")))
             #t)))))
    (inputs
     `(("slf4j" ,java-slf4j-api)
       ("servlet" ,java-javaee-servletapi)
       ("http" ,java-eclipse-jetty-http)
       ("io" ,java-eclipse-jetty-io)
       ("jmx" ,java-eclipse-jetty-jmx)
       ("util" ,java-eclipse-jetty-util)))
    (synopsis "Core jetty server artifact")
    (description "The Jetty Web Server provides an HTTP server and Servlet
container capable of serving static and dynamic content either from a standalone
or embedded instantiation.  This package provides the core jetty server
artifact.")))

(define-public java-eclipse-jetty-server-9.2
  (package
    (inherit java-eclipse-jetty-server)
    (version (package-version java-eclipse-jetty-util-9.2))
    (source (package-source java-eclipse-jetty-util-9.2))
    (inputs
     `(("util" ,java-eclipse-jetty-util-9.2)
       ("jmx" ,java-eclipse-jetty-jmx-9.2)
       ("io" ,java-eclipse-jetty-io-9.2)
       ("http" ,java-eclipse-jetty-http-9.2)
       ,@(package-inputs java-eclipse-jetty-util-9.2)))
    (native-inputs
     `(("test-classes" ,java-eclipse-jetty-http-test-classes-9.2)
       ,@(package-native-inputs java-eclipse-jetty-util-9.2)))))

(define-public java-eclipse-jetty-security
  (package
    (inherit java-eclipse-jetty-util)
    (name "java-eclipse-jetty-security")
    (arguments
     `(#:jar-name "eclipse-jetty-security.jar"
       #:source-dir "src/main/java"
       #:jdk ,icedtea-8
       #:tests? #f; require junit 5
       #:test-exclude (list "**/ConstraintTest.*") ; This test fails
       #:phases
       (modify-phases %standard-phases
         (add-before 'configure 'chdir
           (lambda _
             (chdir "jetty-security")
             #t)))))
    (inputs
     `(("slf4j" ,java-slf4j-api)
       ("servlet" ,java-javaee-servletapi)
       ("http" ,java-eclipse-jetty-http)
       ("server" ,java-eclipse-jetty-server)
       ("util" ,java-eclipse-jetty-util)))
    (synopsis "Jetty security infrastructure")
    (description "The Jetty Web Server provides an HTTP server and Servlet
container capable of serving static and dynamic content either from a standalone
or embedded instantiation.  This package provides the core jetty security
infrastructure")))

(define-public java-eclipse-jetty-security-9.2
  (package
    (inherit java-eclipse-jetty-security)
    (version (package-version java-eclipse-jetty-util-9.2))
    (source (package-source java-eclipse-jetty-util-9.2))
    (inputs
     `(("util" ,java-eclipse-jetty-util-9.2)
       ("http" ,java-eclipse-jetty-http-9.2)
       ("server" ,java-eclipse-jetty-server-9.2)
       ,@(package-inputs java-eclipse-jetty-util-9.2)))
    (native-inputs
     `(("io" ,java-eclipse-jetty-io-9.2)
       ,@(package-native-inputs java-eclipse-jetty-util-9.2)))))

(define-public java-eclipse-jetty-util-ajax
  (package
    (inherit java-eclipse-jetty-util)
    (name "java-eclipse-jetty-util-ajax")
    (arguments
     `(#:jar-name "eclipse-jetty-util-ajax.jar"
       #:source-dir "jetty-util-ajax/src/main/java"
       #:tests? #f)); require junit 5
    (inputs
     (list java-eclipse-jetty-util java-javaee-servletapi))))

(define-public java-eclipse-jetty-servlet
  (package
    (inherit java-eclipse-jetty-util)
    (name "java-eclipse-jetty-servlet")
    (arguments
     `(#:jar-name "eclipse-jetty-servlet.jar"
       #:source-dir "src/main/java"
       #:jdk ,icedtea-8
       #:tests? #f; require junit 5
       #:phases
       (modify-phases %standard-phases
         (add-before 'configure 'chdir
           (lambda _
             (chdir "jetty-servlet")
             #t)))))
    (inputs
     `(("slf4j" ,java-slf4j-api)
       ("java-javaee-servletapi" ,java-javaee-servletapi)
       ("java-eclipse-jetty-util-ajax" ,java-eclipse-jetty-util-ajax)
       ("http" ,java-eclipse-jetty-http)
       ("io" ,java-eclipse-jetty-io)
       ("jmx" ,java-eclipse-jetty-jmx)
       ("security" ,java-eclipse-jetty-security)
       ("server" ,java-eclipse-jetty-server)
       ("util" ,java-eclipse-jetty-util)))
    (synopsis "Jetty Servlet Container")
    (description "The Jetty Web Server provides an HTTP server and Servlet
container capable of serving static and dynamic content either from a standalone
or embedded instantiation.  This package provides the core jetty servlet
container.")))

(define-public java-eclipse-jetty-servlet-9.2
  (package
    (inherit java-eclipse-jetty-servlet)
    (version (package-version java-eclipse-jetty-util-9.2))
    (source (package-source java-eclipse-jetty-util-9.2))
    (arguments
     `(#:jar-name "eclipse-jetty-servlet.jar"
       #:source-dir "src/main/java"
       #:jdk ,icedtea-8
       #:tests? #f; doesn't work
       #:phases
       (modify-phases %standard-phases
         (add-before 'configure 'chdir
           (lambda _
             (chdir "jetty-servlet")
             #t)))))
    (inputs
     `(("util" ,java-eclipse-jetty-util-9.2)
       ("jmx" ,java-eclipse-jetty-jmx-9.2)
       ("io" ,java-eclipse-jetty-io-9.2)
       ("http" ,java-eclipse-jetty-http-9.2)
       ("security" ,java-eclipse-jetty-security-9.2)
       ("http-test" ,java-eclipse-jetty-http-test-classes-9.2)
       ("server" ,java-eclipse-jetty-server-9.2)
       ,@(package-inputs java-eclipse-jetty-util-9.2)))))

(define-public java-eclipse-jetty-xml
  (package
    (inherit java-eclipse-jetty-util)
    (name "java-eclipse-jetty-xml")
    (arguments
     `(#:jar-name "eclipse-jetty-xml.jar"
       #:source-dir "src/main/java"
       #:jdk ,icedtea-8
       #:tests? #f; most tests require network
       #:phases
       (modify-phases %standard-phases
         (add-before 'configure 'chdir
           (lambda _
             (chdir "jetty-xml")
             #t)))))
    (inputs
     (list java-eclipse-jetty-util))
    (native-inputs
     (modify-inputs (package-native-inputs java-eclipse-jetty-util)
       (prepend java-eclipse-jetty-io)))))

(define-public java-eclipse-jetty-xml-9.2
  (package
    (inherit java-eclipse-jetty-xml)
    (version (package-version java-eclipse-jetty-util-9.2))
    (source (package-source java-eclipse-jetty-util-9.2))
    (arguments
     `(#:jar-name "eclipse-jetty-xml.jar"
       #:source-dir "src/main/java"
       #:jdk ,icedtea-8
       #:tests? #f; most tests require network
       #:phases
       (modify-phases %standard-phases
         (add-before 'configure 'chdir
           (lambda _
             (chdir "jetty-xml")
             #t)))))
    (inputs
     `(("java-eclipse-jetty-util-9.2" ,java-eclipse-jetty-util-9.2)
       ,@(package-inputs java-eclipse-jetty-util-9.2)))
    (native-inputs
     `(("java-eclipse-jetty-io-9.2" ,java-eclipse-jetty-io-9.2)
       ,@(package-native-inputs java-eclipse-jetty-util-9.2)))))

(define-public java-eclipse-jetty-webapp
  (package
    (inherit java-eclipse-jetty-util)
    (name "java-eclipse-jetty-webapp")
    (arguments
     `(#:jar-name "eclipse-jetty-webapp.jar"
       #:source-dir "src/main/java"
       #:jdk ,icedtea-8
       #:tests? #f; require junit 5
       ;; One test fails
       #:test-exclude (list "**/WebAppContextTest.java")
       #:phases
       (modify-phases %standard-phases
         (add-before 'configure 'chdir
           (lambda _
             (chdir "jetty-webapp")
             #t)))))
    (inputs
     (list java-eclipse-jetty-util
           java-eclipse-jetty-http
           java-eclipse-jetty-io
           java-eclipse-jetty-server
           java-eclipse-jetty-servlet
           java-eclipse-jetty-security
           java-eclipse-jetty-xml
           java-javaee-servletapi))))

(define-public java-eclipse-jetty-webapp-9.2
  (package
    (inherit java-eclipse-jetty-webapp)
    (version (package-version java-eclipse-jetty-util-9.2))
    (source (package-source java-eclipse-jetty-util-9.2))
    (arguments
     `(#:jar-name "eclipse-jetty-webapp.jar"
       #:source-dir "src/main/java"
       #:jdk ,icedtea-8
       #:test-exclude (list "**/WebAppContextTest.java")
       #:phases
       (modify-phases %standard-phases
         (add-before 'configure 'chdir
           (lambda _
             (chdir "jetty-webapp")
             #t)))))
    (inputs
     `(("java-eclipse-jetty-util-9.2" ,java-eclipse-jetty-util-9.2)
       ("java-eclipse-jetty-http-9.2" ,java-eclipse-jetty-http-9.2)
       ("java-eclipse-jetty-server-9.2" ,java-eclipse-jetty-server-9.2)
       ("java-eclipse-jetty-servlet-9.2" ,java-eclipse-jetty-servlet-9.2)
       ("java-eclipse-jetty-security-9.2" ,java-eclipse-jetty-security-9.2)
       ("java-eclipse-jetty-xml-9.2" ,java-eclipse-jetty-xml-9.2)
       ("java-javaee-servletapi" ,java-javaee-servletapi)
       ,@(package-inputs java-eclipse-jetty-util-9.2)))
    (native-inputs
     `(("java-eclipse-jetty-io-9.2" ,java-eclipse-jetty-io-9.2)
       ,@(package-native-inputs java-eclipse-jetty-util-9.2)))))

(define-public java-jsoup
  (package
    (name "java-jsoup")
    (version "1.10.3")
    (source (origin
              (method git-fetch)
              (uri (git-reference
                     (url "https://github.com/jhy/jsoup")
                     (commit (string-append "jsoup-" version))))
              (file-name (git-file-name name version))
              (sha256
               (base32
                "1hdpdx0x140r5x3yc251v7dj1h4j5a7nh9k885aw9q5vvz49lkf4"))))
    (build-system ant-build-system)
    (arguments
     `(#:jar-name "jsoup.jar"
       #:source-dir "src/main/java"
       #:phases
       (modify-phases %standard-phases
         (add-before 'build 'copy-resources
           (lambda _
             (let ((classes-dir (string-append (getcwd) "/build/classes")))
               (with-directory-excursion "src/main/java"
                 (for-each (lambda (file)
                             (let ((dist (string-append classes-dir "/" file)))
                               (mkdir-p (dirname dist))
                               (copy-file file dist)))
                   (find-files "." ".*.properties"))))
             #t)))))
    (native-inputs
     (list java-junit java-hamcrest-core java-gson))
    (home-page "https://jsoup.org")
    (synopsis "HTML parser")
    (description "Jsoup is a Java library for working with real-world HTML.  It
provides a very convenient API for extracting and manipulating data, using the
best of DOM, CSS, and jQuery-like methods.")
    (license license:expat)))

(define-public java-signpost-core
  (package
    (name "java-signpost-core")
    (version "1.2.1.2")
    (source (origin
              (method git-fetch)
              (uri (git-reference
                     (url "https://github.com/mttkay/signpost")
                     (commit version)))
              (file-name (git-file-name name version))
              (sha256
               (base32
                "1l04yj2znch3hpyw90c4g4jan453w7d88l84bgl0c72i2kbb8z7h"))))
    (build-system ant-build-system)
    (arguments
     `(#:jar-name "signpost-core.jar"
       #:source-dir "signpost-core/src/main/java"
       #:test-dir "signpost-core/src/test"
       ;; Tests all fail with InstantiationException from mockito
       #:tests? #f))
    (propagated-inputs
     (list java-commons-codec))
    (home-page "https://github.com/mttkay/signpost")
    (synopsis "Lightweight client-side OAuth library for Java")
    (description "Signpost is the easy and intuitive solution for signing
HTTP messages on the Java platform in conformance with the OAuth Core 1.0a
standard.  Signpost follows a modular and flexible design, allowing you to
combine it with different HTTP messaging layers.")
    (license license:asl2.0)))

(define-public tidyp
  (package
    (name "tidyp")
    (version "1.04")
    (source
     (origin
       (method url-fetch)
       (uri (string-append "https://github.com/downloads/petdance/tidyp/tidyp-"
                           version ".tar.gz"))
       (sha256
        (base32
         "0f5ky0ih4vap9c6j312jn73vn8m2bj69pl2yd3a5nmv35k9zmc10"))))
    (build-system gnu-build-system)
    ;; ./test-thing.sh tries to run ./testall.sh, which is not included.
    (arguments `(#:tests? #f))
    (home-page "http://www.tidyp.com/")
    (synopsis "Validate HTML")
    (description "Tidyp is a program that can validate your HTML, as well as
modify it to be more clean and standard.  tidyp does not validate HTML 5.

libtidyp is the library on which the program is based.  It can be used by any
other program that can interface to it.  The Perl module @code{HTML::Tidy} is
based on this library, allowing Perl programmers to easily validate HTML.")
    ;; See htmldoc/license.html
    (license license:bsd-3)))

(define-public perl-html-tidy
  (package
    (name "perl-html-tidy")
    (version "1.60")
    (source
     (origin
       (method url-fetch)
       (uri (string-append "mirror://cpan/authors/id/P/PE/PETDANCE/HTML-Tidy-"
                           version ".tar.gz"))
       (sha256
        (base32
         "1iyp2fd6j75cn1xvcwl2lxr8qpjxssy2360cyqn6g3kzd1fzdyxw"))))
    (build-system perl-build-system)
    (arguments
     '(#:phases
       (modify-phases %standard-phases
         (add-after 'unpack 'fix-tidyp-paths
           (lambda* (#:key inputs #:allow-other-keys)
             (substitute* "Makefile.PL"
               (("^my \\$inc = \"" line)
                (string-append line
                               "-I" (assoc-ref inputs "tidyp") "/include/tidyp "))
               (("-L/usr/lib")
                (string-append
                 "-L" (assoc-ref inputs "tidyp") "/lib")))
             #t)))))
    (inputs
     (list perl-libwww tidyp))
    (native-inputs
     (list perl-test-exception))
    (home-page "https://metacpan.org/release/HTML-Tidy")
    (synopsis "(X)HTML validation in a Perl object")
    (description "@code{HTML::Tidy} is an HTML checker in a handy dandy
object.  It's meant as a replacement for @code{HTML::Lint}, which is written
in Perl but is not nearly as capable as @code{HTML::Tidy}.")
    (license license:artistic2.0)))

(define-public gophernicus
  ;; Contains some unreleased fixes.
  (let ((commit "da3390089c2a856db1ab2e3bd9751b9a9101a33a")
        (revision "0"))
    (package
      (name "gophernicus")
      (version (git-version "3.1.1" revision commit))
      (source
       (origin
         (method git-fetch)
         (uri (git-reference
               (url "https://github.com/gophernicus/gophernicus")
               (commit commit)))
         (file-name (git-file-name name version))
         (sha256
          (base32 "0a7kpymwqcsqzszdxvcqppbg61bpyg9f7raj783pldm4kf2wjyij"))))
      (build-system gnu-build-system)
      (arguments
       (list #:tests? #f                ; No tests
             #:configure-flags
             ;; Listener and hostname used only in configuration files, which
             ;; we don't install.
             ;; This is what's done in the release.sh script.
             #~(list "--listener=none" "--hostname=HOSTNAME")
             #:phases
             #~(modify-phases %standard-phases
                 (add-after 'unpack 'fix-version
                   (lambda _
                     (substitute* "Makefile.in"
                       (("^(VERSION += ).*" _ prefix)
                        (string-append prefix #$version "\n")))
                     ;; This is done in the release.sh script.
                     (substitute* "README.md"
                       (("^(This release: Version )DEVEL\\b.*" _ prefix)
                        (string-append prefix #$version "\n"))
                       (("^NOTE: The master branch is rolling Development\\b.*")
                        ""))))
                 (replace 'configure
                   ;; The configure script is hand-written, not from GNU autotools.
                   (lambda* (#:key configure-flags #:allow-other-keys)
                     (setenv "CC" #$(cc-for-target))
                     (setenv "HOSTCC" "gcc")
                     (apply invoke "./configure"
                            (string-append "--prefix=" #$output)
                            configure-flags))))))
      ;; TODO: Make configure script find libwrap.
      ;;(inputs
      ;; (list tcp-wrappers))
      (home-page "https://gophernicus.org/")
      (synopsis "Gopher protocol server")
      (description
       "Gophernicus is a Gopher protocol server.  Its features include:
@itemize
@item written with security in mind;
@item automatically generated Gopher menus;
@item gophertags for virtually renaming directories;
@item personal gopherspaces, located in @file{~/public_gopher/};
@item virtual hosting;
@item CGI support;
@item output filtering and PHP support;
@item charset support and conversions;
@item selector rewriting;
@item session tracking and statistics;
@item TLS/SSL and proxy support.
@end itemize")
      (license license:bsd-2))))

(define-public geomyidae
  (package
    (name "geomyidae")
    (version "0.34")
    (source
     (origin
       (method git-fetch)
       (uri (git-reference
             (url "git://r-36.net/geomyidae")
             (commit (string-append "v" version))))
       (file-name (git-file-name name version))
       (sha256
        (base32 "02afgrk36wkdkflyqr2xgh49v9zq6ma454jshk7igvhpxfb5l3ks"))))
    (build-system gnu-build-system)
    (arguments
     `(#:make-flags (list "CC=gcc"
                          (string-append "PREFIX="
                                         (assoc-ref %outputs "out")))
       #:tests? #f                      ; no tests
       #:phases (modify-phases %standard-phases
                  (delete 'configure))))
    (home-page "http://r-36.net/scm/geomyidae/file/README.html")
    (synopsis "Small Gopher server")
    (description
     "Geomyidae is a server for distributed hypertext protocol Gopher.  Its
features include:

@enumerate
@item Gopher menus (see @file{index.gph} for an example);
@item directory listings (if no @file{index.gph} was found);
@item CGI support (@file{.cgi} files are executed);
@item search support in CGI files;
@item logging with multiple log levels.
@end enumerate\n")
    (license license:expat)))

(define-public cat-avatar-generator
  (let ((commit "9360ea33f79d1dad3e43494b09878b5e3f6b41fa")
        (revision "1"))
    (package
      (name "cat-avatar-generator")
      (version (git-version "1" revision commit))
      (source (origin
                (method git-fetch)
                (uri (git-reference
                      (url "https://framagit.org/Deevad/cat-avatar-generator.git")
                      (commit commit)))
                (file-name (git-file-name name version))
                (sha256
                 (base32
                  "0js4grqzsm4gvmcbmxv7zw4samfzi6nk4mn977ddcvla9g222rkm"))))
      (build-system trivial-build-system)
      (arguments
       `(#:modules ((guix build utils))
         #:builder
         (begin
           (use-modules (guix build utils)
                        (srfi srfi-1)
                        (srfi srfi-26))
           (let ((source (assoc-ref %build-inputs "source"))
                 (php-dir (string-append %output "/share/web/" ,name)))
             (install-file (string-append source "/cat-avatar-generator.php") php-dir)
             (copy-recursively (string-append source "/avatars") (string-append php-dir "/avatars"))
             ;; The cache directory must not be in the store, but in a writable
             ;; location.  The webserver will give us this location.
             (substitute* (string-append php-dir "/cat-avatar-generator.php")
               (("\\$cachepath = .*")
                "if(isset($_SERVER['CACHE_DIR']))
$cachepath = $_SERVER['CACHE_DIR'];
else
die('You need to set the CACHE_DIR variable first.');"))
             #t))))
      (home-page "https://framagit.org/Deevad/cat-avatar-generator")
      (synopsis "Random avatar generator")
      (description "Cat avatar generator is a generator of cat pictures optimised
to generate random avatars, or defined avatar from a \"seed\".  This is a
derivation by David Revoy from the original MonsterID by Andreas Gohr.")
      ;; expat for the code, CC-BY 4.0 for the artwork
      (license (list license:expat
                     license:cc-by4.0)))))

(define-public nghttp2
  (package
    (name "nghttp2")
    (version "1.49.0")
    (source
     (origin
       (method url-fetch)
       (uri (string-append "https://github.com/nghttp2/nghttp2/"
                           "releases/download/v" version "/"
                           "nghttp2-" version ".tar.xz"))
       (sha256
        (base32
         "0vm692c7q2wc4xxz8c41nr8jps2fkwf51xp8fb233cghpf9d9kxh"))))
    (build-system gnu-build-system)
    (outputs (list "out"
                   "lib"))              ; only libnghttp2
    (native-inputs
     (list pkg-config
           ;; Required by tests.
           cunit python tzdata-for-tests))
    (inputs
     ;; Required to build the tools (i.e. without ‘--enable-lib-only’).
     (append
      (if (hurd-target?)
          `((,openssl "static"))
          (list jemalloc))              ; fight nghttpd{,x} heap fragmentation
      (list c-ares
            jansson                     ; for HPACK tools
            libev
            libxml2                     ; for ‘nghttp -a’
            openssl)))
    (arguments
     (list
      #:configure-flags
      #~(list (string-append "--libdir=" #$output:lib "/lib")
              "--enable-app"            ; build all the tools
              "--enable-hpack-tools"    ; ...all the tools
              "--disable-examples"
              "--disable-static"        ; don't bother building .a files
              #$@(if (%current-target-system)
                     '("--disable-python-bindings")
                     '()))
      #:phases
      #~(modify-phases %standard-phases
          (add-after 'unpack 'break-circular-reference
            ;; libnghttp2.pc by default retains a reference to the ‘out’ output,
            ;; which is not allowed.  Break this cycle.  While we could install
            ;; only the library to ‘out’ and move everything else to a separate
            ;; output, this would inconvenience the majority of (human) users.
            (lambda _
              (substitute* "lib/libnghttp2.pc.in"
                (("@prefix@")
                 #$output:lib))))
          (add-before 'check 'set-timezone-directory
            (lambda* (#:key inputs native-inputs #:allow-other-keys)
              (setenv "TZDIR" (search-input-directory
                               (or native-inputs inputs)
                               "share/zoneinfo")))))))
    (home-page "https://nghttp2.org/")
    (synopsis "HTTP/2 protocol client, proxy, server, and library")
    (description
     "nghttp2 implements the Hypertext Transfer Protocol, version
2 (@dfn{HTTP/2}).

A reusable C library provides the HTTP/2 framing layer, with several tools built
on top of it:

@itemize
@item @command{nghttp}, a command-line HTTP/2 client.  It exposes many advanced
and low-level aspects of the protocol and is useful for debugging.
@item @command{nghttpd}, a fast, multi-threaded HTTP/2 static web server that
serves files from a local directory.
@item @command{nghttpx}, a fast, multi-threaded HTTP/2 reverse proxy that can be
deployed in front of existing web servers that don't support HTTP/2.
Both @command{nghttpd} and @command{nghttpx} can fall back to HTTP/1.1 for
backwards compatibility with clients that don't speak HTTP/2.
@item @command{h2load} for benchmarking (only!) your own HTTP/2 servers.
@item HTTP/2 uses a header compression method called @dfn{HPACK}.
nghttp2 provides a HPACK encoder and decoder as part of its public API.
@item @command{deflatehd} converts JSON data or HTTP/1-style header fields to
compressed JSON header blocks.
@item @command{inflatehd} converts such compressed headers back to JSON pairs.
@end itemize\n")
    (license license:expat)))

;; Older variant for Node versions < 17 (upstream commit 43291b98edaa682
;; add support for newer nghttp2, but is difficult to backport).
(define-public nghttp2-for-node
  (hidden-package
   (package
     (inherit nghttp2)
     (version "1.44.0")
     (source (origin
               (method url-fetch)
               (uri (string-append "https://github.com/nghttp2/nghttp2/"
                                   "releases/download/v" version "/"
                                   "nghttp2-" version ".tar.xz"))
               (sha256
                (base32
                 "0p9wvva4g8hwj55x19rbyvnq2dbsnf65rphhxnpqs7ll54xlg6an"))))
     (arguments
      (substitute-keyword-arguments (package-arguments nghttp2)
        ((#:phases phases #~%standard-phases)
         #~(modify-phases #$phases
             (add-after 'unpack 'workaround-broken-python-version-check
               (lambda _
                 (substitute* "configure"
                   ;; The configure script uses a string comparison to
                   ;; determine whether the Python interpreter is recent
                   ;; enough, which fails when comparing 3.8 to 3.10.
                   ;; Convert to tuples for a more reliable check.
                   (("print \\(ver >= '3\\.8'\\)")
                    "print (tuple(map(int, ver.split('.'))) >= (3,8))")))))))))))

(define-public hpcguix-web
  (package
    (name "hpcguix-web")
    (version "0.3.0")
    (source (origin
              (method git-fetch)
              (uri (git-reference
                    (url "https://github.com/UMCUGenetics/hpcguix-web")
                    (commit (string-append "v" version))))
              (file-name (git-file-name name version))
              (sha256
               (base32
                "1g1sd5d6fhrblqk3rc8hzkk1sxyiilbb45kdgbrfg7ccd1sbic30"))))
    (build-system gnu-build-system)
    (arguments
     `(#:modules ((guix build gnu-build-system)
                  (guix build utils)
                  (srfi srfi-26)
                  (ice-9 popen)
                  (ice-9 rdelim))
       #:phases
       (modify-phases %standard-phases
         (add-before 'configure 'set-variables
           (lambda _
             ;; This prevents a few warnings
             (setenv "GUILE_AUTO_COMPILE" "0")
             (setenv "XDG_CACHE_HOME" (getcwd))))
         (add-after 'install 'wrap-program
           (lambda* (#:key inputs outputs #:allow-other-keys)
             (let* ((out      (assoc-ref outputs "out"))
                    (guix     (assoc-ref inputs "guix"))
                    (guile    (assoc-ref inputs "guile"))
                    (gcrypt   (assoc-ref inputs "guile-gcrypt"))
                    (git      (assoc-ref inputs "guile-git"))
                    (bs       (assoc-ref inputs "guile-bytestructures"))
                    (json     (assoc-ref inputs "guile-json"))
                    (zlib     (assoc-ref inputs "guile-zlib"))
                    (syntax   (assoc-ref inputs "guile-syntax-highlight"))
                    (guile-cm (assoc-ref inputs
                                         "guile-commonmark"))
                    (deps (list guile gcrypt git bs zlib guile-cm
                                syntax guix json))
                    (effective
                     (read-line
                      (open-pipe* OPEN_READ
                                  (string-append guile "/bin/guile")
                                  "-c" "(display (effective-version))")))
                    (path   (string-join
                             (map (cut string-append <>
                                       "/share/guile/site/"
                                       effective)
                                  deps)
                             ":"))
                    (gopath (string-join
                             (map (cut string-append <>
                                       "/lib/guile/" effective
                                       "/site-ccache")
                                  deps)
                             ":")))
               (wrap-program (string-append out "/bin/hpcguix-web")
                 `("GUILE_LOAD_PATH" ":" prefix (,path))
                 `("GUILE_LOAD_COMPILED_PATH" ":" prefix (,gopath)))))))))
    (native-inputs
     (list autoconf automake uglify-js pkg-config
           (lookup-package-native-input guix "guile")))
    (inputs
     (list (lookup-package-native-input guix "guile")
           guix
           guile-zlib
           guile-commonmark
           guile-json-4
           guile-syntax-highlight
           bash-minimal))
    (home-page "https://github.com/UMCUGenetics/hpcguix-web")
    (synopsis "Web interface for cluster deployments of Guix")
    (description "Hpcguix-web provides a web interface to the list of packages
provided by Guix.  The list of packages is searchable and provides
instructions on how to use Guix in a shared HPC environment.")
    (license license:agpl3+)))

(define-public httrack
  (package
    (name "httrack")
    (version "3.49.4")
    (source
     (origin
       (method git-fetch)
       (uri (git-reference
             (url "https://github.com/xroche/httrack")
             (commit version)))
       (file-name (git-file-name name version))
       (sha256
        (base32
         "1izn1h7gaxb2barclm2pj5kaz1mmddx2c35n70m0552q8ms4lvks"))))
    (build-system gnu-build-system)
    (arguments
     (list
      #:phases
      #~(modify-phases %standard-phases
          (add-after 'unpack 'autogen
            ;; Force reconfiguration to generate "test-driver".
            (lambda _
              (substitute* "configure.ac"
                ;; Fix errors when running "configure" script.
                (("AX_CHECK_(COMPILE|LINK)_FLAG\\(.*") "")
                (("AX_CHECK_ALIGNED_ACCESS_REQUIRED") "")
                (("gl_VISIBILITY") ""))
              (invoke "autoreconf" "-vif")))
          (add-after 'unpack 'copy-coucal-source
            ;; Install Coucal source to work around missing submodule.
            (lambda* (#:key inputs #:allow-other-keys)
              (for-each (lambda (f) (install-file f "src/coucal"))
                        (find-files #$(this-package-input "coucal")
                                    "\\.(c|h|diff|orig)$")))))))
    (native-inputs
     (list autoconf automake libtool))
    (inputs
     (list coucal libressl zlib))
    (home-page "https://www.httrack.com/")
    (synopsis "Easy-to-use offline browser utility")
    (description "HTTrack allows you to download a World Wide Web site from
the Internet to a local directory, building recursively all directories,
getting HTML, images, and other files from the server to your computer.

HTTrack arranges the original site's relative link-structure.  Simply open
a page of the @emph{mirrored} website in your browser, and you can browse the
site from link to link, as if you were viewing it online.  HTTrack can also
update an existing mirrored site, and resume interrupted downloads.

HTTrack is fully configurable, and has an integrated help system.")
    (license license:gpl3+)))

(define-public buku
  (package
    (name "buku")
    (version "4.6")
    (source
     (origin
       (method url-fetch)
       (uri (pypi-uri "buku" version))
       (sha256
        (base32 "1n4d1mkjyvzdxbyq067p1p9skb3iwx0msd86nzr224dlqrfh9675"))))
    (build-system python-build-system)
    (arguments
     `(#:tests? #f                     ; FIXME: many tests need network access
       #:phases
       (modify-phases %standard-phases
         ;; XXX: missing inputs, e.g. python-flask-admin
         (delete 'sanity-check))))
    (inputs
     (list python-beautifulsoup4 python-certifi python-cryptography
           python-flask python-html5lib python-urllib3))
    (home-page "https://github.com/jarun/buku")
    (synopsis "Bookmark manager")
    (description
     "buku is a powerful bookmark manager written in Python3 and SQLite3.
@command{buku} can auto-import bookmarks from your browser and present them
in an interactive command-line interface that lets you compose and update
bookmarks directly.  It can also present them in a web interface with
@command{bukuserver}.")
    (license license:gpl3+)))

(define-public buku-run
  (package
    (name "buku-run")
    (version "0.1.1")
    (source (origin
              (method git-fetch)
              (uri (git-reference
                    (url "https://github.com/carnager/buku_run")
                    (commit version)))
              (file-name (git-file-name name version))
              (sha256
               (base32
                "1zyjjf3b8g3dnymcrg683rbnc6qrvx8ravfm833n7kjrqky3bczn"))))
    (build-system gnu-build-system)
    (arguments
     (list #:tests? #f                  ;no tests
           #:make-flags
           #~(list (string-append "DESTDIR=" #$output)
                   "PREFIX=")
           #:phases
           #~(modify-phases %standard-phases
               (delete 'configure)
               (add-after 'unpack 'fixpath
                 (lambda* (#:key inputs #:allow-other-keys)
                   (substitute* "buku_run"
                     ((" \\<(rofi)\\>" all cmd)
                      (string-append " " (search-input-file inputs "/bin/rofi")))
                     (("\\<(buku)\\> " all cmd)
                      (string-append (search-input-file inputs "/bin/buku") " "))
                     (("\\<(awk|gawk)\\>" cmd)
                      (search-input-file inputs "/bin/awk"))
                     (("/etc/buku_run.config" path)
                      (string-append #$output path))))))))
    (inputs (list buku rofi))
    (home-page "https://github.com/carnager/buku_run")
    (synopsis "rofi frontend for buku bookmarks manager")
    (description
     "This package provides a rofi frontend for the buku bookmark manager.")
    (license license:gpl3+)))

(define-public tissue
  (package
    (name "tissue")
    (version "0.1.0")
    (source (origin
              (method url-fetch)
              (uri (string-append "https://tissue.systemreboot.net/releases/tissue-"
                                  version ".tar.lz"))
              (sha256
               (base32
                "0vsybgnzv8nnwf58pnxrs4101xczl8jvxd1wzmk4vmdyrp8a2kkm"))))
    (build-system gnu-build-system)
    (arguments
     (list #:make-flags #~(list (string-append "prefix=" #$output))
           #:modules `(((guix build guile-build-system)
                        #:select (target-guile-effective-version))
                       (guix build gnu-build-system)
                       (guix build utils))
           #:phases
           (with-imported-modules '((guix build guile-build-system))
             #~(modify-phases %standard-phases
                 (replace 'patch-source-shebangs
                   (lambda* (#:key inputs #:allow-other-keys)
                     (substitute* "bin/tissue"
                       (("^exec guile")
                        (string-append "exec "
                                       (search-input-file inputs "/bin/guile"))))))
                 (delete 'configure)
                 (add-after 'install 'wrap
                   (lambda* (#:key inputs outputs #:allow-other-keys)
                     (let ((out (assoc-ref outputs "out"))
                           (effective-version (target-guile-effective-version)))
                       (wrap-program (string-append out "/bin/tissue")
                         `("GUILE_LOAD_PATH" prefix
                           (,(string-append out "/share/guile/site/" effective-version)
                            ,(getenv "GUILE_LOAD_PATH")))
                         `("GUILE_LOAD_COMPILED_PATH" prefix
                           (,(string-append out "/lib/guile/"
                                            effective-version "/site-ccache")
                            ,(getenv "GUILE_LOAD_COMPILED_PATH")))))))))))
    (inputs (list bash-minimal guile-3.0 guile-filesystem guile-git guile-xapian))
    (native-inputs (list lzip))
    (propagated-inputs (list skribilo))
    (home-page "https://tissue.systemreboot.net")
    (synopsis "Text based project information management system")
    (description "tissue is an issue tracker and project information
management system built on plain text files and git.  It is specifically
intended for small free software projects.  It features a static site
generator to build a project website and a powerful search interface to search
through project issues and documentation.  The search interface is built on
the Xapian search engine library, and is available both as a command-line
program and as a web server.")
    (license license:gpl3+)))

(define-public anonip
  (package
    (name "anonip")
    (version "1.1.0")
    ;; The version on PyPi does not include fixture definitions for tests.
    (source (origin
              (method git-fetch)
              (uri (git-reference
                    (url "https://github.com/DigitaleGesellschaft/Anonip")
                    (commit "beab328945547b0147a53655f32c5cc76ab4488b")))
              (file-name (git-file-name name version))
              (sha256
               (base32
                "0cssdcridadjzichz1vv1ng7jwphqkn8ihh83hpz9mcjmxyb94qc"))))
    (build-system python-build-system)
    (arguments
     '(#:phases
       (modify-phases %standard-phases
         (replace 'check
           (lambda* (#:key tests? #:allow-other-keys)
             (when tests?
               (invoke "pytest" "-vv" "tests.py" "anonip.py")))))))
    (native-inputs
     (list python-pytest python-pytest-cov))
    (home-page "https://github.com/DigitaleGesellschaft/Anonip")
    (synopsis "Anonymize IP addresses in log files")
    (description
     "Anonip masks the last bits of IPv4 and IPv6 addresses in log files.
That way most of the relevant information is preserved, while the IP address
does not match a particular individuum anymore.

Depending on your Web server, the log entries may be piped to Anonip directly
or via a FIFO (named pipe).  Thus the unmasked IP addresses will never be
written to any file.

It's also possible to rewrite existing log files.

Anonip can also be uses as a Python module in your own Python application.")
    (license license:bsd-3)))

(define-public poussetaches
  (package
    (name "poussetaches")
    (version "0.0.2")
    (source
     (origin
       (method git-fetch)
       (uri (git-reference
             (url "https://github.com/tsileo/poussetaches")
             (commit version)))
       (file-name (git-file-name name version))
       (sha256
        (base32
         "0kckcwvqklavd855np9aq5js6mg84isrlwchr504yigwma0sm7hm"))))
    (build-system go-build-system)
    (propagated-inputs
     (list go-github-com-robfig-cron go-golang-org-x-time))
    (arguments
     `(#:import-path "github.com/tsileo/poussetaches"))
    (home-page "https://github.com/tsileo/poussetaches")
    (synopsis "Lightweight asynchronous task execution service")
    (description "Poussetaches (which literally means \"push tasks\" in
French) is a lightweight asynchronous task execution service that aims to
replace Celery and RabbitMQ for small Python applications.

The app posts base64-encoded payload to poussetaches and specifies the
endpoint that will be used to trigger the task.  Poussetaches makes HTTP
requests with the registered payload until the right status code is
returned.")
    (license license:isc)))

(define-public htmlcxx
  (package
    (name "htmlcxx")
    (version "0.87")
    (source
     (origin
       (method url-fetch)
       (uri
        (string-append "mirror://sourceforge/htmlcxx/v"
                       version "/htmlcxx-" version ".tar.gz"))
       (sha256
        (base32 "1j3mzjlczjrk4ahc43s6kzpvzypzjmqz4sillnca5yadrwwgjf2x"))))
    (build-system gnu-build-system)
    (home-page "https://htmlcxx.sourceforge.net/")
    (synopsis "Simple non-validating CSS1 and HTML parser for C++")
    (description "htmlcxx is a simple non-validating CSS1 and HTML parser for
C++.  Although there are several other HTML parsers available, htmlcxx has some
characteristics that make it unique:
@itemize
@item STL like navigation of DOM tree, using excelent's tree.hh library from
Kasper Peeters
@item It is possible to reproduce exactly, character by character, the original
document from the parse tree
@item Bundled CSS parser
@item Optional parsing of attributes
@item C++ code that looks like C++ (not so true anymore)
@item Offsets of tags/elements in the original document are stored in the nodes
of the DOM tree
@end itemize")
    (license (list license:lgpl2.0
                   license:gpl2
                   license:asl2.0))))

(define-public librocket
  (package
    (name "librocket")
    (version "1.3.0.0")
    (source
     (origin
       (method git-fetch)
       (uri
        (git-reference
         (url "https://github.com/libRocket/libRocket")
         (commit (string-append "release-" version))))
       (file-name (git-file-name name version))
       (sha256
        (base32 "1n6gq007vqijyfasfnfg6c8d2rc9qarl4bhzbgkz062m4h5izlfs"))))
    (build-system cmake-build-system)
    (arguments
     `(#:tests? #f                      ; No tests.
       #:phases
       (modify-phases %standard-phases
         (add-after 'unpack 'chdir
           (lambda _
             (chdir "Build"))))))
    (inputs
     (list freetype))
    (home-page "https://github.com/libRocket/libRocket") ; http://librocket.com/ is down.
    (synopsis "HTML/CSS user interface library")
    (description "libRocket is a C++ user interface package based on the HTML
and CSS standards.  libRocket uses the open standards XHTML1.0 and
CSS2.0 (while borrowing features from HTML5 and CSS3), and extends them with
features suited towards real-time applications.  It is designed as a complete
solution for any project's interface needs:

@itemize
@item Dynamic layout system.
@item Efficient application-wide styling, with a custom-built templating engine.
@item Fully featured control set: buttons, sliders, drop-downs, etc.
@item Runtime visual debugging suite.
@item Easily integrated and extensible with Python or Lua scripting.
@end itemize\n")
    (license license:expat)))

(define-public gmid
  (package
    (name "gmid")
    (version "1.8.6")
    (source (origin
              (method url-fetch)
              (uri (string-append
                    "https://github.com/omar-polo/gmid/releases/download/"
                    version "/gmid-" version ".tar.gz"))
              (sha256
               (base32
                "1j0bgnixffz2lv5xgp5c88hl146c1vyk1988gyd70mhgyl9700jy"))))
    (build-system gnu-build-system)
    (arguments
     (list #:test-target "regress"
           #:phases
           #~(modify-phases %standard-phases
               (replace 'configure
                 (lambda _
                   (setenv "CC" #$(cc-for-target))
                   (invoke "./configure"
                           (string-append "PREFIX=" #$output)))))))
    (native-inputs (list bison
                         coreutils
                         flex
                         pkg-config
                         procps))
    (inputs (list libevent libressl))
    (home-page "https://gmid.omarpolo.com/")
    (synopsis "Simple and secure Gemini server")
    (description "@command{gmid} is a fast Gemini server written with security
in mind.  It has features such as:
@itemize
@item reload the running configuration without interruption
@item automatic redirect/error pages
@item IRI support (RFC3987)
@item reverse proxying
@item CGI and FastCGI support
@item virtual hosts
@item location rules
@item event-based asynchronous I/O model
@item low memory footprint.
@end itemize")
    (license license:isc)))

(define-public kiln
  (package
    (name "kiln")
    (version "0.4.0")
    (source (origin
              (method git-fetch)
              (uri (git-reference
                    (url "https://git.sr.ht/~adnano/kiln")
                    (commit version)))
              (file-name (git-file-name name version))
              (sha256
               (base32
                "1lvzv46hn80gffw47mcc28iahwqng7pvg500s9jlrq6mhr4k5ih4"))))
    (build-system go-build-system)
    (arguments
     (list
      #:import-path "git.sr.ht/~adnano/kiln"
      #:install-source? #f
      #:phases
      #~(modify-phases %standard-phases
          (add-after 'install 'install-man
            (lambda _
              (let ((man1 (string-append #$output "/share/man/man1")))
                (system (string-append
                         "scdoc"
                         "< src/git.sr.ht/~adnano/kiln/docs/kiln.1.scd"
                         "> kiln.1"))
                (install-file "kiln.1" man1)))))))
    (native-inputs
     (list scdoc))
    (propagated-inputs
     (list go-github-com-google-shlex
           go-github-com-pelletier-go-toml
           go-gopkg-in-yaml-v3))
    (home-page "https://kiln.adnano.co/")
    (synopsis "Simple static site generator")
    (description
     "Kiln takes a different approach to building static sites.
Instead of packing all functionality into kiln itself, the core is lightweight
and can be extended with the use of external commands.")
    (license license:expat)))

(define-public siege
  (package
    (name "siege")
    (version "4.1.1")
    (source (origin
              (method url-fetch)
              (uri (string-append "http://download.joedog.org/siege/siege-"
                                  version ".tar.gz"))
              (sha256
               (base32
                "1a74py0ib1gr3znv9ah5acw67ngl08b14dbc90ww9clvgdr2ag0l"))))
    (build-system gnu-build-system)
    (arguments
     '(#:configure-flags (list (string-append "--with-zlib="
                                              (assoc-ref %build-inputs "zlib"))
                               (string-append "--with-ssl="
                                              (assoc-ref %build-inputs
                                                         "openssl")))))
    (inputs (list openssl zlib))
    (home-page "https://www.joedog.org/siege-home/")
    (synopsis "HTTP/FTP load tester and benchmarking utility")
    (description
     "Siege is a multi-threaded HTTP/FTP load tester and benchmarking utility.  It
can stress test a single URL with a user defined number of simulated users, or
it can read many URLs into memory and stress them simultaneously.  The program
reports the total number of hits recorded, bytes transferred, response time,
concurrency, and return status.")
    ;; GPLv3+ with OpenSSL linking exception.
    (license license:gpl3+)))

(define-public gmnisrv
  (package
    (name "gmnisrv")
    (version "1.0")
    (home-page "https://git.sr.ht/~sircmpwn/gmnisrv")
    (source
     (origin
       (method git-fetch)
       (uri (git-reference
             (url home-page)
             (commit version)))
       (sha256
        (base32 "115r1dw9k08r2nvygy8ll21qvsc5kmzi5jcqm7g7r8q8hifxglap"))
       (file-name (git-file-name name version))))
    (build-system gnu-build-system)
    (arguments
     `(#:tests? #f                      ;no check target
       #:configure-flags (list "--sysconfdir=/etc"
                               (string-append "--with-mimedb="
                                              (assoc-ref %build-inputs "mailcap")
                                              "/etc/mime.types"))
       #:make-flags (list (string-append "CC=" ,(cc-for-target)))))
    (inputs
     (list mailcap openssl))
    (native-inputs
     (list pkg-config scdoc))
    (synopsis "Simple Gemini protocol server")
    (description "gmnisrv is a simple Gemini protocol server written in C.")
    (license (list license:gpl3+
                   license:bsd-3)))) ;; for ini.c and ini.h

(define-public vger
  (package
    (name "vger")
    (version "2.0.1")
    (source
     (origin
       (method git-fetch)
       (uri (git-reference
             (url "https://tildegit.org/solene/vger")
             (commit version)))
       (file-name (git-file-name name version))
       (sha256
        (base32 "1jiwzn5dqadwq4ih3vzld66yq23gqsf7281sllh29bf6kmf9dz2k"))))
    (build-system gnu-build-system)
    (arguments
     (list #:test-target "test"
           #:make-flags
           #~(list (string-append "CC=" #$(cc-for-target))
                   (string-append "PREFIX=" #$output))
           #:phases
           #~(modify-phases %standard-phases
               (add-after 'unpack 'fix-makefile
                 (lambda _
                   (substitute* "Makefile"
                     (("\\binstall -o root -g wheel vger ")
                      "install vger ")
                     (("\\binstall -o root -g wheel vger\\.8 ")
                      "install -m 644 vger.8 "))))
               (add-before 'install 'make-install-dirs
                 (lambda _
                   (mkdir-p (string-append #$output "/bin"))
                   (mkdir-p (string-append #$output "/man/man8")))))))
    (inputs
     (list libbsd))
    (home-page "https://tildegit.org/solene/vger")
    (synopsis "Gemini protocol server")
    (description "Vger is a Gemini protocol server that supports chroots,
virtualhosts, CGI, default language choice, redirections and MIME-type
detection.  It delegates TLS support to an external daemon, for example
@command{stunnel} on @command{inetd}.")
    (license license:bsd-2)))

(define-public libzim
  (package
    (name "libzim")
    (version "8.0.0")
    (source (origin
              (method git-fetch)
              (uri (git-reference
                    (url "https://github.com/openzim/libzim")
                    (commit version)))
              (sha256
               (base32
                "1a7wj8kmpx5aqx0wsfcnaqlfsf1gr66iqxyn24cgjnk4d1rjsahm"))
              (file-name (git-file-name name version))))
    (build-system meson-build-system)
    (arguments
     ;; TODO: Find out why tests fail.
     '(#:tests? #f))
    (inputs
     (list icu4c
           python-wrapper ; for libzim-compile-resources
           xapian
           xz
           (list util-linux "lib")
           (list zstd "lib")))
    (native-inputs
     (list pkg-config googletest))
    (home-page "https://wiki.openzim.org/wiki/Main_Page")
    (synopsis "Reference implementation of the ZIM specification")
    (description "The openZIM project proposes offline storage solutions for
content coming from the Web.  The zimlib is the standard implementation of the
ZIM specification.  It is a library which implements the read and write method
for ZIM files.")
    (license license:gpl2)))

(define-public kiwix-lib
  (package
    (name "kiwix-lib")
    (version "11.0.0")
    (home-page "https://github.com/kiwix/kiwix-lib/")
    (source (origin
              (method git-fetch)
              (uri (git-reference
                    (url home-page)
                    (commit version)))
              (sha256
               (base32
                "1w5dabzvd3cnhw064qf9166476fszkkxjcml21x35av0dcd1vlk6"))
              (file-name (git-file-name name version))))
    (build-system meson-build-system)
    (arguments
     `(#:phases
       (modify-phases %standard-phases
         (add-before 'configure 'fix-paths-and-includes
           (lambda* (#:key inputs #:allow-other-keys)
             (substitute* "src/aria2.cpp"
               (("ARIA2_CMD \"aria2c\"")
                (string-append "ARIA2_CMD \""
                               (search-input-file inputs "/bin/aria2c")
                               "\""))))))))
    (inputs
     (list aria2
           curl
           icu4c
           libmicrohttpd
           libzim
           pugixml
           xapian
           zlib
           `(,zstd "lib")))
    (native-inputs
     (list cpp-mustache
           pkg-config
           ;; for kiwix-compile-resources
           python-wrapper))
    (synopsis "Common code base for all Kiwix ports")
    (description "The Kiwix library provides the Kiwix software suite core.
It contains the code shared by all Kiwix ports.")
    (license license:gpl3)))

(define-public kiwix-desktop
  (package
    (name "kiwix-desktop")
    (version "2.2.2")
    (source (origin
              (method url-fetch)
              (uri (string-append
                    "https://download.kiwix.org/release/kiwix-desktop/kiwix-desktop-"
                    version
                    ".tar.gz"))
              (sha256
               (base32
                "0ani12d91azcwwys499848ws7rx0m7c23nalcm5fanjak76bg6n6"))))
    (build-system gnu-build-system)
    (arguments
     `(#:phases
       (modify-phases %standard-phases
         (replace 'configure
           (lambda* (#:key outputs #:allow-other-keys)
             (invoke "qmake"
                     (string-append "PREFIX="
                                    (assoc-ref outputs "out")))))
         (add-after 'install 'wrap-qt-process-path
           (lambda* (#:key inputs outputs #:allow-other-keys)
             (let* ((out (assoc-ref outputs "out"))
                    (bin (string-append out "/bin/kiwix-desktop"))
                    (qt-process-path (search-input-file
                                      inputs "/lib/qt5/libexec/QtWebEngineProcess")))
               (wrap-program bin
                 `("QTWEBENGINEPROCESS_PATH" = (,qt-process-path)))))))))
    (inputs
     (list bash-minimal
           curl
           icu4c
           kiwix-lib
           libmicrohttpd
           libzim
           pugixml
           qtbase-5
           qtdeclarative-5
           qtwebchannel-5
           qtwebengine-5
           xapian
           zlib
           `(,zstd "lib")))
    (native-inputs
     (list pkg-config
           qtbase-5))
    (home-page "https://wiki.kiwix.org/wiki/Software")
    (synopsis "Viewer and manager of ZIM files")
    (description "Kiwix Desktop allows you to enjoy a lot of different content
offline (such as Wikipedia), without any access to Internet.")
    (license license:gpl3)))

(define-public kiwix-tools
  (package
    (name "kiwix-tools")
    (version "3.3.0")
    (source (origin
              (method url-fetch)
              (uri (string-append "https://download.kiwix.org/release/"
                                  "kiwix-tools/kiwix-tools-" version ".tar.xz"))
              (sha256
               (base32
                "07mj0lrznydhdbirybdyxswypr7hy290mjdv7lkjr6gxgdp29d37"))))
    (build-system meson-build-system)
    (inputs
     (list curl
           icu4c
           kiwix-lib
           libmicrohttpd
           libzim
           pugixml
           xapian
           zlib
           `(,zstd "lib")))
    (native-inputs
     (list pkg-config))
    (home-page "https://wiki.kiwix.org/wiki/Software")
    (synopsis "Kiwix command line tools")
    (description "The Kiwix tools are a collection of Kiwix-related command line
tools:
@itemize
@item kiwix-manage: Manage XML based library of ZIM files
@item kiwix-read: Read ZIM file content
@item kiwix-search: Fulltext search in ZIM files
@item kiwix-serve: HTTP daemon serving ZIM files
@end itemize\n")
    (license license:gpl3+)))

(define-public uriparser
  (package
    (name "uriparser")
    (version "0.9.6")
    (source (origin
              (method url-fetch)
              (uri (string-append "https://github.com/uriparser/uriparser"
                                  "/releases/download/uriparser-"
                                  version "/uriparser-" version ".tar.xz"))
              (sha256
               (base32
                "0i7nxgy36i8v81r213sbvmpxxq9qb4rhii9qbvl1k32jd1ka1252"))))
    (build-system cmake-build-system)
    (native-inputs (list googletest doxygen graphviz))
    (synopsis "Strictly RFC 3986 compliant URI parsing and handling library")
    (description "uriparser is a strictly RFC 3986 compliant URI parsing and
handling library written in C89 (\"ANSI C\").  uriparser is fast and supports
Unicode.")
    (home-page "https://uriparser.github.io/")
    (license license:bsd-3)))

(define-public quark
  ;; No releases yet
  (let ((revision "0")
        (commit "c6a9055e5a30be570e30da8d216c39662c3a3f99"))
    (package
      (name "quark")
      (version (git-version "0.0.0" revision commit))
      (source (origin
                (method git-fetch)
                (uri (git-reference
                      (url "https://git.suckless.org/quark/")
                      (commit commit)))
                (file-name (git-file-name name version))
                (sha256
                 (base32
                  "1znvnr30xi5vgd6n3wvgv9pwj992zpzzjk0fmq28ydf1l6kqvkm7"))))
      (build-system gnu-build-system)
      (arguments
       (list #:tests? #f ; no tests
             #:make-flags
             #~(list (string-append "CC=" #$(cc-for-target))
                     (string-append "PREFIX=" (assoc-ref %outputs "out")))
             #:phases
             #~(modify-phases %standard-phases
                 (delete 'configure)))) ; no configure script
      (home-page "https://tools.suckless.org/quark/")
      (synopsis "Small and simple HTTP GET/HEAD-only web server for static
content")
      (description "Quark is an extremely small and simple HTTP GET/HEAD only
web server for static content.  TLS is not natively supported and should be
provided by a TLS reverse proxy (e.g. tlstunnel, hitch or stunnel).")
      (license license:isc)

      ;; XXX: Ignore this CVE to work around a name clash with the unrelated
      ;; "cpe:2.3:a:comelz:quark" package.  The proper fix is for (guix cve)
      ;; to account for "vendor names".
      (properties '((lint-hidden-cve . ("CVE-2019-15520")))))))

(define-public go-webring
  (let ((commit "6786a27b0c57df75323217453369c83a4d9f4dea")
        (revision "0"))
    (package
      (name "go-webring")
      (version (git-version "20220426" revision commit))
      (source (origin
                (method git-fetch)
                (uri (git-reference
                      (url "https://git.sr.ht/~amolith/go-webring")
                      (commit commit)))
                (file-name (git-file-name name version))
                (sha256
                 (base32
                  "1xra0mapdmda8n0z6zsgcqppdzvxc47p0fahsdyig5qmpk89ar8l"))))
      (build-system go-build-system)
      (arguments
       (list #:import-path "git.sr.ht/~amolith/go-webring"
             #:install-source? #f))
      (inputs (list go-github-com-spf13-pflag))
      (home-page "https://git.sr.ht/~amolith/go-webring")
      (synopsis "Simple webring implementation")
      (description
"@code{go--webring} provides a simple webring implementation as used by
the Fediring.")
      (license (list license:cc0 license:bsd-2)))))

(define-public archivebox
  (package
    (name "archivebox")
    (version "0.6.2")
    (source (origin
              (method url-fetch)
              (uri (pypi-uri name version))
              (sha256
               (base32
                "1mnq82ynq01l7vx957bbx4bvgwdh59qsnx6pdydaqszbakp74yyc"))))
    (build-system python-build-system)
    (propagated-inputs
     (list curl
           node))
    (inputs
     (list python
           youtube-dl
           wget
           git
           python-w3lib
           python-ipython
           python-croniter
           python-crontab
           python-dateparser
           python-django-extensions
           python-django-3.1.14
           python-mypy-extensions))
    (native-inputs
     (list python-wheel))
    (synopsis "Self-hosted Web archiving")
    (description "ArchiveBox is a powerful, self-hosted Web archiving
solution to collect, save, and view sites you want to preserve offline.
You can feed it URLs one at a time, or schedule regular imports.  It saves
snapshots of the URLs you feed it in several formats.")
    (home-page "https://archivebox.io/")
    (license license:expat)))

;;;
;;; Avoid adding new packages to the end of this file. To reduce the chances
;;; of a merge conflict, place them above by existing packages with similar
;;; functionality or similar names.
;;;<|MERGE_RESOLUTION|>--- conflicted
+++ resolved
@@ -3858,22 +3858,14 @@
 (define-public perl-io-socket-ssl
   (package
     (name "perl-io-socket-ssl")
-<<<<<<< HEAD
-    (version "2.074")
-=======
     (version "2.081")
->>>>>>> 97ed6757
     (source (origin
               (method url-fetch)
               (uri (string-append "mirror://cpan/authors/id/S/SU/SULLR/"
                                   "IO-Socket-SSL-" version ".tar.gz"))
               (sha256
                (base32
-<<<<<<< HEAD
-                "0cm810ys5az6z3h3pql71jpliva1gfd0dxwwh4lx194xwimnnj1n"))))
-=======
                 "0hw4c62abq0cs3ixi0ws96i2y0fij3452514dlqn7d6nm0kgig87"))))
->>>>>>> 97ed6757
     (build-system perl-build-system)
     (propagated-inputs
      (list perl-net-ssleay
