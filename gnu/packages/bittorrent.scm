;;; GNU Guix --- Functional package management for GNU
;;; Copyright © 2014 Taylan Ulrich Bayirli/Kammer <taylanbayirli@gmail.com>
;;; Copyright © 2014, 2015, 2016 Ludovic Courtès <ludo@gnu.org>
;;; Copyright © 2016, 2017, 2018, 2019, 2020 Leo Famulari <leo@famulari.name>
;;; Copyright © 2016, 2017, 2018, 2019, 2020 Efraim Flashner <efraim@flashner.co.il>
;;; Copyright © 2016 Tomáš Čech <sleep_walker@gnu.org>
;;; Copyright © 2016, 2017, 2018, 2019, 2020 Tobias Geerinckx-Rice <me@tobias.gr>
;;; Copyright © 2017 Jelle Licht <jlicht@fsfe.org>
;;; Copyright © 2018 Fis Trivial <ybbs.daans@hotmail.com>
;;; Copyright © 2018 Nam Nguyen <namn@berkeley.edu>
;;; Copyright © 2018 Ricardo Wurmus <rekado@elephly.net>
;;; Copyright © 2019, 2020 Brett Gilio <brettg@gnu.org>
;;; Copyright © 2020 Hartmut Goebel <h.goebel@crazy-compilers.com>
<<<<<<< HEAD
=======
;;; Copyright © 2021 Justin Veilleux <terramorpha@cock.li>
>>>>>>> f1a3c114
;;;
;;; This file is part of GNU Guix.
;;;
;;; GNU Guix is free software; you can redistribute it and/or modify it
;;; under the terms of the GNU General Public License as published by
;;; the Free Software Foundation; either version 3 of the License, or (at
;;; your option) any later version.
;;;
;;; GNU Guix is distributed in the hope that it will be useful, but
;;; WITHOUT ANY WARRANTY; without even the implied warranty of
;;; MERCHANTABILITY or FITNESS FOR A PARTICULAR PURPOSE.  See the
;;; GNU General Public License for more details.
;;;
;;; You should have received a copy of the GNU General Public License
;;; along with GNU Guix.  If not, see <http://www.gnu.org/licenses/>.

(define-module (gnu packages bittorrent)
  #:use-module (guix packages)
  #:use-module (guix download)
  #:use-module (guix git-download)
  #:use-module (guix build-system gnu)
  #:use-module (guix build-system python)
  #:use-module (guix build-system glib-or-gtk)
  #:use-module ((guix licenses) #:prefix l:)
  #:use-module (guix utils)
  #:use-module (gnu packages)
  #:use-module (gnu packages adns)
  #:use-module (gnu packages autotools)
  #:use-module (gnu packages boost)
  #:use-module (gnu packages check)
  #:use-module (gnu packages compression)
  #:use-module (gnu packages crypto)
  #:use-module (gnu packages curl)
  #:use-module (gnu packages cyrus-sasl)
  #:use-module (gnu packages freedesktop)
  #:use-module (gnu packages gettext)
  #:use-module (gnu packages glib)
  #:use-module (gnu packages gnome)
  #:use-module (gnu packages gnupg)
  #:use-module (gnu packages gstreamer)
  #:use-module (gnu packages gtk)
  #:use-module (gnu packages libevent)
  #:use-module (gnu packages multiprecision)
  #:use-module (gnu packages nettle)
  #:use-module (gnu packages ncurses)
  #:use-module (gnu packages pkg-config)
  #:use-module (gnu packages python)
  #:use-module (gnu packages python-build)
  #:use-module (gnu packages python-crypto)
  #:use-module (gnu packages python-web)
  #:use-module (gnu packages python-xyz)
  #:use-module (gnu packages qt)
  #:use-module (gnu packages sqlite)
  #:use-module (gnu packages ssh)
  #:use-module (gnu packages tls)
  #:use-module (gnu packages xml))

(define-public transmission
  (package
    (name "transmission")
    (version "3.00")
    (source (origin
              (method url-fetch)
              (uri (string-append "https://github.com/transmission/transmission"
                                  "/releases/download/" version "/transmission-"
                                  version ".tar.xz"))
              (sha256
               (base32
                "1wjmn96zrvmk8j1yz2ysmqd7a2x6ilvnwwapcvfzgxs2wwpnai4i"))
              (patches (search-patches "transmission-honor-localedir.patch"))))
    (build-system glib-or-gtk-build-system)
    (outputs '("out"                      ; library and command-line interface
               "gui"))                    ; graphical user interface
    (arguments
     '(#:configure-flags
       (list (string-append "--localedir="
                            (assoc-ref %outputs "gui")
                            "/share/locale"))
       #:glib-or-gtk-wrap-excluded-outputs '("out")
       #:phases
       (modify-phases %standard-phases
         (add-after 'install 'move-gui
           (lambda* (#:key outputs #:allow-other-keys)
             ;; Move the GUI to its own output, so that "out" doesn't
             ;; depend on GTK+.
             (let ((out (assoc-ref outputs "out"))
                   (gui (assoc-ref outputs "gui")))
               (mkdir-p (string-append gui "/bin"))
               (rename-file (string-append out "/bin/transmission-gtk")
                            (string-append gui "/bin/transmission-gtk"))

               (for-each
                (lambda (dir)
                  (rename-file (string-append out "/share/" dir)
                               (string-append gui "/share/" dir)))
                '("appdata" "applications" "icons" "pixmaps"))

               (mkdir-p (string-append gui "/share/man/man1"))
               (rename-file
                (string-append out "/share/man/man1/transmission-gtk.1")
                (string-append gui "/share/man/man1/transmission-gtk.1"))
             #t))))))
    (inputs
     `(("libevent" ,libevent)
       ("curl" ,curl)
       ("openssl" ,openssl)
       ("zlib" ,zlib)
       ("gtk+" ,gtk+)))
    (native-inputs
     `(("intltool" ,intltool)
       ("pkg-config" ,pkg-config)))
    (home-page "https://transmissionbt.com/")
    (synopsis "Fast and easy BitTorrent client")
    (description
     "Transmission is a BitTorrent client that comes with graphical,
textual, and Web user interfaces.  Transmission also has a daemon for
unattended operations.  It supports local peer discovery, full encryption,
DHT, µTP, PEX and Magnet Links.")

    ;; COPYING reads:
    ;;
    ;;     Transmission can be redistributed and/or modified under the terms of
    ;; the GNU GPLv2 (http://www.gnu.org/licenses/license-list.html#GPLv2),
    ;; the GNU GPLv3 (http://www.gnu.org/licenses/license-list.html#GNUGPLv3),
    ;; or any future license endorsed by Mnemosyne LLC.
    ;;
    ;; A few files files carry an MIT/X11 license header.
    (license (list l:gpl2 l:gpl3))))

(define-public transmission-remote-gtk
  (package
    (name "transmission-remote-gtk")
    (version "1.4.1")
    (source
     (origin
       (method url-fetch)
       (uri (string-append "https://github.com/transmission-remote-gtk/"
                           "transmission-remote-gtk/releases/download/"
                           version "/transmission-remote-gtk-" version
                           ".tar.xz"))
       (patches (search-patches "transmission-remote-gtk-fix-appstream.patch"))
       (sha256
        (base32 "1aqjl5rgamgcgqvcldd1gzyfh2xci0m7070924d6vz2qln0q75sr"))))
    (build-system gnu-build-system)
    (native-inputs
     `(("gettext" ,gnu-gettext)
       ("pkg-config" ,pkg-config)))
    (inputs
     `(("appstream-glib" ,appstream-glib)
       ("curl" ,curl)
       ("gtk+" ,gtk+)
       ("json-glib" ,json-glib)))
    (synopsis "Gtk frontend to the Transmission daemon")
    (description "transmission-remote-gtk is a GTK client for remote management
of the Transmission BitTorrent client, using its HTTP RPC protocol.")
    (home-page "https://github.com/transmission-remote-gtk/transmission-remote-gtk")
    (license l:gpl2+)))

(define-public libtorrent
  (package
    (name "libtorrent")
    (version "0.13.8")
    (source (origin
              (method url-fetch)
              (uri (string-append
                    "http://rtorrent.net/downloads/libtorrent-"
                    version ".tar.gz"))
              (sha256
               (base32
                "10z9i1rc41cmmi7nx8k7k1agsx6afv09g9cl7g9zr35fyhl5l4gd"))))
    (build-system gnu-build-system)
    (inputs `(("openssl" ,openssl)
              ("zlib" ,zlib)))
    (native-inputs `(("pkg-config" ,pkg-config)
                     ("cppunit" ,cppunit)))
    (synopsis "BitTorrent library of rtorrent")
    (description
     "LibTorrent is a BitTorrent library used by and developed in parallel
with the BitTorrent client rtorrent.  It is written in C++ with emphasis on
speed and efficiency.")
    (home-page "https://github.com/rakshasa/libtorrent")
    (license l:gpl2+)))

(define-public rtorrent
  (package
    (name "rtorrent")
    (version "0.9.8")
    (source (origin
              (method url-fetch)
              (uri (string-append
                    "http://rtorrent.net/downloads/rtorrent-"
                    version ".tar.gz"))
              (sha256
               (base32
                "1bs2fnf4q7mlhkhzp3i1v052v9xn8qa7g845pk9ia8hlpw207pwy"))))
    (build-system gnu-build-system)
    (inputs `(("libtorrent" ,libtorrent)
              ("ncurses" ,ncurses)
              ("curl" ,curl)
              ("cyrus-sasl" ,cyrus-sasl)
              ("openssl" ,openssl)
              ("zlib" ,zlib)))
    (native-inputs `(("pkg-config" ,pkg-config)
                     ("cppunit" ,cppunit)))
    (synopsis "BitTorrent client with ncurses interface")
    (description
     "rTorrent is a BitTorrent client with an ncurses interface.  It supports
full encryption, DHT, PEX, and Magnet Links.  It can also be controlled via
XML-RPC over SCGI.")
    (home-page "https://github.com/rakshasa/rtorrent")
    (license l:gpl2+)))

(define-public tremc
  (package
    (name "tremc")
    (version "0.9.2")
    (source
     (origin
       (method git-fetch)
       (uri (git-reference
             (url "https://github.com/tremc/tremc")
             (commit version)))
       (file-name (git-file-name name version))
       (sha256
        (base32
         "1fqspp2ckafplahgba54xmx0sjidx1pdzyjaqjhz0ivh98dkx2n5"))))
    (build-system gnu-build-system)
    (arguments
     `(#:tests? #f                      ; no test suite
       #:make-flags
       (list (string-append "PREFIX=" (assoc-ref %outputs "out")))
       #:phases
       (modify-phases %standard-phases
         ;; The software is just a Python script that must be copied into place.
         (delete 'configure)
         (delete 'build))))
    (inputs
     `(("python" ,python)))
    (synopsis "Console client for the Transmission BitTorrent daemon")
    (description "Tremc is a console client, with a curses interface, for the
Transmission BitTorrent daemon.")
    (home-page "https://github.com/tremc/tremc")
    (license l:gpl3+)))

(define-public transmission-remote-cli
  (package
    (name "transmission-remote-cli")
    (version "1.7.1")
    (source (origin
              (method git-fetch)
              (uri (git-reference
                    (url "https://github.com/fagga/transmission-remote-cli")
                    (commit (string-append "v" version))))
              (file-name (git-file-name name version))
              (sha256
               (base32
                "09w9f8vrm61lapin8fmq4rgahr95y3c6wss10g0fgd0kl16f895v"))))
    (build-system python-build-system)
    (arguments
     `(#:python ,python-2 ; only supports Python 2
       #:tests? #f ; no test suite
       #:phases (modify-phases %standard-phases
                  ;; The software is just a Python script that must be
                  ;; copied into place.
                  (delete 'build)
                  (replace 'install
                    (lambda* (#:key outputs #:allow-other-keys)
                      (let* ((out (assoc-ref outputs "out"))
                             (bin (string-append out "/bin"))
                             (man (string-append out "/share/man/man1"))
                             ;; FIXME install zsh completions
                             (completions (string-append out "/etc/bash_completion.d")))
                        (install-file "transmission-remote-cli" bin)
                        (install-file "transmission-remote-cli.1" man)
                        (install-file
                          (string-append
                            "completion/bash/"
                            "transmission-remote-cli-bash-completion.sh")
                          completions)))))))
    (synopsis "Console client for the Transmission BitTorrent daemon")
    (description "Transmission-remote-cli is a console client, with a curses
interface, for the Transmission BitTorrent daemon.  This package is no longer
maintained upstream.")
    (home-page "https://github.com/fagga/transmission-remote-cli")
    (license l:gpl3+)
    (properties `((superseded . ,tremc)))))

(define-public aria2
  (package
    (name "aria2")
    (version "1.35.0")
    (source (origin
              (method url-fetch)
              (uri (string-append "https://github.com/aria2/aria2/releases/"
                                  "download/release-" version
                                  "/aria2-" version ".tar.xz"))
              (sha256
               (base32
                "1zbxc517d97lb96f15xcy4l7b66grxrp3h2ids2jiwkaip87yaqy"))))
    (build-system gnu-build-system)
    (arguments
     `(#:configure-flags (list "--enable-libaria2"
                               (string-append "--with-bashcompletiondir="
                                              %output "/etc/bash_completion.d/"))
       #:phases
       (modify-phases %standard-phases
         (add-after 'unpack 'delete-socket-tests
           (lambda _
             (substitute* "test/LpdMessageDispatcherTest.cc"
               (("CPPUNIT_TEST_SUITE_REGISTRATION\\(LpdMessageDispatcherTest\\);" text)
                (string-append "// " text)))
             (substitute* "test/LpdMessageReceiverTest.cc"
               (("CPPUNIT_TEST_SUITE_REGISTRATION\\(LpdMessageReceiverTest\\);" text)
                (string-append "// " text)))
             #t)))))
    (native-inputs
     `(("cppunit" ,cppunit) ; for the tests
       ("pkg-config" ,pkg-config)))
    (inputs
     `(("c-ares" ,c-ares)
       ("gnutls" ,gnutls)
       ("gmp" ,gmp)
       ("libssh2" ,libssh2)
       ("libxml2" ,libxml2)
       ("nettle" ,nettle)
       ("sqlite" ,sqlite)
       ("zlib" ,zlib)))
    (home-page "https://aria2.github.io/")
    (synopsis "Utility for parallel downloading files")
    (description
      "Aria2 is a lightweight, multi-protocol & multi-source command-line
download utility.  It supports HTTP/HTTPS, FTP, SFTP, BitTorrent and Metalink.
Aria2 can be manipulated via built-in JSON-RPC and XML-RPC interfaces.")
    (license l:gpl2+)))

(define-public uget
  (package
    (name "uget")
    (version "2.2.1")
    (source
     (origin
       (method url-fetch)
       (uri (string-append "mirror://sourceforge/urlget/"
                           "uget%20%28stable%29/" version "/uget-"
                           version ".tar.gz"))
       (sha256
        (base32 "0dlrjhnm1pg2vwmp7nl2xv1aia5hyirb3021rl46x859k63zap24"))))
    (build-system gnu-build-system)
    (inputs
     `(("curl" ,curl)
       ("gtk+" ,gtk+)
       ("glib" ,glib)
       ("gnutls" ,gnutls)
       ("gstreamer" ,gstreamer)
       ("libgcrypt" ,libgcrypt)
       ("libnotify" ,libnotify)
       ("openssl" ,openssl)))
    (native-inputs
     `(("intltool" ,intltool)
       ("pkg-config" ,pkg-config)))
    (home-page "https://ugetdm.com/")
    (synopsis "Universal download manager with GTK+ interface")
    (description
     "uGet is portable download manager with GTK+ interface supporting
HTTP, HTTPS, BitTorrent and Metalink, supporting multi-connection
downloads, download scheduling, download rate limiting.")
    (license l:lgpl2.1+)))

(define-public mktorrent
  (package
    (name "mktorrent")
    (version "1.1")
    (source (origin
              (method git-fetch)
              (uri (git-reference
                    (url "https://github.com/Rudde/mktorrent")
                    (commit (string-append "v" version))))
              (file-name (git-file-name name version))
              (sha256
               (base32
                "17pdc5mandl739f8q26n5is8ga56s83aqcrwhlnnplbxwx2inidr"))))
    (build-system gnu-build-system)
    (arguments
     `(#:phases (modify-phases %standard-phases
                  (delete 'configure))          ; no configure script
       #:make-flags (list (string-append "CC=" ,(cc-for-target))
                          (string-append "PREFIX=" (assoc-ref %outputs "out"))
                          "NO_HASH_CHECK=1"
                          "USE_LARGE_FILES=1"
                          "USE_LONG_OPTIONS=1"
                          "USE_PTHREADS=1")
       #:tests? #f))                            ; no tests
    (home-page "https://github.com/Rudde/mktorrent")
    (synopsis "Utility to create BitTorrent metainfo files")
    (description
     "mktorrent is a simple command-line utility to create BitTorrent
@dfn{metainfo} files, often known simply as @dfn{torrents}, from both single
files and whole directories.  It can add multiple trackers and web seed URLs,
and set the @code{private} flag to disallow advertisement through the
distributed hash table (@dfn{DHT}) and Peer Exchange.  Hashing is multi-threaded
and will take advantage of multiple processor cores where possible.")
    (license (list l:public-domain      ; sha1.*, used to build without OpenSSL
                   l:gpl2+))))          ; with permission to link with OpenSSL

(define-public libtorrent-rasterbar
  (package
    (name "libtorrent-rasterbar")
    (version "1.2.8")
    (source
     (origin
       (method url-fetch)
       (uri
        (string-append "https://github.com/arvidn/libtorrent/"
                       "releases/download/libtorrent-" version "/"
                       "libtorrent-rasterbar-" version ".tar.gz"))
       (sha256
        (base32 "1phn4klzvfzvidv5g566pnrrxj8l0givpy6s4r17d45wznqxc006"))))
    (build-system gnu-build-system)
    (arguments
     `(#:configure-flags
       (list (string-append "--with-boost-libdir="
                            (assoc-ref %build-inputs "boost")
                            "/lib")
             "--enable-python-binding"
             "--enable-tests")
       #:make-flags (list
                     (string-append "LDFLAGS=-Wl,-rpath="
                                    (assoc-ref %outputs "out") "/lib"))))
    (inputs `(("boost" ,boost)
              ("openssl" ,openssl)))
    (native-inputs `(("python" ,python-wrapper)
                     ("pkg-config" ,pkg-config)))
    (home-page "https://www.libtorrent.org/")
    (synopsis "Feature-complete BitTorrent implementation")
    (description
     "libtorrent-rasterbar is a feature-complete C++ BitTorrent implementation
focusing on efficiency and scalability.  It runs on embedded devices as well as
desktops.")
    (license l:bsd-2)))

(define-public qbittorrent
  (package
    (name "qbittorrent")
    (version "4.2.5")
    (source
     (origin
       (method git-fetch)
       (uri (git-reference
             (url "https://github.com/qbittorrent/qBittorrent")
             (commit (string-append "release-" version))))
       (file-name (git-file-name name version))
       (sha256
        (base32 "1n613ylg6i9gisgk0dbr2kpfasyizrkdjff1r8smd4vri2qrdksn"))))
    (build-system gnu-build-system)
    (arguments
     `(#:configure-flags
       (list (string-append "--with-boost-libdir="
                            (assoc-ref %build-inputs "boost")
                            "/lib")
             "--enable-debug"
             "QMAKE_LRELEASE=lrelease")
       #:modules ((guix build gnu-build-system)
                  (guix build qt-utils)
                  (guix build utils))
       #:imported-modules (,@%gnu-build-system-modules
                           (guix build qt-utils))
       #:phases
       (modify-phases %standard-phases
         (add-after 'install 'wrap-qt
           (lambda* (#:key outputs inputs #:allow-other-keys)
             (let ((out (assoc-ref outputs "out")))
               (wrap-qt-program "qbittorrent" #:output out #:inputs inputs))
             #t)))))
    (native-inputs
     `(("pkg-config" ,pkg-config)
       ("qttools" ,qttools)))
    (inputs
     `(("boost" ,boost)
       ("libtorrent-rasterbar" ,libtorrent-rasterbar)
       ("openssl" ,openssl)
       ("python" ,python-wrapper)
       ("qtbase" ,qtbase-5)
       ("qtsvg" ,qtsvg)
       ("zlib" ,zlib)))
    (home-page "https://www.qbittorrent.org/")
    (synopsis "Graphical BitTorrent client")
    (description
     "qBittorrent is a BitTorrent client programmed in C++/Qt that uses
libtorrent (sometimes called libtorrent-rasterbar) by Arvid Norberg.

It aims to be a good alternative to all other BitTorrent clients out there.
qBittorrent is fast, stable and provides unicode support as well as many
features.")
    (license l:gpl2+)))

(define-public deluge
  (package
    (name "deluge")
    (version "2.0.3")
    (source
     (origin
       (method url-fetch)
       (uri (string-append
             "https://ftp.osuosl.org/pub/deluge/source/"
             (version-major+minor version) "/deluge-" version ".tar.xz"))
       (sha256
        (base32
         "14d8kn2pvr1qv8mwqrxmj85jycr73vwfqz12hzag0ararbkfhyky"))))
    (build-system python-build-system)
    (propagated-inputs
     `(("gtk+" ,gtk+)
       ("librsvg" ,librsvg)
       ("libtorrent" ,libtorrent-rasterbar)
       ("python-pycairo" ,python-pycairo)
       ("python-chardet" ,python-chardet)
       ("python-dbus" ,python-dbus)
       ("python-mako" ,python-mako)
       ("python-pygobject" ,python-pygobject)
       ("python-pillow" ,python-pillow)
       ("python-pyopenssl" ,python-pyopenssl)
       ("python-pyxdg" ,python-pyxdg)
       ("python-rencode" ,python-rencode)
       ("python-service-identity" ,python-service-identity)
       ("python-setproctitle" ,python-setproctitle)
       ("python-six" ,python-six)
       ("python-twisted" ,python-twisted)
       ("python-zope-interface" ,python-zope-interface)))
    (native-inputs
     `(("intltool" ,intltool)
       ("python-wheel" ,python-wheel)))
    ;; TODO: Enable tests.
    ;; After "pytest-twisted" is packaged, HOME is set, and an X server is
    ;; started, some of the tests still fail.  There are likely some tests
    ;; that require a network connection.
    (arguments
     `(#:tests? #f
       #:phases
       (modify-phases %standard-phases
         ;; Remove this phase when upgrading to version 2.0.4 or beyond, as
         ;; the issue is fixed upstream.
         (add-after 'unpack 'fix-gettext-warning
           (lambda _
             (substitute* "deluge/i18n/util.py"
               (("names='ngettext'") "names=['ngettext']"))
             #t))
         (add-after 'install 'wrap
           (lambda* (#:key outputs #:allow-other-keys)
             (let ((out               (assoc-ref outputs "out"))
                   (gi-typelib-path   (getenv "GI_TYPELIB_PATH")))
               (for-each
                (lambda (program)
                  (wrap-program program
                    `("GI_TYPELIB_PATH" ":" prefix (,gi-typelib-path))))
                (map (lambda (name)
                       (string-append out "/bin/" name))
                     '("deluge" "deluge-gtk"))))
             #t)))))
    (home-page "https://www.deluge-torrent.org/")
    (synopsis  "Fully-featured cross-platform ​BitTorrent client")
    (description
     "Deluge contains the common features to BitTorrent clients such as
Protocol Encryption, DHT, Local Peer Discovery (LSD), Peer Exchange
(PEX), UPnP, NAT-PMP, Proxy support, Web seeds, global and per-torrent
speed limits.  Deluge heavily utilises the ​libtorrent library.  It is
designed to run as both a normal standalone desktop application and as a
​client-server.")
    (license l:gpl3+)))<|MERGE_RESOLUTION|>--- conflicted
+++ resolved
@@ -11,10 +11,7 @@
 ;;; Copyright © 2018 Ricardo Wurmus <rekado@elephly.net>
 ;;; Copyright © 2019, 2020 Brett Gilio <brettg@gnu.org>
 ;;; Copyright © 2020 Hartmut Goebel <h.goebel@crazy-compilers.com>
-<<<<<<< HEAD
-=======
 ;;; Copyright © 2021 Justin Veilleux <terramorpha@cock.li>
->>>>>>> f1a3c114
 ;;;
 ;;; This file is part of GNU Guix.
 ;;;
