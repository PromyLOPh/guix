;;; GNU Guix --- Functional package management for GNU
;;; Copyright © 2015, 2016, 2017, 2018, 2019, 2020 Ricardo Wurmus <rekado@elephly.net>
;;; Copyright © 2015 Federico Beffa <beffa@fbengineering.ch>
;;; Copyright © 2016, 2018, 2020, 2021 Efraim Flashner <efraim@flashner.co.il>
;;; Copyright © 2016 David Thompson <davet@gnu.org>
;;; Copyright © 2016, 2017, 2018, 2019, 2021 Ludovic Courtès <ludo@gnu.org>
;;; Copyright © 2016, 2017, 2018 Theodoros Foradis <theodoros@foradis.org>
;;; Copyright © 2017 Julien Lepiller <julien@lepiller.eu>
;;; Copyright © 2018, 2019, 2020 Tobias Geerinckx-Rice <me@tobias.gr>
;;; Copyright © 2018 Clément Lassieur <clement@lassieur.org>
;;; Copyright © 2018, 2019 Jonathan Brielmaier <jonathan.brielmaier@web.de>
;;; Copyright © 2018, 2019, 2020 Arun Isaac <arunisaac@systemreboot.net>
;;; Copyright © 2019 Tim Stahel <swedneck@swedneck.xyz>
;;; Copyright © 2019 Jovany Leandro G.C <bit4bit@riseup.net>
;;; Copyright © 2019 Steve Sprang <scs@stevesprang.com>
;;; Copyright © 2019 John Soo <jsoo1@asu.edu>
;;; Copyright © 2020 Brice Waegeneire <brice@waegenei.re>
;;; Copyright © 2020,2021 Vincent Legoll <vincent.legoll@gmail.com>
;;; Copyright © 2020 Marius Bakke <mbakke@fastmail.com>
;;; Copyright © 2020 Ekaitz Zarraga <ekaitz@elenq.tech>
;;; Copyright © 2020 B. Wilson <elaexuotee@wilsonb.com>
;;; Copyright © 2020, 2021 Vinicius Monego <monego@posteo.net>
;;; Copyright © 2020, 2021 Morgan Smith <Morgan.J.Smith@outlook.com>
;;; Copyright © 2021 qblade <qblade@protonmail.com>
;;;
;;; This file is part of GNU Guix.
;;;
;;; GNU Guix is free software; you can redistribute it and/or modify it
;;; under the terms of the GNU General Public License as published by
;;; the Free Software Foundation; either version 3 of the License, or (at
;;; your option) any later version.
;;;
;;; GNU Guix is distributed in the hope that it will be useful, but
;;; WITHOUT ANY WARRANTY; without even the implied warranty of
;;; MERCHANTABILITY or FITNESS FOR A PARTICULAR PURPOSE.  See the
;;; GNU General Public License for more details.
;;;
;;; You should have received a copy of the GNU General Public License
;;; along with GNU Guix.  If not, see <http://www.gnu.org/licenses/>.

(define-module (gnu packages engineering)
  #:use-module (guix packages)
  #:use-module (guix download)
  #:use-module (guix gexp)
  #:use-module (guix git-download)
  #:use-module (guix svn-download)
  #:use-module (guix monads)
  #:use-module (guix store)
  #:use-module (guix utils)
  #:use-module ((srfi srfi-1) #:hide (zip))
  #:use-module ((guix licenses) #:prefix license:)
  #:use-module (guix build-system ant)
  #:use-module (guix build-system cmake)
  #:use-module (guix build-system emacs)
  #:use-module (guix build-system gnu)
  #:use-module (guix build-system python)
  #:use-module (guix build-system qt)
  #:use-module (gnu packages)
  #:use-module (gnu packages algebra)
  #:use-module (gnu packages autotools)
  #:use-module (gnu packages base)
  #:use-module (gnu packages bdw-gc)
  #:use-module (gnu packages bison)
  #:use-module (gnu packages boost)
  #:use-module (gnu packages check)
  #:use-module (gnu packages cmake)
  #:use-module (gnu packages commencement)
  #:use-module (gnu packages compression)
  #:use-module (gnu packages curl)
  #:use-module (gnu packages dejagnu)
  #:use-module (gnu packages digest)
  #:use-module (gnu packages docbook)
  #:use-module (gnu packages documentation)
  #:use-module (gnu packages flex)
  #:use-module (gnu packages fontutils)
  #:use-module (gnu packages fpga)
  #:use-module (gnu packages freedesktop)
  #:use-module (gnu packages gcc)
  #:use-module (gnu packages gd)
  #:use-module (gnu packages geo)
  #:use-module (gnu packages gettext)
  #:use-module (gnu packages ghostscript)
  #:use-module (gnu packages gl)
  #:use-module (gnu packages glib)
  #:use-module (gnu packages gnome)
  #:use-module (gnu packages gperf)
  #:use-module (gnu packages graphics)
  #:use-module (gnu packages graphviz)
  #:use-module (gnu packages groff)
  #:use-module (gnu packages gtk)
  #:use-module (gnu packages guile)
  #:use-module (gnu packages image)
  #:use-module (gnu packages image-processing)
  #:use-module (gnu packages imagemagick)
  #:use-module (gnu packages libevent)
  #:use-module (gnu packages linux)               ;FIXME: for pcb
  #:use-module (gnu packages lisp)
  #:use-module (gnu packages m4)
  #:use-module (gnu packages maths)
  #:use-module (gnu packages man)
  #:use-module (gnu packages multiprecision)
  #:use-module (gnu packages mpi)
  #:use-module (gnu packages ncurses)
  #:use-module (gnu packages parallel)
  #:use-module (gnu packages pcre)
  #:use-module (gnu packages perl)
  #:use-module (gnu packages pkg-config)
  #:use-module (gnu packages pretty-print)
  #:use-module (gnu packages python)
  #:use-module (gnu packages python-crypto)
  #:use-module (gnu packages python-xyz)
  #:use-module (gnu packages qt)
  #:use-module (gnu packages readline)
  #:use-module (gnu packages swig)
  #:use-module (gnu packages tbb)
  #:use-module (gnu packages tcl)
  #:use-module (gnu packages texinfo)
  #:use-module (gnu packages tls)
  #:use-module (gnu packages tex)
  #:use-module (gnu packages version-control)
  #:use-module (gnu packages web)
  #:use-module (gnu packages wxwidgets)
  #:use-module (gnu packages xml)
  #:use-module (gnu packages openkinect)
  #:use-module (gnu packages xorg))

(define-public librecad
  (package
    (name "librecad")
    (version "2.1.3")
    (source (origin
              (method url-fetch)
              (uri (string-append
                    "https://github.com/LibreCAD/LibreCAD/archive/"
                    version ".tar.gz"))
              (file-name (string-append name "-" version ".tar.gz"))
              (sha256
               (base32
                "01nvc1g3si05r5np1pzn62ah9w84p8nxa32wqrjh6gdi17jfvi3l"))))
    (build-system gnu-build-system)
    (arguments
     '(#:phases
       (modify-phases %standard-phases
         ;; Without this patch boost complains that "make_array" is not a
         ;; member of "boost::serialization".
         (add-after 'unpack 'patch-boost-error
           (lambda _
             (substitute* "librecad/src/lib/math/lc_quadratic.h"
               (("#include \"rs_vector.h\"" line)
                (string-append line
                               "\n#include <boost/serialization/array_wrapper.hpp>")))
             (substitute* "librecad/src/lib/math/rs_math.cpp"
               (("#include <boost/numeric/ublas/matrix.hpp>" line)
                (string-append "#include <boost/serialization/array_wrapper.hpp>\n"
                               line)))
             #t))
         ;; Fix build against Qt 5.11.
         (add-after 'unpack 'add-missing-headers
           (lambda _
             (substitute* "librecad/src/ui/generic/widgetcreator.cpp"
               (("#include <QPushButton>") "#include <QPushButton>
#include <QActionGroup>"))
             #t))
         (add-after 'unpack 'patch-paths
           (lambda* (#:key outputs #:allow-other-keys)
             (let ((out (assoc-ref outputs "out")))
               (substitute* "librecad/src/lib/engine/rs_system.cpp"
                 (("/usr/share") (string-append out "/share"))))))
         (replace 'configure
           (lambda* (#:key inputs #:allow-other-keys)
             (system* "qmake" (string-append "BOOST_DIR="
                                             (assoc-ref inputs "boost")))))
         (replace 'install
           (lambda* (#:key outputs #:allow-other-keys)
             (let* ((out   (assoc-ref outputs "out"))
                    (bin   (string-append out "/bin"))
                    (share (string-append out "/share/librecad")))
               (mkdir-p bin)
               (install-file "unix/librecad" bin)
               (mkdir-p share)
               (copy-recursively "unix/resources" share))
             #t))
         ;; Ensure that icons are found at runtime
         (add-after 'install 'wrap-executable
           (lambda* (#:key inputs outputs #:allow-other-keys)
             (let* ((out (assoc-ref outputs "out"))
                    (qt '("qtbase" "qtsvg")))
               (wrap-program (string-append out "/bin/librecad")
                 `("QT_PLUGIN_PATH" ":" prefix
                   ,(map (lambda (label)
                           (string-append (assoc-ref inputs label)
                                          "/lib/qt5/plugins/"))
                         qt)))
               #t))))))
    (inputs
     `(("boost" ,boost)
       ("muparser" ,muparser)
       ("freetype" ,freetype)
       ("qtbase" ,qtbase)
       ("qtsvg" ,qtsvg)))
    (native-inputs
     `(("pkg-config" ,pkg-config)
       ("which" ,which)))
    (home-page "https://librecad.org/")
    (synopsis "Computer-aided design (CAD) application")
    (description
     "LibreCAD is a 2D Computer-aided design (CAD) application for creating
plans and designs.")
    (license license:gpl2)))

(define-public geda-gaf
  (package
    (name "geda-gaf")
    (version "1.10.0")
    (source (origin
              (method url-fetch)
              (uri (string-append
                    "http://ftp.geda-project.org/geda-gaf/stable/v"
                    (version-major+minor version) "/"
                    version "/geda-gaf-" version ".tar.gz"))
              (sha256
               (base32
                "06ivgarvwbzjz2wigxzzkm8iszldi2p6x3a6jnlczjyrz4csddsy"))))
    (build-system gnu-build-system)
    (arguments
     '(#:phases
       (modify-phases %standard-phases
         ;; tests require a writable HOME
         (add-before 'check 'set-home
           (lambda _
             (setenv "HOME" (getenv "TMPDIR"))
             #t))
         (add-after 'unpack 'disable-failing-tests
           (lambda _
             (substitute* "xorn/tests/Makefile.in"
               (("-Werror") ""))
             ;; This test returns its correct result in an unexpected order.
             (substitute* "libgeda/scheme/unit-tests/t0402-config.scm"
               (("\\(begin-config-test 'config-keys" m)
                (string-append "#;" m)))
             #t)))
       #:configure-flags
       (let ((pcb (assoc-ref %build-inputs "pcb")))
         (list (string-append "--with-pcb-datadir=" pcb "/share")
               (string-append "--with-pcb-lib-path="
                              pcb "/share/pcb/pcblib-newlib:"
                              pcb "/share/pcb/newlib")))))
    (inputs
     `(("gamin" ,gamin)
       ("glib" ,glib)
       ("gtk" ,gtk+-2)
       ("guile" ,guile-2.0)
       ("shared-mime-info" ,shared-mime-info)
       ("m4" ,m4)
       ("pcb" ,pcb)
       ("python" ,python-2))) ; for xorn
    (native-inputs
     `(("pkg-config" ,pkg-config)
       ("desktop-file-utils" ,desktop-file-utils)
       ("perl" ,perl))) ; for tests
    (home-page "http://geda-project.org/")
    (synopsis "Schematic capture, netlister, symbols, symbol checker, and utils")
    (description
     "Gaf stands for “gschem and friends”.  It is a subset of the entire tool
suite grouped together under the gEDA name.  gEDA/gaf is a collection of tools
which currently includes: gschem, a schematic capture program; gnetlist, a
netlist generation program; gsymcheck, a syntax checker for schematic symbols;
gattrib, a spreadsheet programm that manipulates the properties of symbols of
a schematic; libgeda, libraries for gschem gnetlist and gsymcheck; gsch2pcb, a
tool to forward annotation from your schematic to layout using PCB; some minor
utilities.")
    (license license:gpl2+)))

(define-public lepton-eda
  ;; This is a fork of gEDA/gaf started in late 2016.  One of its goal is to
  ;; keep and to extend Guile support.
  (package
    (inherit geda-gaf)
    (name "lepton-eda")
    (version "1.9.13-20201211")
    (home-page "https://github.com/lepton-eda/lepton-eda")
    (source (origin
              (method git-fetch)
              (uri (git-reference (url home-page) (commit version)))
              (sha256
               (base32
                "0xfx6d0pyfrxr1c0nm4pbmb716hng78rgizaa6vsas9347n4kk1n"))
              (file-name (git-file-name name version))))
    (native-inputs
     `(("autoconf" ,autoconf)
       ("automake" ,automake)
       ("desktop-file-utils" ,desktop-file-utils)
       ("libtool" ,libtool)
       ("gettext" ,gettext-minimal)
       ("texinfo" ,texinfo)
       ("groff" ,groff)
       ("which" ,which)
       ,@(package-native-inputs geda-gaf)))
    (inputs
     `(("glib" ,glib)
       ("gtk" ,gtk+)
       ("gtksheet" ,gtksheet)
       ("guile" ,guile-2.2)
       ("shared-mime-info" ,shared-mime-info)
       ("m4" ,m4)
       ("pcb" ,pcb)))
    (arguments
     `(#:configure-flags
       (let ((pcb (assoc-ref %build-inputs "pcb")))
         ;; When running "make", the POT files are built with the build time as
         ;; their "POT-Creation-Date".  Later on, "make" notices that .pot
         ;; files were updated and goes on to run "msgmerge"; as a result, the
         ;; non-deterministic POT-Creation-Date finds its way into .po files,
         ;; and then in .gmo files.  To avoid that, simply make sure 'msgmerge'
         ;; never runs.  See <https://bugs.debian.org/792687>.
         (list "ac_cv_path_MSGMERGE=true"
               "--with-gtk3"
               (string-append "--with-pcb-datadir=" pcb "/share")
               (string-append "--with-pcb-lib-path="
                              pcb "/share/pcb/pcblib-newlib:"
                              pcb "/share/pcb/newlib")))
       #:phases
       (modify-phases %standard-phases
         (add-before 'build 'fix-dynamic-link
           (lambda* (#:key inputs outputs #:allow-other-keys)
             (substitute* "libleptongui/scheme/schematic/ffi.scm.in"
               (("@LIBLEPTONGUI@")
                (string-append (assoc-ref outputs "out")
                               "/lib/libleptongui.so")))
             (substitute* '("libleptongui/scheme/schematic/ffi/gtk.scm.in"
                            "libleptonattrib/lepton-attrib.scm")
               (("@LIBGTK@")
                (string-append (assoc-ref inputs "gtk")
                               "/lib/libgtk-3.so")))
             (substitute* "liblepton/scheme/lepton/ffi.scm.in"
               (("@LIBLEPTON@")
                (string-append (assoc-ref outputs "out")
                               "/lib/liblepton.so")))
             (substitute* "libleptonattrib/lepton-attrib.scm"
               (("@LIBLEPTONATTRIB@")
                (string-append (assoc-ref outputs "out")
                               "/lib/libleptonattrib.so")))
             (substitute* "liblepton/scheme/lepton/log.scm.in"
               (("@LIBGLIB@")
                (string-append (assoc-ref inputs "glib")
                               "/lib/libglib-2.0.so")))

             ;; For finding libraries when running tests before installation.
             (setenv "LIBLEPTONGUI"
                     (string-append (getcwd)
                                    "/libleptongui/src/.libs/libleptongui.so"))
             (setenv "LIBLEPTON"
                     (string-append (getcwd)
                                    "/libleptongui/src/.libs/liblepton.so"))
             (setenv "LD_LIBRARY_PATH"
                     (string-append (getcwd) "/libleptonattrib/src/.libs/:"
                                    (getenv "LIBRARY_PATH")))
             #t))
         (add-before 'bootstrap 'prepare
           (lambda _
             ;; Some of the scripts there are invoked by autogen.sh.
             (for-each patch-shebang (find-files "build-tools"))

             ;; Make sure 'msgmerge' can modify the PO files.
             (for-each (lambda (po)
                         (chmod po #o666))
                       (find-files "." "\\.po$"))

             ;; This would normally be created by invoking 'git', but it
             ;; doesn't work here.
             (call-with-output-file "version.h"
               (lambda (port)
                 (format port "#define PACKAGE_DATE_VERSION \"~a\"~%"
                         ,(string-drop version
                                       (+ 1 (string-index version #\-))))
                 (format port "#define PACKAGE_DOTTED_VERSION \"~a\"~%"
                         ,(string-take version
                                       (string-index version #\-)))
                 (format port "#define PACKAGE_GIT_COMMIT \"cabbag3\"~%")))
             #t))
         (add-after 'install 'compile-scheme-files
           (lambda* (#:key outputs #:allow-other-keys)
             (unsetenv "LIBLEPTONGUI")
             (unsetenv "LIBLEPTON")
             (unsetenv "LD_LIBRARY_PATH")
             (invoke "make" "precompile")
             #t)))))
    (description
     "Lepton EDA ia an @dfn{electronic design automation} (EDA) tool set
forked from gEDA/gaf in late 2016.  EDA tools are used for electrical circuit
design, schematic capture, simulation, prototyping, and production.  Lepton
EDA includes tools for schematic capture, attribute management, bill of
materials (BOM) generation, netlisting into over 20 netlist formats, analog
and digital simulation, and printed circuit board (PCB) layout, and many other
features.")))

(define-public pcb
  (package
    (name "pcb")
    (version "4.0.2")
    (source (origin
              (method url-fetch)
              (uri (string-append "mirror://sourceforge/pcb/pcb/pcb-" version
                                  "/pcb-" version ".tar.gz"))
              (sha256
               (base32
                "1a7rilp75faidny0r4fdwdxkflyrqp6svxv9lbg7h868293962iz"))))
    (build-system gnu-build-system)
    (arguments
     `(#:phases
       (modify-phases %standard-phases
         (add-after 'unpack 'use-wish8.6
           (lambda _
             (substitute* "configure"
               (("wish85") "wish8.6"))
             #t))
         ;; It checks for "xhost", which we don't have.  This shouldn't
         ;; matter, because the test is supposed to be skipped, but it causes
         ;; "run_tests.sh" (and thus the "check" phase) to fail.
         (add-after 'unpack 'fix-check-for-display
           (lambda _
             (substitute* "tests/run_tests.sh"
               (("have_display=no") "have_display=yes"))
             #t))
         (add-after 'install 'wrap
           (lambda* (#:key inputs outputs #:allow-other-keys)
             ;; FIXME: Mesa tries to dlopen libudev.so.0 and fails.  Pending a
             ;; fix of the mesa package we wrap the pcb executable such that
             ;; Mesa can find libudev.so.0 through LD_LIBRARY_PATH.
             (let* ((out (assoc-ref outputs "out"))
                    (path (string-append (assoc-ref inputs "udev") "/lib")))
               (wrap-program (string-append out "/bin/pcb")
                 `("LD_LIBRARY_PATH" ":" prefix (,path))))
             #t))
         (add-before 'check 'pre-check
           (lambda _
             (system "Xvfb :1 &")
             (setenv "DISPLAY" ":1")
             #t)))))
    (inputs
     `(("dbus" ,dbus)
       ("mesa" ,mesa)
       ("udev" ,eudev) ;FIXME: required by mesa
       ("glu" ,glu)
       ("gd" ,gd)
       ("gtk" ,gtk+-2)
       ("gtkglext" ,gtkglext)
       ("shared-mime-info" ,shared-mime-info)
       ("tk" ,tk)))
    (native-inputs
     `(("pkg-config" ,pkg-config)
       ("intltool" ,intltool)
       ("bison" ,bison)
       ("desktop-file-utils" ,desktop-file-utils)
       ("flex" ,flex)
       ;; For tests
       ("imagemagick" ,imagemagick)
       ("gerbv" ,gerbv)
       ("ghostscript" ,ghostscript)
       ("xvfb" ,xorg-server-for-tests)))
    (home-page "http://pcb.geda-project.org/")
    (synopsis "Design printed circuit board layouts")
    (description
     "GNU PCB is an interactive tool for editing printed circuit board
layouts.  It features a rats-nest implementation, schematic/netlist import,
and design rule checking.  It also includes an autorouter and a trace
optimizer; and it can produce photorealistic and design review images.")
    (license license:gpl2+)))

(define-public pcb-rnd
  (package (inherit pcb)
    (name "pcb-rnd")
    (version "2.2.4")
    (source (origin
              (method url-fetch)
              (uri (string-append "http://repo.hu/projects/pcb-rnd/releases/"
                                  "pcb-rnd-" version ".tar.gz"))
              (sha256
               (base32
                "06ylc2rd4yvzp3krk62q9dbi13h0yq1x257fbjkh10vfjn0ga5c2"))))
    (arguments
     `(#:tests? #f                      ; no check target
       #:phases
       (modify-phases %standard-phases
         (add-after 'unpack 'cc-is-gcc
           (lambda _ (setenv "CC" "gcc") #t))
         (replace 'configure
           ;; The configure script doesn't tolerate most of our configure flags.
           (lambda* (#:key outputs #:allow-other-keys)
             (invoke "sh" "configure"
                     (string-append "--prefix="
                                    (assoc-ref outputs "out"))))))))
    (home-page "http://repo.hu/projects/pcb-rnd/")
    (description "PCB RND is a fork of the GNU PCB circuit board editing tool
featuring various improvements and bug fixes.")))

(define-public fastcap
  (package
    (name "fastcap")
    (version "2.0-18Sep92")
    (source (origin
              (method url-fetch/tarbomb)
              (uri (string-append "http://www.rle.mit.edu/cpg/codes/"
                                  name "-" version ".tgz"))
              (sha256
               (base32
                "0x37vfp6k0d2z3gnig0hbicvi0jp8v267xjnn3z8jdllpiaa6p3k"))
              (snippet
               ;; Remove a non-free file.
               '(begin
                  (delete-file "doc/psfig.sty")
                  #t))
              (patches (search-patches "fastcap-mulSetup.patch"
                                       "fastcap-mulGlobal.patch"))))
    (build-system gnu-build-system)
    (native-inputs
     ;; FIXME: with texlive-tiny citation references are rendered as question
     ;; marks.  During the build warnings like these are printed:
     ;; LaTeX Warning: Citation `nabors91' on page 2 undefined on input line 3.
     `(("texlive" ,(texlive-updmap.cfg (list texlive-fonts-amsfonts)))
       ("ghostscript" ,ghostscript)))
    (arguments
     `(#:make-flags '("CC=gcc" "RM=rm" "SHELL=sh" "all")
       #:parallel-build? #f
       #:tests? #f ;; no tests-suite
       #:modules ((srfi srfi-1)
                  ,@%gnu-build-system-modules)
       #:phases
       (modify-phases %standard-phases
         (add-after 'build 'make-doc
           (lambda _
             (invoke "make" "CC=gcc" "RM=rm" "SHELL=sh" "manual")))
         (add-before 'make-doc 'fix-doc
           (lambda _
             (substitute* "doc/Makefile" (("/bin/rm") (which "rm")))
             (substitute* (find-files "doc" "\\.tex")
               (("\\\\special\\{psfile=([^,]*),.*scale=([#0-9.]*).*\\}"
                 all file scale)
                (string-append "\\includegraphics[scale=" scale "]{"
                               file "}"))
               (("\\\\psfig\\{figure=([^,]*),.*width=([#0-9.]*in).*\\}"
                 all file width)
                (string-append "\\includegraphics[width=" width "]{"
                               file "}"))
               (("\\\\psfig\\{figure=([^,]*),.*height=([#0-9.]*in).*\\}"
                 all file height)
                (string-append "\\includegraphics[height=" height "]{"
                               file "}"))
               (("\\\\psfig\\{figure=([^,]*)\\}" all file)
                (string-append "\\includegraphics{" file "}")))
             (substitute* '("doc/mtt.tex" "doc/tcad.tex" "doc/ug.tex")
               (("^\\\\documentstyle\\[(.*)\\]\\{(.*)\\}"
                 all options class)
                (string-append "\\documentclass[" options "]{"
                               class "}\n"
                               "\\usepackage{graphicx}\n"
                               "\\usepackage{robinspace}"))
               (("\\\\setlength\\{\\\\footheight\\}\\{.*\\}" all)
                (string-append "%" all))
               (("\\\\setstretch\\{.*\\}" all)
                (string-append "%" all)))
             #t))
         (delete 'configure)
         (add-before 'install 'clean-bin
           (lambda _
             (delete-file (string-append (getcwd) "/bin/README"))
             #t))
         (add-before 'install 'make-pdf
           (lambda _
             (setenv "HOME" "/tmp")     ; FIXME: for texlive font cache
             (with-directory-excursion "doc"
               (and
                (for-each (lambda (file)
                            (invoke "dvips" file "-o"))
                          (find-files "." "\\.dvi"))
                (for-each (lambda (file)
                            (invoke "ps2pdf" file))
                          '("mtt.ps" "ug.ps" "tcad.ps"))
                (invoke "make" "clean")))))
         (replace 'install
           (lambda* (#:key outputs #:allow-other-keys)
             (let* ((out (assoc-ref outputs "out"))
                    (data (string-append out "/share"))
                    (bin (string-append out "/bin"))
                    (doc (string-append data "/doc/" ,name "-" ,version))
                    (examples (string-append doc "/examples")))
               (with-directory-excursion "bin"
                 (for-each (lambda (f)
                             (install-file f bin))
                           (find-files "." ".*")))
               (copy-recursively "doc" doc)
               (copy-recursively "examples" examples)
               #t))))))
    (home-page "https://www.rle.mit.edu/cpg/research_codes.htm")
    (synopsis "Multipole-accelerated capacitance extraction program")
    (description
     "Fastcap is a capacitance extraction program based on a
multipole-accelerated algorithm.")
    (license (license:non-copyleft #f "See fastcap.c."))))

(define-public fasthenry
  (package
    (name "fasthenry")
    (version "3.0-12Nov96")
    (source (origin
              (method url-fetch)
              (file-name (string-append name "-" version ".tar.gz"))
              (uri (string-append
                    "http://www.rle.mit.edu/cpg/codes/" name
                    "-" version ".tar.z"))
              (sha256
               (base32 "1a06xyyd40zhknrkz17xppl2zd5ig4w9g1grc8qrs0zqqcl5hpzi"))
              (patches (search-patches "fasthenry-spAllocate.patch"
                                       "fasthenry-spBuild.patch"
                                       "fasthenry-spUtils.patch"
                                       "fasthenry-spSolve.patch"
                                       "fasthenry-spFactor.patch"))))
    (build-system gnu-build-system)
    (arguments
     `(#:make-flags '("CC=gcc" "RM=rm" "SHELL=sh" "all")
       #:parallel-build? #f
       #:tests? #f ;; no tests-suite
       #:modules ((srfi srfi-1)
                  ,@%gnu-build-system-modules)
       #:phases
       (modify-phases %standard-phases
         (delete 'configure)
         (replace 'install
                  (lambda* (#:key outputs #:allow-other-keys)
                    (let* ((out (assoc-ref outputs "out"))
                           (data (string-append out "/share"))
                           (bin (string-append out "/bin"))
                           (doc (string-append data "/doc/" ,name "-" ,version))
                           (examples (string-append doc "/examples")))
                      (with-directory-excursion "bin"
                        (for-each (lambda (f)
                                    (install-file f bin))
                                  (find-files "." ".*")))
                      (copy-recursively "doc" doc)
                      (copy-recursively "examples" examples)
                      #t))))))
    (home-page "https://www.rle.mit.edu/cpg/research_codes.htm")
    (synopsis "Multipole-accelerated inductance analysis program")
    (description
     "Fasthenry is an inductance extraction program based on a
multipole-accelerated algorithm.")
    (license (license:non-copyleft #f "See induct.c."))))

(define-public fritzing
  (package
    (name "fritzing")
    (version "0.9.3b")
    (source (origin
              (method git-fetch)
              (uri (git-reference
                    (url "https://github.com/fritzing/fritzing-app")
                    (commit version)))
              (file-name (git-file-name name version))
              (sha256
               (base32
                "0hpyc550xfhr6gmnc85nq60w00rm0ljm0y744dp0z88ikl04f4s3"))))
    (build-system gnu-build-system)
    (arguments
     `(#:phases
       (modify-phases %standard-phases
         (replace 'configure
           (lambda* (#:key inputs outputs #:allow-other-keys)
             (copy-recursively (assoc-ref inputs "fritzing-parts-db")
                               "parts")
             ;; Make compatible with libgit2 > 0.24
             (substitute* "src/version/partschecker.cpp"
               (("error = git_remote_connect\\(remote, GIT_DIRECTION_FETCH, &callbacks\\)")
                "error = git_remote_connect(remote, GIT_DIRECTION_FETCH, &callbacks, NULL, NULL)"))

             ;; Use system libgit2 and boost.
             (substitute* "phoenix.pro"
               (("^LIBGIT2INCLUDE =.*")
                (string-append "LIBGIT2INCLUDE="
                               (assoc-ref inputs "libgit2") "/include\n"))
               (("^    LIBGIT2LIB =.*")
                (string-append "    LIBGIT2LIB="
                               (assoc-ref inputs "libgit2") "/lib\n")))
             ;; This file checks for old versions of Boost, insisting on
             ;; having us download the boost sources and placing them in the
             ;; build directory.
             (substitute* "pri/utils.pri"
               (("error\\(") "message("))

             (let ((out (assoc-ref outputs "out")))
               (invoke "qmake"
                       (string-append "QMAKE_LFLAGS_RPATH=-Wl,-rpath," out "/lib")
                       (string-append "PREFIX=" out)
                       "phoenix.pro")))))))
    (inputs
     `(("qtbase" ,qtbase)
       ("qtserialport" ,qtserialport)
       ("qtsvg" ,qtsvg)
       ("libgit2" ,libgit2)
       ("boost" ,boost)
       ("zlib" ,zlib)
       ("fritzing-parts-db"
        ,(origin
           (method git-fetch)
           (uri (git-reference
                 (url "https://github.com/fritzing/fritzing-parts")
                 (commit version)))
           (file-name (git-file-name "fritzing-parts" version))
           (sha256
            (base32
             "1d2v8k7p176j0lczx4vx9n9gbg3vw09n2c4b6w0wj5wqmifywhc1"))))))
    (home-page "https://fritzing.org")
    (synopsis "Electronic circuit design")
    (description
     "The Fritzing application is @dfn{Electronic Design Automation} (EDA)
software with a low entry barrier, suited for the needs of makers and
hobbyists.  It offers a unique real-life \"breadboard\" view, and a parts
library with many commonly used high-level components.  Fritzing makes it very
easy to communicate about circuits, as well as to turn them into PCB layouts
ready for production.")
    ;; Documentation and parts are released under CC-BY-SA 3.0; source code is
    ;; released under GPLv3+.
    (license (list license:gpl3+ license:cc-by-sa3.0))))

(define-public gerbv
  (package
    (name "gerbv")
    (version "2.7.0")
    (source (origin
              (method url-fetch)
              (uri (string-append "mirror://sourceforge/gerbv/gerbv/gerbv-"
                                  version "/gerbv-" version ".tar.gz"))
              (sha256
               (base32
                "1d2k43k7i4yvbpi4sw1263a8d0q98z2n7aqhmpinpkih8a681vn5"))))
    (build-system gnu-build-system)
    (native-inputs
     `(("glib:bin" ,glib "bin")         ; for glib-compile-schemas, etc.
       ("desktop-file-utils" ,desktop-file-utils)
       ("pkg-config" ,pkg-config)))
    (inputs
     `(("cairo" ,cairo)
       ("gtk" ,gtk+-2)))
    (home-page "http://gerbv.geda-project.org/")
    (synopsis "Gerber file viewer")
    (description
     "Gerbv is a viewer for files in the Gerber format (RS-274X only), which
is commonly used to represent printed circuit board (PCB) layouts.  Gerbv lets
you load several files on top of each other, do measurements on the displayed
image, etc.  Besides viewing Gerbers, you may also view Excellon drill files
as well as pick-place files.")
    (license license:gpl2+)))

(define-public translate2geda
  ;; There has been no formal release yet.
  (let ((commit "4c19e7eefa338cea8f1ee999ea8b37f8d0698169")
        (revision "1"))
    (package
      (name "translate2geda")
      (version (git-version "0" revision commit))
      (source (origin
                (method git-fetch)
                (uri (git-reference
                      (url "https://github.com/erichVK5/translate2geda")
                      (commit commit)))
                (file-name (git-file-name name version))
                (sha256
                 (base32
                  "1h062bbpw8nk0jamkya1k4lsgaia796jyviiz2gkdi6k1bxhwgpa"))))
      (build-system ant-build-system)
      (arguments
       `(#:tests? #f ; there are no tests
         #:jar-name "translate2geda.jar"
         #:source-dir "."
         #:main-class "translate2geda"
         #:phases
         (modify-phases %standard-phases
           (add-after 'install 'install-bin
             (lambda* (#:key inputs outputs #:allow-other-keys)
               (let* ((out (assoc-ref outputs "out"))
                      (bin (string-append out "/bin"))
                      (wrapper (string-append bin "/translate2geda")))
                 (mkdir-p bin)
                 (with-output-to-file wrapper
                   (lambda _
                     (format #t "#!/bin/sh~%exec ~a -jar ~a/share/java/translate2geda.jar"
                             (which "java") out)))
                 (chmod wrapper #o555))
               #t)))))
      (home-page "https://github.com/erichVK5/translate2geda")
      (synopsis "Utility for converting symbol and footprint formats to gEDA")
      (description
       "This package provides a utility for converting Kicad (@file{.mod},
@file{.lib}), Eagle (@file{.lbr}), gerber (@file{.gbr}, etc..),
BXL (@file{.bxl}), IBIS (@file{.ibs}), symdef, LT-Spice (@file{.asc}),
QUCS (@file{.sch}), and BSDL (@file{.bsd}) symbols and footprints and EggBot
fonts to gEDA.")
      (license license:gpl2+))))

(define-public libfive
  (let ((commit "8ca1b8685ef3fac7b64e66b10459b8421a3020c6")
        (revision "4"))
    (package
      (name "libfive")
      (version (git-version "0" revision commit))
      (source (origin
                (method git-fetch)
                (uri (git-reference
                      (url "https://github.com/libfive/libfive")
                      (commit commit)))
                (sha256
                 (base32
                  "1c762cd70iv2b9av0l9lq0py9138y98wk3dirhdmil7jncdhvq98"))
                (file-name (git-file-name name version))))
      (build-system cmake-build-system)
      (arguments
       `(#:test-target "libfive-test"
         #:phases
         (modify-phases %standard-phases
           (add-after 'unpack 'remove-native-compilation
             (lambda _
               (substitute* "CMakeLists.txt" (("-march=native") ""))
               #t)))))
      (native-inputs
       `(("pkg-config" ,pkg-config)))
      (inputs
       `(("boost" ,boost)
         ("libpng" ,libpng)
         ("qtbase" ,qtbase)
         ("eigen" ,eigen)
         ("guile" ,guile-3.0)))
      (home-page "https://libfive.com")
      (synopsis "Tool for programmatic computer-aided design")
      (description
       "Libfive is a tool for programmatic computer-aided design (CAD).  In
libfive, solid models are defined as Scheme scripts, and there are no opaque
function calls into the geometry kernel: everything is visible to the user.
Even fundamental, primitive shapes are represented as code in the user-level
language.")
      (license (list license:mpl2.0               ;library
                     license:gpl2+)))))           ;Guile bindings and GUI

(define-public inspekt3d
  (let ((commit "703f52ccbfedad2bf5240bf8183d1b573c9d54ef")
        (revision "0"))
    (package
      (name "inspekt3d")
      (version (git-version "0" revision commit))
      (source (origin
                (method git-fetch)
                (uri (git-reference
                      (url "https://gitlab.com/kavalogic-inc/inspekt3d.git")
                      (commit commit)))
                (file-name (git-file-name name version))
                (sha256
                 (base32
                  "0lan6930g5a9z4ack9jj0zdd0mb2s6q2xzpiwcjdc3pvl9b1nbw4"))
                (modules '((guix build utils)))
                (snippet
                 '(begin
                    ;; Allow builds with Guile 3.0.
                    (substitute* "configure.ac"
                      (("2\\.2") "3.0 2.2"))
                    #t))))
      (build-system gnu-build-system)
      (arguments
       `(#:phases
         (modify-phases %standard-phases
           (add-after 'unpack 'patch-libfive-guile-location
             (lambda* (#:key inputs #:allow-other-keys)
               (substitute* "inspekt3d/library.scm"
                 (("\"libfive-guile")
                  (string-append "\""
                                 (assoc-ref inputs "libfive")
                                 "/lib/libfive-guile")))
               #t)))))
      (native-inputs
       `(("autoconf" ,autoconf)
         ("automake" ,automake)
         ("pkg-config" ,pkg-config)))
      (inputs
       `(("mesa" ,mesa)
         ("guile" ,guile-3.0)))
      (propagated-inputs
       `(("libfive" ,libfive)
         ("guile-opengl" ,guile3.0-opengl)))
      (home-page "https://gitlab.com/kavalogic-inc/inspekt3d/")
      (synopsis "Lightweight 3D viewer for Libfive written in Guile Scheme")
      (description
       "Inspekt3d is a lightweight 3D viewer for Libfive written in Guile Scheme.
The viewer can be used interactively with a REPL (for example Geiser in
Emacs).")
      (license license:gpl3+))))

(define-public kicad
  (package
    (name "kicad")
    (version "5.1.6")
    (source
     (origin
       (method git-fetch)
       (uri (git-reference
             (url "https://gitlab.com/kicad/code/kicad.git")
             (commit version)))
       (sha256
        (base32 "1pa3z0h0679jmgxlzc833h6q85b5paxdp69kf2h93vkaryj58622"))
       (file-name (git-file-name name version))))
    (build-system cmake-build-system)
    (arguments
     `(#:out-of-source? #t
       #:tests? #f                      ; no tests
       #:build-type "Release"
       #:configure-flags
       (list "-DKICAD_SCRIPTING_PYTHON3=ON"
             "-DKICAD_SCRIPTING_WXPYTHON_PHOENIX=ON"
             "-DCMAKE_BUILD_WITH_INSTALL_RPATH=TRUE")
       #:phases
       (modify-phases %standard-phases
         (add-after 'install 'install-translations
           (lambda* (#:key inputs outputs #:allow-other-keys)
             (copy-recursively (assoc-ref inputs "kicad-i18n")
                               (assoc-ref outputs "out"))
             #t))
         (add-after 'install 'wrap-program
           ;; Ensure correct Python at runtime.
           (lambda* (#:key inputs outputs #:allow-other-keys)
             (let* ((out (assoc-ref outputs "out"))
                    (python (assoc-ref inputs "python"))
                    (file (string-append out "/bin/kicad"))
                    (path (string-append
                           out
                           "/lib/python"
                           ,(version-major+minor
                             (package-version python))
                           "/site-packages:"
                           (getenv "GUIX_PYTHONPATH"))))
               (wrap-program file
                 `("GUIX_PYTHONPATH" ":" prefix (,path))
                 `("PATH" ":" prefix
                   (,(string-append python "/bin:")))))
             #t)))))
    (native-search-paths
     (list (search-path-specification
            (variable "KICAD")          ; to find kicad-doc
            (files '("")))
           (search-path-specification
            (variable "KICAD_TEMPLATE_DIR")
            (files '("share/kicad/template")))
           (search-path-specification
            (variable "KICAD_SYMBOL_DIR") ; symbol path
            (files '("share/kicad/library")))
           (search-path-specification
            (variable "KISYSMOD")       ; footprint path
            (files '("share/kicad/modules")))
           (search-path-specification
            (variable "KISYS3DMOD")     ; 3D model path
            (files '("share/kicad/modules/packages3d")))))
    (native-inputs
     `(("boost" ,boost)
       ("desktop-file-utils" ,desktop-file-utils)
       ("gettext" ,gettext-minimal)
       ("kicad-i18n" ,kicad-i18n)
       ("pkg-config" ,pkg-config)
       ("swig" ,swig)
       ("zlib" ,zlib)))
    (inputs
     `(("cairo" ,cairo)
       ("curl" ,curl)
       ("glew" ,glew)
       ("glm" ,glm)
       ("hicolor-icon-theme" ,hicolor-icon-theme)
       ("libngspice" ,libngspice)
       ("libsm" ,libsm)
       ("mesa" ,mesa)
       ("opencascade-oce" ,opencascade-oce)
       ("openssl" ,openssl)
       ("python" ,python-wrapper)
       ("wxwidgets" ,wxwidgets)
       ("wxpython" ,python-wxpython)))
    (home-page "https://kicad-pcb.org/")
    (synopsis "Electronics Design Automation Suite")
    (description "Kicad is a program for the formation of printed circuit
boards and electrical circuits.  The software has a number of programs that
perform specific functions, for example, pcbnew (Editing PCB), eeschema (editing
electrical diagrams), gerbview (viewing Gerber files) and others.")
    (license license:gpl3+)))

(define kicad-i18n
  (package
    (name "kicad-i18n")
    (version (package-version kicad))
    (source (origin
              (method git-fetch)
              (uri (git-reference
                    (url "https://gitlab.com/kicad/code/kicad-i18n.git")
                    (commit version)))
              (file-name (git-file-name name version))
              (sha256
               (base32
                "0qryi8xjm23ka363zfl7bbga0v5c31fr3d4nyxp3m168vkv9zhha"))))
    (build-system cmake-build-system)
    (arguments
     `(#:phases
       (modify-phases %standard-phases
         (delete 'build)
         (delete 'check))))
    (native-inputs
     `(("gettext" ,gettext-minimal)))
    (home-page (package-home-page kicad))
    (synopsis "KiCad GUI translations")
    (description "This package contains the po files that are used for the GUI
translations for KiCad.")
    (license license:gpl3+)))

(define-public kicad-i18l
  (deprecated-package "kicad-i18l" kicad-i18n))

(define-public kicad-doc
  (package
    (name "kicad-doc")
    (version "5.1.6")
    (source (origin
              (method git-fetch)
              (uri (git-reference
                    (url "https://gitlab.com/kicad/services/kicad-doc.git")
                    (commit version)))
              (file-name (git-file-name name version))
              (sha256
               (base32
                "03kvss8a0xrjnfvkwymm0vfd7rn9ix7i926xdzz9jg9iycrjfj3g"))))
    (build-system cmake-build-system)
    (arguments
     `(#:configure-flags (list "-DBUILD_FORMATS=html")
       #:phases
       (modify-phases %standard-phases
         (delete 'build)
         (add-before 'install 'set-perl-env
           (lambda* (#:key inputs #:allow-other-keys)
             (setenv "PERL5LIB"
                     (string-append (assoc-ref inputs "perl-unicode-linebreak")
                                    "/lib/perl5/site_perl" ":"
                                    (getenv "PERL5LIB")))
             #t))
         (delete 'check))))
    (native-inputs
     `(("asciidoc" ,asciidoc)
       ("gettext" ,gettext-minimal)
       ("git" ,git-minimal)
       ("perl" ,perl)
       ("perl-unicode-linebreak" ,perl-unicode-linebreak)
       ("po4a" ,po4a)
       ("source-highlight" ,source-highlight)))
    (home-page "https://kicad.org")
    (synopsis "KiCad official documentation")
    (description "This repository contains the official KiCad documentation.")
    (license license:gpl3+)))

(define-public kicad-symbols
  (package
    (name "kicad-symbols")
    (version (package-version kicad))
    (source (origin
              (method git-fetch)
              (uri (git-reference
                    (url "https://github.com/KiCad/kicad-symbols")
                    (commit version)))
              (file-name (git-file-name name version))
              (sha256
               (base32
                "12w3rdy085drlikkpb27n9ni7cyg9l0pqy7hnr86cxjcw3l5wcx6"))))
    (build-system cmake-build-system)
    (arguments
     `(#:tests? #f))                    ; no tests exist
    (home-page (package-home-page kicad))
    (synopsis "Official KiCad schematic symbol libraries")
    (description "This package contains the official KiCad schematic symbol
libraries.")
    ;; TODO: Exception: "To the extent that the creation of electronic designs
    ;; that use 'Licensed Material' can be considered to be 'Adapted Material',
    ;; then the copyright holder waives article 3 of the license with respect to
    ;; these designs and any generated files which use data provided as part of
    ;; the 'Licensed Material'."
    ;; See <https://github.com/KiCad/kicad-symbols/blob/master/LICENSE.md>.
    (license license:cc-by-sa4.0)))

(define-public kicad-footprints
  (package
    (inherit kicad-symbols)
    (name "kicad-footprints")
    (version (package-version kicad))
    (source (origin
              (method git-fetch)
              (uri (git-reference
                    (url "https://github.com/KiCad/kicad-footprints")
                    (commit version)))
              (file-name (git-file-name name version))
              (sha256
               (base32
                "1kmf91a5mmvj9izrv40mkaw1w36yjgn8daczd9rq2wlmd0rdp1zx"))))
    (synopsis "Official KiCad footprint libraries")
    (description "This package contains the official KiCad footprint libraries.")))

(define-public kicad-packages3d
  (package
    (inherit kicad-symbols)
    (name "kicad-packages3d")
    (version (package-version kicad))
    (source (origin
              (method git-fetch)
              (uri (git-reference
                    (url "https://github.com/KiCad/kicad-packages3d")
                    (commit version)))
              (file-name (git-file-name name version))
              (sha256
               (base32
                "0b9jglf77fy0n0r8xs4yqkv6zvipyfvp0z5dnqlzp32csy5aqpi1"))))
    (synopsis "Official KiCad 3D model libraries")
    (description "This package contains the official KiCad 3D model libraries.")))

(define-public kicad-templates
  (package
    (inherit kicad-symbols)
    (name "kicad-templates")
    (version (package-version kicad))
    (source (origin
              (method git-fetch)
              (uri (git-reference
                    (url "https://github.com/KiCad/kicad-templates")
                    (commit version)))
              (file-name (git-file-name name version))
              (sha256
               (base32
                "1hppcsrkn4dk6ggby6ckh0q65qxkywrbyxa4lwpaf7pxjyv498xg"))))
    (synopsis "Official KiCad project and worksheet templates")
    (description "This package contains the official KiCad project and
worksheet templates.")))

(define-public linsmith
  (package
    (name "linsmith")
    (version "0.99.31")
    (source (origin
              (method url-fetch)
              (uri (string-append
                    "mirror://sourceforge/linsmith/linsmith/linsmith-"
                    version "/linsmith-" version ".tar.gz"))
              (sha256
               (base32
                "13qj7n9826qc9shkkgd1p6vcpj78v4h9d67wbg45prg7rbnzkzds"))))
    (build-system gnu-build-system)
    (native-inputs
     `(("pkg-config" ,pkg-config)
       ("gtk" ,gtk+-2)
       ("libgnome" ,libgnomeui)))
    (home-page "https://jcoppens.com/soft/linsmith/index.en.php")
    (synopsis "Smith Charting program")
    (description "LinSmith is a Smith Charting program, mainly designed for
educational use.  As such, there is an emphasis on capabilities that improve
the 'showing the effect of'-style of operation.")
    (license license:gpl2+)))

(define-public volk
  (package
    (name "volk")
    (version "2.4.1")
    (source
     (origin
       (method git-fetch)
       (uri (git-reference
             (url "https://github.com/gnuradio/volk")
             (commit (string-append "v" version))
             (recursive? #t)))          ; for cpu_features git submodule
       (file-name (git-file-name name version))
       (sha256
        (base32 "1mkqiw0i2fbbsk46zvk8yv5swl7ifhq6y1dlfphq8dsmkvxckqby"))))
    (build-system cmake-build-system)
    (arguments
     `(#:phases
       (modify-phases %standard-phases
         (add-after 'install 'remove-static-libraries
           ;; Remove libcpu_features.a (and any others that might appear).
           (lambda* (#:key outputs #:allow-other-keys)
             (let* ((out (assoc-ref outputs "out"))
                    (lib (string-append out "/lib")))
               (for-each delete-file (find-files lib "\\.a$"
                                                 #:fail-on-error? #t))
               #t)))
         (add-after 'install 'wrap-pythonpath
           (lambda* (#:key inputs outputs #:allow-other-keys)
             (let* ((out (assoc-ref outputs "out"))
                    (python (assoc-ref inputs "python"))
                    (file (string-append out "/bin/volk_modtool"))
                    (path (string-append
                           out
                           "/lib/python"
                           ,(version-major+minor
                             (package-version python))
                           "/site-packages:"
                           (getenv "GUIX_PYTHONPATH"))))
               (wrap-program file
                 `("GUIX_PYTHONPATH" ":" prefix (,path))
                 `("PATH" ":" prefix
                   (,(string-append python "/bin:")))))
             #t)))))
    (inputs
     `(("boost" ,boost)
       ("python" ,python-wrapper)
       ("python-mako" ,python-mako)))
    (home-page "https://www.libvolk.org/")
    (synopsis "Vector-Optimized Library of Kernels")
    (description
     "@acronym{VOLK, Vector-Optimized Library of Kernels} contains procedures
with machine-specific optimizations for mathematical functions.  It also
provides a machine-independent interface to select the best such procedures to
use on a given system.")
    (license license:gpl3+)))

(define-public libredwg
  (package
    (name "libredwg")
    (version "0.12.3")
    (source
     (origin
       (method url-fetch)
       (uri (string-append "mirror://gnu/libredwg/libredwg-"
             version ".tar.xz"))
       (sha256
        (base32 "1vhm3r3zr8hh0jbvv6qdykh1x14r4c1arl1qj48i4cx2dd3366mk"))))
    (build-system gnu-build-system)
    (arguments
     `(#:configure-flags '("--disable-bindings")))
    (native-inputs
     `(("libxml2" ,libxml2)
       ("parallel" ,parallel)
       ("perl" ,perl)
       ("pkg-config" ,pkg-config)
       ("python" ,python-wrapper)
       ("python-libxml2" ,python-libxml2)))
    (inputs
     `(("pcre2" ,pcre2)))
    (home-page "https://www.gnu.org/software/libredwg/")
    (synopsis "C library to handle DWG (CAD-related) files")
    (description
     "GNU LibreDWG is a C library to handle DWG files.  It aims to be a free
replacement for the OpenDWG libraries.")
    (license license:gpl3+)))

(define-public minicom
  (package
    (name "minicom")
    (version "2.7.1")
    (source
     (origin
       (method git-fetch)
       (uri (git-reference
             (url "https://salsa.debian.org/minicom-team/minicom.git")
             (commit (string-append "v" version))))
       (sha256
        (base32 "0f36wv015zpz1x895qv0z6marlynzyh0d5mfkyd7lfyy2xd1i2w0"))
       (file-name (git-file-name name version))))
    (build-system gnu-build-system)
    (arguments
     `(#:configure-flags '("--enable-lock-dir=/var/lock")
       #:phases
       (modify-phases %standard-phases
         (replace 'bootstrap
           ;; autogen.sh needlessly hard-codes aclocal-1.14.
           (lambda _
             (invoke "autoreconf" "-vif")
             #t))
         (add-before 'configure 'patch-lock-check
           (lambda _
             (substitute* "configure"
               (("test -d [$]UUCPLOCK") "true"))
             #t)))))
    (native-inputs
     `(("autoconf" ,autoconf)
       ("automake" ,automake)
       ("gettext" ,gettext-minimal)
       ("pkg-config" ,pkg-config)))
    (inputs
     `(("ncurses" ,ncurses)))
    (home-page "https://salsa.debian.org/minicom-team/minicom")
    (synopsis "Serial terminal emulator")
    (description "@code{minicom} is a serial terminal emulator.")
    (license license:gpl2+)))

(define-public harminv
  (package
    (name "harminv")
    (version "1.4.1")
    (source (origin
              (method url-fetch)
              (uri
               (string-append "https://github.com/stevengj/harminv/"
                              "releases/download/v" version "/"
                              name "-" version ".tar.gz"))
              (sha256
               (base32
                "0w1n4d249vlpda0hi6z1v13qp21vlbp3ykn0m8qg4rd5132j7fg1"))))
    (build-system gnu-build-system)
    (arguments
     `(#:configure-flags '("--enable-shared")
       #:phases
       (modify-phases %standard-phases
         (add-before 'configure 'fix-tests
           (lambda _
             (substitute* "./sines-test.sh"
               ; change test frequency range - default fails
               (("0\\.15") "0.16"))
             #t)))))
    (native-inputs
     `(("fortran" ,gfortran)))
    (inputs
     `(("lapack" ,lapack)))
    (home-page "https://github.com/stevengj/harminv")
    (synopsis "Harmonic inversion solver")
    (description
     "Harminv is a free program (and accompanying library) to solve the problem of
harmonic inversion — given a discrete-time, finite-length signal that consists of a sum
of finitely-many sinusoids (possibly exponentially decaying) in a given bandwidth, it
determines the frequencies, decay constants, amplitudes, and phases of those sinusoids.")
    (license license:gpl2+)))

(define-public guile-libctl
  (package
    (name "guile-libctl")
    (version "4.2.0")
    (source (origin
              (method url-fetch)
              (uri
               (string-append
                "https://github.com/NanoComp/libctl/releases/download/v"
                version "/libctl-" version ".tar.gz"))
              (sha256
               (base32
                "0x8r56lpfq83kfbq28vr25icl19xpfd6fjrxzcpdmv30l9pash83"))))
    (build-system gnu-build-system)
    (arguments
      `(#:configure-flags '("--enable-shared")))
    (native-inputs
     `(("fortran" ,gfortran)))
    (inputs
     `(("guile" ,guile-2.2)))
    (home-page "http://ab-initio.mit.edu/wiki/index.php/Libctl")
    (synopsis "Flexible control files implementation for scientific simulations")
    (description
     "Libctl is a Guile-based library implementing flexible control files
for scientific simulations.")
    (license license:gpl2+)))

(define-public mpb
  (package
    (name "mpb")
    (version "1.8.0")
    (source (origin
              (method url-fetch)
              (uri
               (string-append
                "https://github.com/NanoComp/mpb/releases/download/v"
                version "/mpb-" version ".tar.gz"))
              (sha256
               (base32
                "1jgrb7dd6qs6j6y1gnxmdgrh79l2bvqa6nk60a4pw1annsks4brd"))))
    (build-system gnu-build-system)
    (arguments
     `(#:configure-flags
       (list (string-append "--with-libctl="
                            (assoc-ref %build-inputs "libctl")
                            "/share/libctl")
             "--enable-shared")))
    (native-inputs
     `(("fortran" ,gfortran)
       ("pkg-config" ,pkg-config)
       ("swig" ,swig)))
    (inputs
     `(("fftw" ,fftw)
       ("gsl" ,gsl)
       ("guile" ,guile-2.2)
       ("hdf5" ,hdf5)
       ("lapack" ,lapack)
       ("libctl" ,guile-libctl)
       ("readline" ,readline)
       ("zlib" ,zlib)))
    (home-page "http://ab-initio.mit.edu/wiki/index.php/MIT_Photonic_Bands")
    (synopsis "Computes band structures and electromagnetic modes of dielectric
structures")
    (description
     "MIT Photonic-Bands (MPB) computes definite-frequency eigenstates (harmonic modes)
of Maxwell's equations in periodic dielectric structures for arbitrary wavevectors, using
fully-vectorial and three-dimensional methods.")
    (license license:gpl2+)))

(define-public meep
  (package
    (name "meep")
    (version "1.8.0")
    (source (origin
              (method url-fetch)
              (uri
               (string-append
                "https://github.com/NanoComp/meep/releases/download/v"
                version "/meep-" version ".tar.gz"))
              (sha256
               (base32
                "14zyxmm3p80j5fz5b89sl7hgkgcisqjny5hjh4pi274ziqjqz8bm"))))
    (build-system gnu-build-system)
    (arguments
     `(#:configure-flags
       (list (string-append "--with-libctl="
                            (assoc-ref %build-inputs "libctl")
                            "/share/libctl"))))
    (native-inputs
     `(("fortran" ,gfortran)
       ("pkg-config" ,pkg-config)
       ("swig" ,swig)))
    (inputs
     `(("fftw" ,fftw)
       ("gsl" ,gsl)
       ("guile" ,guile-2.2)
       ("harminv" ,harminv)
       ("hdf5" ,hdf5)
       ("lapack" ,lapack)
       ("libctl" ,guile-libctl)
       ("mpb" ,mpb)
       ("zlib" ,zlib)))
    (home-page "http://ab-initio.mit.edu/wiki/index.php/Meep")
    (synopsis "Finite-difference time-domain (FDTD) simulation software")
    (description
     "Meep is a finite-difference time-domain (FDTD) simulation software package
developed at MIT to model electromagnetic systems.")
    (license license:gpl2+)))

(define-public adms
  (package
    (name "adms")
    (version "2.3.7")
    (source (origin
              (method git-fetch)
              (uri (git-reference
                    (url "https://github.com/Qucs/ADMS")
                    (commit (string-append "release-" version))))
              (file-name (git-file-name name version))
              (sha256
               (base32
                "0i37c9k6q1iglmzp9736rrgsnx7sw8xn3djqbbjw29zsyl3pf62c"))))
    (build-system gnu-build-system)
    (native-inputs
     `(("autoconf" ,autoconf)
       ("automake" ,automake)
       ("bison" ,bison)
       ("flex" ,flex)
       ("libtool" ,libtool)
       ("perl" ,perl)
       ("perl-xml-libxml" ,perl-xml-libxml)))
    (home-page "https://github.com/Qucs/ADMS")
    (synopsis "Automatic device model synthesizer")
    (description
     "ADMS is a code generator that converts electrical compact device models
specified in high-level description language into ready-to-compile C code for
the API of spice simulators.  Based on transformations specified in XML
language, ADMS transforms Verilog-AMS code into other target languages.")
    (license license:gpl3)))

(define-public capstone
  (package
    (name "capstone")
    (version "3.0.5")
    (source (origin
              (method git-fetch)
              (uri (git-reference
                     (url "https://github.com/aquynh/capstone")
                     (commit version)))
              (file-name (git-file-name name version))
              (sha256
               (base32
                "0dgf82kxj4rs45d6s8sr984c38sll1n5scpypjlyh21gh2yl4qfw"))))
    (build-system gnu-build-system)
    (arguments
     `(#:tests? #f
       #:make-flags (list (string-append "PREFIX=" (assoc-ref %outputs "out"))
                          "CC=gcc")
       #:phases
       (modify-phases %standard-phases
         (delete 'configure)            ; no configure script
         ;; cstool's Makefile ‘+=’s LDFLAGS, so we cannot pass it as a make flag.
         (add-before 'build 'fix-cstool-ldflags
           (lambda* (#:key outputs #:allow-other-keys)
             (setenv "LDFLAGS"  (string-append "-Wl,-rpath="
                                               (assoc-ref outputs "out") "/lib"))
             #t)))))
    (home-page "https://www.capstone-engine.org")
    (synopsis "Lightweight multi-platform, multi-architecture disassembly framework")
    (description
     "Capstone is a lightweight multi-platform, multi-architecture disassembly
framework.  Capstone can disassemble machine code for many supported architectures
such as x86, x86_64, arm, arm64, mips, ppc, sparc, sysz and xcore.  It provides
bindings for Python, Java, OCaml and more.")
    (license license:bsd-3)))

;; FIXME: This package has a timestamp embedded in
;; lib/python3.5/site-packages/capstone/__pycache__/__iti__.cpython-35.pyc
(define-public python-capstone
  (package
    (inherit capstone)
    (name "python-capstone")
    (propagated-inputs
     `(("capstone" ,capstone)))
    (build-system python-build-system)
    (arguments
     `(#:phases
       (modify-phases %standard-phases
         (add-after 'unpack 'chdir-and-fix-setup-py
           (lambda _
             (chdir "bindings/python")
             ;; Do not build the library again, because we already have it.
             (substitute* "setup.py" ((".*   build_libraries.*") ""))
             ;; This substitution tells python-capstone where to find the
             ;; library.
             (substitute* "capstone/__init__.py"
               (("pkg_resources.resource_filename.*")
                (string-append "'" (assoc-ref %build-inputs "capstone") "/lib',\n")))
             #t)))))))

(define-public python2-capstone
  (package-with-python2 python-capstone))


(define-public python-esptool-3.0
  (package
    (name "python-esptool")
    (version "3.0")
    (source
     (origin
       (method url-fetch)
       (uri (pypi-uri "esptool" version))
       (sha256
        (base32
         "0d69rd9h8wrzjvfrc66vmz4qd5hly2fpdcwj2bdrlb7dbwikv5c7"))))
    (build-system python-build-system)
    (arguments
     `(#:tests? #f))                    ;XXX: require python-reedsolo
    (propagated-inputs
     `(("python-ecdsa" ,python-ecdsa)
       ("python-pyaes" ,python-pyaes)
       ("python-pyserial" ,python-pyserial)))
    (home-page "https://github.com/espressif/esptool")
    (synopsis "Bootloader utility for Espressif ESP8266 & ESP32 chips")
    (description
     "@code{esptool.py} is a Python-based utility to communicate with the ROM
bootloader in Espressif ESP8266 & ESP32 series chips.")
    (license license:gpl2+)))

(define-public radare2
  (package
    (name "radare2")
    (version "5.1.1")
    (source (origin
              (method git-fetch)
              (uri (git-reference
                    (url "https://github.com/radareorg/radare2")
                    (commit version)))
              (sha256
               (base32
                "0hv9x31iabasj12g8f04incr1rbcdkxi3xnqn3ggp8gl4h6pf2f3"))
              (file-name (git-file-name name version))))
    (build-system gnu-build-system)
    (arguments
     '(#:tests? #f                      ; tests require git and network access
       #:phases
       (modify-phases %standard-phases
         (add-before 'configure 'mklibdir
           (lambda* (#:key inputs outputs #:allow-other-keys)
             (mkdir-p (string-append (assoc-ref outputs "out") "/lib"))
             #t)))
       #:configure-flags
       (list "--with-openssl"
             "--with-rpath"
             "--with-syscapstone"
             "--with-sysmagic"
             "--with-syszip"
             "--with-sysxxhash")
       #:make-flags
       (list "CC=gcc")))
    ;; TODO: Add gmp and libzip and make the build system actually find them.
    (inputs
     `(("capstone" ,capstone)
       ("libuv" ,libuv)
       ("openssl" ,openssl)
       ("zip" ,zip)))
    (native-inputs
     `(("pkg-config" ,pkg-config)))
    (propagated-inputs
     ;; In the Libs: section of r_hash.pc.
     `(("xxhash" ,xxhash)))
    (home-page "https://radare.org/")
    (synopsis "Reverse engineering framework")
    (description
     "Radare2 is a complete framework for reverse-engineering, debugging, and
analyzing binaries.  It is composed of a set of small utilities that can be
used together or independently from the command line.

Radare2 is built around a scriptable disassembler and hexadecimal editor that
support a variety of executable formats for different processors and operating
systems, through multiple back ends for local and remote files and disk
images.

It can also compare (@dfn{diff}) binaries with graphs and extract information
like relocation symbols.  It is able to deal with malformed binaries, making
it suitable for security research and analysis.")
    (license license:lgpl3)))

(define-public asco
  (package
    (name "asco")
    (version "0.4.10")
    (source (origin
              (method url-fetch)
              (uri (string-append "mirror://sourceforge/asco/asco/" version "/ASCO-"
                                  version ".tar.gz"))
              (sha256
               (base32
                "119rbc2dc8xzwxvykgji0v0nrzvymjmlizr1bc2mihspj686kxsl"))))
    (build-system gnu-build-system)
    (arguments
     `(#:tests? #f                                ; no tests
       #:make-flags '("all" "asco-mpi")
       #:phases
       (modify-phases %standard-phases
         (delete 'configure)
         (add-before 'build 'fix-paths
           (lambda* (#:key inputs #:allow-other-keys)
             (let ((coreutils (assoc-ref inputs "coreutils-minimal")))
               (substitute* '("errfunc.c" "asco.c")
                 (("cp ")
                  (string-append coreutils "/bin/cp "))
                 (("nice")
                  (string-append coreutils "/bin/nice")))
               (substitute* "Makefile"
                 (("<FULL_PATH_TO_MPICH>/bin/mpicc") (which "mpicc")))
               #t)))
         (replace 'install                        ; no install target
           (lambda* (#:key outputs #:allow-other-keys)
             (for-each (lambda (file)
                         (install-file file (string-append
                                             (assoc-ref outputs "out")
                                             "/bin")))
                       '("asco" "asco-mpi" "asco-test"
                         "tools/alter/alter" "tools/log/log"))
             #t)))))
    (native-inputs
     `(("mpi" ,openmpi)))
    (inputs
     `(("coreutils-minimal" ,coreutils-minimal)))
    (home-page "http://asco.sourceforge.net/")
    (synopsis "SPICE circuit optimizer")
    (description
     "ASCO brings circuit optimization capabilities to existing SPICE simulators using a
high-performance parallel differential evolution (DE) optimization algorithm.")
    (license license:gpl2+)))

(define-public libngspice
  ;; Note: The ngspice's build system does not allow us to build both the
  ;; library and the executables in one go.  Thus, we have two packages.
  ;; See <https://debbugs.gnu.org/cgi/bugreport.cgi?bug=27344#236>.
  (package
    (name "libngspice")
    (version "28")
    (source (origin
              (method url-fetch)
              (uri (list
                     (string-append "mirror://sourceforge/ngspice/ng-spice-rework/"
                                    version "/ngspice-" version ".tar.gz")
                     (string-append "mirror://sourceforge/ngspice/ng-spice-rework/"
                                    "old-releases/" version
                                    "/ngspice-" version ".tar.gz")))
              (sha256
               (base32
                "0rnz2rdgyav16w7wfn3sfrk2lwvvgz1fh0l9107zkcldijklz04l"))
              (modules '((guix build utils)))
              ;; We remove the non-free cider and build without it.
              (snippet
               '(begin
                  (delete-file-recursively "src/ciderlib")
                  (delete-file "src/ciderinit")
                  (substitute* "configure"
                    (("src/ciderlib/Makefile") "")
                    (("src/ciderlib/input/Makefile") "")
                    (("src/ciderlib/support/Makefile") "")
                    (("src/ciderlib/oned/Makefile") "")
                    (("src/ciderlib/twod/Makefile") ""))
                  #t))))
    (build-system gnu-build-system)
    (arguments
     `(;; No tests for libngspice exist.
       ;; The transient tests for ngspice fail.
       #:tests? #f
       #:phases
       (modify-phases %standard-phases
         (add-after 'unpack 'patch-timestamps
           (lambda _
             (substitute* "configure"
               (("`date`") "Thu Jan  1 00:00:01 UTC 1970"))
             #t))
         (add-after 'unpack 'delete-program-manuals
           (lambda _
             (substitute* "man/man1/Makefile.in"
               (("^man_MANS = ngspice\\.1 ngnutmeg\\.1 ngsconvert\\.1 ngmultidec\\.1")
                "man_MANS = "))
             #t))
         (add-after 'install 'delete-script-files
           (lambda* (#:key outputs #:allow-other-keys)
             (delete-file-recursively
              (string-append (assoc-ref outputs "out")
                             "/share/ngspice/scripts")))))
       #:configure-flags
       (list "--enable-openmp"
             "--enable-xspice"
             "--with-ngshared"
             "--with-readline=yes")))
    (native-inputs
     `(("bison" ,bison)
       ("flex" ,flex)))
    (inputs
     `(("libxaw" ,libxaw)
       ("mpi" ,openmpi)
       ("readline" ,readline)))
    (home-page "http://ngspice.sourceforge.net/")
    (synopsis "Mixed-level/mixed-signal circuit simulator")
    (description
     "Ngspice is a mixed-level/mixed-signal circuit simulator.  It includes
@code{Spice3f5}, a circuit simulator, and @code{Xspice}, an extension that
provides code modeling support and simulation of digital components through
an embedded event driven algorithm.")
    (license (list license:lgpl2.0+ ; code in frontend/numparam
                   (license:non-copyleft "file:///COPYING") ; spice3 bsd-style
                   license:public-domain)))) ; xspice

(define-public ngspice
  ;; The ngspice executables (see libngpsice above.)
  (package (inherit libngspice)
    (name "ngspice")
    (arguments
     (substitute-keyword-arguments (package-arguments libngspice)
       ((#:configure-flags flags)
        `(delete "--with-ngshared" ,flags))
       ((#:phases phases)
        `(modify-phases ,phases
           (add-after 'unpack 'delete-include-files
             (lambda _
               (substitute* "src/Makefile.in"
                 (("^SUBDIRS = misc maths frontend spicelib include/ngspice")
                  "SUBDIRS = misc maths frontend spicelib"))
               #t))
           (add-after 'install 'delete-cmpp-dlmain
             (lambda* (#:key outputs #:allow-other-keys)
               (for-each (lambda (file)
                           (delete-file
                            (string-append (assoc-ref outputs "out")
                                           file)))
                         '("/bin/cmpp" "/share/ngspice/dlmain.c"))
               #t))
           (delete 'delete-program-manuals)
           (delete 'delete-script-files)))))
    (inputs
     `(("libngspice" ,libngspice)
       ("readline" ,readline)))))

(define trilinos-serial-xyce
  ;; Note: This is a Trilinos containing only the packages Xyce needs, so we
  ;; keep it private.  See
  ;; <https://debbugs.gnu.org/cgi/bugreport.cgi?bug=27344#248>.
  ;; TODO: Remove when we have modular Trilinos packages?
  (package
    (name "trilinos-serial-xyce")
    (version "12.12.1")
    (source
     (origin (method url-fetch)
             (uri (string-append "https://trilinos.org/oldsite/download/files/trilinos-"
                                 version "-Source.tar.gz"))
             (sha256
              (base32
               "1zgrcksrcbmyy79mbdv0j4j4sh0chpigxk8vcrrwgaxyxwxxhrvw"))))
    (build-system cmake-build-system)
    (arguments
     `(#:out-of-source? #t
       #:phases
       (modify-phases %standard-phases
         ;; Delete unneeded tribits(build system) directory which makes validate-runpath
         ;; phase to fail.
         (add-before 'validate-runpath 'delete-tribits
           (lambda* (#:key outputs #:allow-other-keys)
             (delete-file-recursively
              (string-append (assoc-ref outputs "out")
                             "/lib/cmake/tribits"))
             #t)))
       #:configure-flags
       (list "-DCMAKE_CXX_FLAGS=-O3 -fPIC"
             "-DCMAKE_C_FLAGS=-O3 -fPIC"
             "-DCMAKE_Fortran_FLAGS=-O3 -fPIC"
             "-DTrilinos_ENABLE_NOX=ON"
             "-DNOX_ENABLE_LOCA=ON"
             "-DTrilinos_ENABLE_EpetraExt=ON"
             "-DEpetraExt_BUILD_BTF=ON"
             "-DEpetraExt_BUILD_EXPERIMENTAL=ON"
             "-DEpetraExt_BUILD_GRAPH_REORDERINGS=ON"
             "-DTrilinos_ENABLE_TrilinosCouplings=ON"
             "-DTrilinos_ENABLE_Ifpack=ON"
             "-DTrilinos_ENABLE_Isorropia=ON"
             "-DTrilinos_ENABLE_AztecOO=ON"
             "-DTrilinos_ENABLE_Belos=ON"
             "-DTrilinos_ENABLE_Teuchos=ON"
             "-DTeuchos_ENABLE_COMPLEX=ON"
             "-DTrilinos_ENABLE_Amesos=ON"
             "-DAmesos_ENABLE_KLU=ON"
             "-DAmesos_ENABLE_UMFPACK=ON"
             "-DTrilinos_ENABLE_Sacado=ON"
             "-DTrilinos_ENABLE_Kokkos=OFF"
             "-DTrilinos_ENABLE_ALL_OPTIONAL_PACKAGES=OFF"
             "-DTPL_ENABLE_AMD=ON"
             "-DTPL_ENABLE_UMFPACK=ON"
             "-DTPL_ENABLE_BLAS=ON"
             "-DTPL_ENABLE_LAPACK=ON")))
    (native-inputs
     `(("fortran" ,gfortran)
       ("swig" ,swig)))
    (inputs
     `(("boost" ,boost)
       ("lapack" ,lapack)
       ("suitesparse" ,suitesparse)))
    (home-page "https://trilinos.org")
    (synopsis "Engineering and scientific problems algorithms")
    (description
     "The Trilinos Project is an effort to develop algorithms and enabling
technologies within an object-oriented software framework for the solution of
large-scale, complex multi-physics engineering and scientific problems.  A
unique design feature of Trilinos is its focus on packages.")
    (license (list license:lgpl2.1+
                   license:bsd-3))))

(define-public xyce-serial
  (package
    (name "xyce-serial")
    (version "6.8")
    (source
     (origin (method url-fetch)
             (uri (string-append "https://archive.org/download/Xyce-"
                                 version "/Xyce-" version ".tar.gz"))
             (sha256
              (base32
               "09flp1xywbb2laayd9rg8vd0fjsh115y6k1p71jacy0nrbdvvlcg"))))
    (build-system gnu-build-system)
    (arguments
     `(#:tests? #f
       #:configure-flags
       (list
        "CXXFLAGS=-O3"
        (string-append "ARCHDIR="
                       (assoc-ref %build-inputs "trilinos")))))
    (native-inputs
     `(("bison" ,bison-3.0)                  ;'configure' fails with Bison 3.4
       ("flex" ,flex)
       ("fortran" ,gfortran)))
    (inputs
     `(("fftw" ,fftw)
       ("suitesparse" ,suitesparse)
       ("lapack" ,lapack)
       ("trilinos" ,trilinos-serial-xyce)))
    (home-page "https://xyce.sandia.gov/")
    (synopsis "High-performance analog circuit simulator")
    (description
     "Xyce is a SPICE-compatible, high-performance analog circuit simulator,
capable of solving extremely large circuit problems by supporting large-scale
parallel computing platforms.  It also supports serial execution.")
    (license license:gpl3+)))

(define trilinos-parallel-xyce
  (package (inherit trilinos-serial-xyce)
    (name "trilinos-parallel-xyce")
    (arguments
     `(,@(substitute-keyword-arguments (package-arguments trilinos-serial-xyce)
           ((#:configure-flags flags)
            `(append (list "-DTrilinos_ENABLE_ShyLU=ON"
                           "-DTrilinos_ENABLE_Zoltan=ON"
                           "-DTPL_ENABLE_MPI=ON")
                     ,flags)))))
    (inputs
     `(("mpi" ,openmpi)
       ,@(package-inputs trilinos-serial-xyce)))))

(define-public xyce-parallel
  (package (inherit xyce-serial)
    (name "xyce-parallel")
    (arguments
     `(,@(substitute-keyword-arguments (package-arguments xyce-serial)
           ((#:configure-flags flags)
            `(list "CXXFLAGS=-O3"
                   "CXX=mpiCC"
                   "CC=mpicc"
                   "F77=mpif77"
                   "--enable-mpi"
                   (string-append
                    "ARCHDIR="
                    (assoc-ref %build-inputs "trilinos")))))))
    (propagated-inputs
     `(("mpi" ,openmpi)))
    (inputs
     `(("trilinos" ,trilinos-parallel-xyce)
       ,@(alist-delete "trilinos"
                       (package-inputs xyce-serial))))))

(define-public freehdl
  (package
    (name "freehdl")
    (version "0.0.8")
    (source (origin
              (method url-fetch)
              (uri (string-append "http://downloads.sourceforge.net/qucs/freehdl-"
                                  version ".tar.gz"))
              (sha256
               (base32
                "117dqs0d4pcgbzvr3jn5ppra7n7x2m6c161ywh6laa934pw7h2bz"))
              (patches
               (list (origin
                       ;; Fix build with GCC 7.  Patch taken from Arch Linux:
                       ;; https://git.archlinux.org/svntogit/community.git/tree/trunk?h=packages/freehdl
                       (method url-fetch)
                       (uri "https://git.archlinux.org/svntogit/community.git\
/plain/trunk/build-fix.patch?h=packages/freehdl\
&id=3bb90d64dfe6883e26083cd1fa96226d0d59175a")
                       (file-name "freehdl-c++-namespace.patch")
                       (sha256
                        (base32
                         "09df3c70rx81rnhlhry1wpdhji274nx9jb74rfprk06l4739zm08")))))))
    (build-system gnu-build-system)
    (arguments
     `(#:phases
       (modify-phases %standard-phases
         (add-before 'configure 'patch-pkg-config
           (lambda* (#:key inputs #:allow-other-keys)
             (substitute* "freehdl/freehdl-config"
               (("pkg-config")
                (string-append (assoc-ref inputs "pkg-config")
                               "/bin/pkg-config"))
               (("cat")
                (string-append (assoc-ref inputs "coreutils")
                               "/bin/cat")))
             #t))
         (add-after 'patch-pkg-config 'setenv
           (lambda* (#:key inputs #:allow-other-keys)
             (setenv "CXX" (string-append (assoc-ref inputs "gcc")
                                          "/bin/g++"))
             (setenv "SYSTEM_LIBTOOL" (string-append (assoc-ref inputs "libtool")
                                                     "/bin/libtool"))
             #t))
         (add-after 'setenv 'patch-gvhdl
           (lambda _
             (substitute* "v2cc/gvhdl.in"
               (("--mode=link") "--mode=link --tag=CXX")
               (("-lm") "-lm FREEHDL/lib/freehdl/libieee.la"))
             #t))
         (add-after 'patch-gvhdl 'patch-freehdl-gennodes
           (lambda* (#:key inputs #:allow-other-keys)
             (substitute* "freehdl/freehdl-gennodes.in"
               (("guile")
                (string-append (assoc-ref inputs "guile") "/bin/guile"))
               (("\\(debug") ";(debug")
               (("\\(@ ") "(apply-emit")
               (("\\(@@ ") "(apply-mini-format"))
             #t))
         (add-after 'configure 'patch-freehdl-pc
           (lambda* (#:key inputs #:allow-other-keys)
             (substitute* "freehdl.pc"
               (("=g\\+\\+")
                (string-append "=" (assoc-ref inputs "gcc-toolchain")
                               "/bin/g++"))
               (("=libtool")
                (string-append "=" (assoc-ref inputs "libtool")
                               "/bin/libtool")))
             #t))
         (add-after 'install-scripts 'make-wrapper
           (lambda* (#:key inputs outputs #:allow-other-keys)
             (let ((out (assoc-ref outputs "out")))
               ;; 'gvhdl' invokes the C compiler directly, so hard-code its
               ;; file name.
               (wrap-program (string-append out "/bin/gvhdl")
                 `("CPLUS_INCLUDE_PATH" ":" prefix
                   (,(string-append (assoc-ref inputs "gcc-toolchain")
                                    "/include")))
                 `("LIBRARY_PATH" ":" prefix
                   (,(string-append (assoc-ref inputs "gcc-toolchain")
                                    "/lib")))
                 `("PATH" ":" prefix
                   (,(string-append (assoc-ref inputs "gcc-toolchain")
                                    "/bin")
                    ,(string-append (assoc-ref inputs "coreutils")
                                    "/bin"))))
               (wrap-program (string-append out "/bin/freehdl-config")
                 `("PKG_CONFIG_PATH" ":" prefix (,(string-append out "/lib/pkgconfig")))))
             #t)))))
    (inputs
     `(("coreutils" ,coreutils)
       ("gcc-toolchain" ,gcc-toolchain)
       ("guile" ,guile-2.2)
       ("perl" ,perl)
       ("pkg-config" ,pkg-config)
       ("libtool" ,libtool)))
    (native-inputs
     `(("pkg-config-native" ,pkg-config)
       ("libtool-native" ,libtool)))
    (home-page "http://www.freehdl.seul.org/")
    (synopsis "VHDL simulator")
    (description
     "FreeHDL is a compiler/simulator suite for the hardware description language VHDL.
  VHDL'93 as well as VHDL'87 standards are supported.")
    (license (list license:gpl2+
                   license:lgpl2.0+)))) ; freehdl's libraries

(define-public qucs
  ;; Qucs 0.0.19 segfaults when using glibc-2.26. Temporarily build from git.
  ;; TODO: When qucs-0.0.20 is released, revert the commit that introduced this
  ;; comment and update the package.
  (let ((commit "b4f27d9222568066cd59e4c387c51a35056c99d8")
        (revision "0"))
    (package
      (name "qucs")
      (version (git-version "0.0.19" revision commit))
      (source (origin
                (method git-fetch)
                (uri (git-reference
                      (url "https://github.com/Qucs/qucs")
                      (commit commit)))
                (sha256
                 (base32 "10bclay9xhkffmsh4j4l28kj1qpxx0pnxja5vx6305cllnq4r3gb"))
                (file-name (string-append name "-" version "-checkout"))))
      (build-system gnu-build-system)
      (arguments
       `(#:phases
         (modify-phases %standard-phases
           (add-before 'bootstrap 'patch-bootstrap
             (lambda _
               (for-each patch-shebang
                         '("bootstrap"
                           "qucs/bootstrap"
                           "qucs-doc/bootstrap"
                           "qucs-core/bootstrap"))
               #t))
           (add-before 'configure 'patch-configure
             (lambda* (#:key inputs #:allow-other-keys)
               (substitute* "qucs/configure"
                 (("\\$QTDIR") (assoc-ref inputs "qt4")))
               #t))
           (add-after 'patch-configure 'patch-scripts
             (lambda* (#:key inputs outputs #:allow-other-keys)
               (substitute* '("qucs/qucs/qucsdigi"
                              "qucs/qucs/qucsdigilib"
                              "qucs/qucs/qucsveri")
                 (("\\$BINDIR")
                  (string-append (assoc-ref outputs "out") "/bin"))
                 (("freehdl-config")
                  (string-append (assoc-ref inputs "freehdl") "/bin/freehdl-config"))
                 (("freehdl-v2cc")
                  (string-append (assoc-ref inputs "freehdl") "/bin/freehdl-v2cc"))
                 (("cp ")
                  (string-append (assoc-ref inputs "coreutils") "/bin/cp "))
                 (("glibtool")
                  (string-append (assoc-ref inputs "libtool") "/bin/libtool"))
                 (("sed")
                  (string-append (assoc-ref inputs "sed") "/bin/sed"))
                 (("iverilog")
                  (string-append (assoc-ref inputs "iverilog") "/bin/iverilog"))
                 (("vvp")
                  (string-append (assoc-ref inputs "iverilog") "/bin/vvp")))
               #t))
           (add-before 'check 'pre-check
             (lambda _
               ;; The test suite requires a running X server.
               (system "Xvfb :1 &")
               (setenv "DISPLAY" ":1")
               #t))
           (add-after 'install 'make-wrapper
             (lambda* (#:key inputs outputs #:allow-other-keys)
               (let ((out (assoc-ref outputs "out")))
                 ;; 'qucs' directly invokes gcc, hence this wrapping.
                 (wrap-program (string-append out "/bin/qucs")
                   `("CPLUS_INCLUDE_PATH" ":" prefix
                     (,(string-append (assoc-ref inputs "gcc-toolchain")
                                      "/include")))
                   `("PATH" ":" prefix
                     (,(string-append (assoc-ref inputs "gcc-toolchain")
                                      "/bin")))
                   `("LIBRARY_PATH" ":" prefix
                     (,(string-append (assoc-ref inputs "gcc-toolchain")
                                      "/lib")))
                   `("ADMSXMLBINDIR" ":" prefix
                     (,(string-append (assoc-ref inputs "adms") "/bin")))
                   `("ASCOBINDIR" ":" prefix
                     (,(string-append (assoc-ref inputs "asco") "/bin")))
                   `("QUCS_OCTAVE" ":" prefix
                     (,(string-append (assoc-ref inputs "octave") "/bin/octave")))))
               #t)))
         #:parallel-build? #f ; race condition
         #:configure-flags '("--disable-doc"))) ; we need octave-epstk
      (native-inputs
       `(("autoconf" ,autoconf)
         ("automake" ,automake)
         ("bison" ,bison)
         ("flex" ,flex)
         ("gperf" ,gperf)
         ("libtool-native" ,libtool)
         ("pkg-config" ,pkg-config)
         ("python" ,python-2) ; for tests
         ("matplotlib" ,python2-matplotlib) ; for tests
         ("numpy" ,python2-numpy) ; for tests
         ("xorg-server" ,xorg-server-for-tests))) ; for tests
      (inputs
       `(("adms" ,adms)
         ("asco" ,asco)
         ("coreutils" ,coreutils)
         ("freehdl" ,freehdl)
         ("gcc-toolchain" ,gcc-toolchain)
         ("iverilog" ,iverilog)
         ("libtool" ,libtool)
         ("octave" ,octave-cli)
         ("qt4" ,qt-4)
         ("sed" ,sed)))
      (home-page "http://qucs.sourceforge.net/")
      (synopsis "Circuit simulator with graphical user interface")
      (description
       "Qucs is a circuit simulator with graphical user interface.  The software
aims to support all kinds of circuit simulation types---e.g. DC, AC,
S-parameter, transient, noise and harmonic balance analysis.  Pure digital
simulations are also supported.")
      (license license:gpl2+))))

(define-public qucs-s
  (package
    (name "qucs-s")
    (version "0.0.21")
    (source (origin
              (method url-fetch)
              (uri (string-append "https://github.com/ra3xdh/qucs_s/archive/"
                                  version ".tar.gz"))
              (file-name (string-append name "-" version ".tar.gz"))
              (sha256
               (base32
                "12m1jwhb9qwvb141qzyskbxnw3wn1x22d02z4b4862p7xvccl5h7"))))
    (build-system cmake-build-system)
    (arguments
     `(#:tests? #f ; no tests
       #:phases
       (modify-phases %standard-phases
         (add-before 'configure 'patch-scripts
           (lambda* (#:key inputs #:allow-other-keys)
             (substitute* '("qucs/qucsdigi"
                            "qucs/qucsdigilib"
                            "qucs/qucsveri")
               (("\\$BINDIR")
                (string-append (assoc-ref inputs "qucs") "/bin"))
               (("freehdl-config")
                (string-append (assoc-ref inputs "freehdl") "/bin/freehdl-config"))
               (("freehdl-v2cc")
                (string-append (assoc-ref inputs "freehdl") "/bin/freehdl-v2cc"))
               (("cp ")
                (string-append (assoc-ref inputs "coreutils") "/bin/cp "))
               (("glibtool")
                (string-append (assoc-ref inputs "libtool") "/bin/libtool"))
               (("sed")
                (string-append (assoc-ref inputs "sed") "/bin/sed"))
               (("iverilog")
                (string-append (assoc-ref inputs "iverilog") "/bin/iverilog"))
               (("vvp")
                (string-append (assoc-ref inputs "iverilog") "/bin/vvp")))
             #t))
         (add-after 'patch-scripts 'patch-paths
           (lambda* (#:key inputs #:allow-other-keys)
             (substitute* "qucs/main.cpp"
               (((string-append "QucsSettings\\.Qucsator = QucsSettings\\.BinDir "
                                "\\+ \"qucsator\" \\+ executableSuffix"))
                (string-append "}{ QucsSettings.Qucsator = \""
                               (assoc-ref inputs "qucs") "/bin/qucsator\""))
               (((string-append "QucsSettings\\.XyceExecutable = "
                                "\"/usr/local/Xyce-Release-6.8.0-OPENSOURCE/bin/Xyce"))
                (string-append "}{ QucsSettings.XyceExecutable = \""
                               (assoc-ref inputs "xyce-serial") "/bin/Xyce"))
               (((string-append "else QucsSettings\\.XyceParExecutable = "
                                "\"mpirun -np %p /usr/local"
                                "/Xyce-Release-6.8.0-OPENMPI-OPENSOURCE/bin/Xyce"))
                (string-append "QucsSettings.XyceParExecutable = \""
                               (assoc-ref inputs "mpi") "/bin/mpirun -np %p "
                               (assoc-ref inputs "xyce-parallel") "/bin/Xyce"))
               (("else QucsSettings\\.NgspiceExecutable = \"ngspice\"")
                (string-append "QucsSettings.NgspiceExecutable = " "\""
                               (assoc-ref inputs "ngspice") "/bin/ngspice\"")))
             (substitute* "qucs/extsimkernels/ngspice.cpp"
               (("share/qucs/xspice_cmlib") "share/qucs-s/xspice_cmlib"))
             (substitute* "qucs/qucs_actions.cpp"
               (("qucstrans")
                (string-append (assoc-ref inputs "qucs") "/bin/qucstrans"))
               (("qucsattenuator")
                (string-append (assoc-ref inputs "qucs") "/bin/qucsattenuator"))
               (("qucsrescodes")
                (string-append (assoc-ref inputs "qucs") "/bin/qucsrescodes")))
             #t))
         (add-after 'install 'install-scripts
           (lambda* (#:key inputs outputs #:allow-other-keys)
             (for-each
              (lambda (script)
                (let ((file (string-append "../qucs_s-" ,version
                                           "/qucs/" script))
                      (out (assoc-ref outputs "out")))
                  (install-file file (string-append out "/bin"))
                  (chmod (string-append out "/bin/" script) #o555)))
              '("qucsdigi" "qucsdigilib" "qucsveri"))
             #t))
         (add-after 'install-scripts 'make-wrapper
           (lambda* (#:key inputs outputs #:allow-other-keys)
             (let* ((out (assoc-ref outputs "out"))
                    (file (string-append out "/bin/qucs-s"))
                    (qucs (assoc-ref inputs "qucs"))
                    (qucsator (string-append qucs "/bin/qucsator")))
               (wrap-program file
                 `("CPLUS_INCLUDE_PATH" ":" prefix
                   (,(string-append (assoc-ref inputs "gcc-toolchain")
                                    "/include")))
                 `("PATH" ":" prefix
                   (,(string-append (assoc-ref inputs "gcc-toolchain")
                                    "/bin")))
                 `("LIBRARY_PATH" ":" prefix
                   (,(string-append (assoc-ref inputs "gcc-toolchain")
                                    "/lib")))
                 `("QUCSATOR" ":" prefix (,qucsator))
                 `("QUCSCONV" ":" prefix (,(string-append qucsator "/bin/qucsconv")))
                 `("ADMSXMLBINDIR" ":" prefix (,(string-append (assoc-ref inputs "adms")
                                                               "/bin")))
                 `("ASCOBINDIR" ":" prefix (,(string-append (assoc-ref inputs "asco")
                                                            "/bin")))
                 `("QUCS_OCTAVE" ":" prefix (,(string-append (assoc-ref inputs "octave")
                                                             "/bin/octave"))))
               (symlink qucsator (string-append out "/bin/qucsator"))
               #t))))))
    (native-inputs
     `(("libtool-native" ,libtool)))
    (inputs
     `(("adms" ,adms)
       ("asco" ,asco)
       ("coreutils" ,coreutils)
       ("freehdl" ,freehdl)
       ("gcc-toolchain" ,gcc-toolchain)
       ("iverilog" ,iverilog)
       ("libtool" ,libtool)
       ("mpi" ,openmpi)
       ("ngspice" ,ngspice)
       ("octave" ,octave-cli)
       ("qt4" ,qt-4)
       ("qucs" ,qucs)
       ("sed" ,sed)
       ("xyce-serial" ,xyce-serial)
       ("xyce-parallel" ,xyce-parallel)))
    (home-page "https://ra3xdh.github.io/")
    (synopsis "Circuit simulator with graphical user interface")
    (description
     "Qucs-S is a spin-off of the Qucs cross-platform circuit simulator.
The S letter indicates SPICE.  The purpose of the Qucs-S subproject is to use
free SPICE circuit simulation kernels with the Qucs GUI.  It provides the
simulator backends @code{Qucsator}, @code{ngspice} and @code{Xyce}.")
    (license license:gpl2+)))

(define-public librepcb
  (package
    (name "librepcb")
    (version "0.1.4")
    (source
     (origin
       (method url-fetch)
       (uri (string-append "https://download.librepcb.org/releases/"
                           version "/librepcb-" version "-source.zip"))
       (sha256
        (base32 "1b5dkanz3q0y5ag80w0l85hn7axrachb5m9zvyv4zvzrfy09wa88"))))
    (build-system gnu-build-system)
    (inputs
     `(("qtbase" ,qtbase)
       ("qtsvg" ,qtsvg)
       ("zlib" ,zlib)))
    (native-inputs
     `(("qttools" ,qttools)             ; for lrelease
       ("unzip" ,unzip)))
    (arguments
     `(#:phases
       (modify-phases %standard-phases
         (replace 'configure
           (lambda* (#:key inputs outputs #:allow-other-keys)
             (mkdir-p "build")
             (chdir "build")
             (let ((lrelease (string-append (assoc-ref inputs "qttools")
                                            "/bin/lrelease"))
                   (out (assoc-ref outputs "out")))
               (invoke "qmake"
                       (string-append "QMAKE_LRELEASE=" lrelease)
                       (string-append "PREFIX=" out)
                       "../librepcb.pro")))))))
    (home-page "https://librepcb.org/")
    (synopsis "Electronic Design Automation tool")
    (description "LibrePCB is @dfn{Electronic Design Automation} (EDA)
software to develop printed circuit boards.  It features human readable file
formats and complete project management with library, schematic and board
editors.")
    (license (list license:gpl3+
                   license:boost1.0 ; libs/clipper,
                                    ; libs/optional/tests/catch.hpp,
                                    ; libs/sexpresso/tests/catch.hpp
                   license:expat ; libs/delaunay-triangulation,
                                 ; libs/parseagle, libs/type_safe
                   license:asl2.0 ; libs/fontobene, libs/googletest,
                                  ; libs/parseagle
                   license:isc ; libs/hoedown
                   license:cc0 ; libs/optional, libs/sexpresso
                   license:bsd-2 ; libs/optional/tests/catch.hpp
                   license:lgpl2.1+)))) ; libs/quazip

(define-public gpx
  (package
    (name "gpx")
    (version "2.5.2")
    (source (origin
              (method git-fetch)
              (uri (git-reference
                    (url "https://github.com/markwal/GPX")
                    (commit version)))
              (file-name (git-file-name name version))
              (sha256
               (base32
                "1yab269x8qyf7rd04vaxyqyjv4pzz9lp4sc4dwh927k23avr3rw5"))))
    (build-system gnu-build-system)
    (home-page "https://github.com/markwal/GPX")
    (synopsis "Converting gcode to x3g files for 3D printing")
    (description
     "GPX is a post processing utility for converting gcode output from 3D
slicing software to x3g files for standalone 3D printing on common 3D
printers.")
    (license license:gpl2+)))

(define-public gnucap
  (package
    (name "gnucap")
    (version "20171003")
    (source
     (origin
       (method url-fetch)
       (uri (string-append "https://git.savannah.gnu.org/cgit/gnucap.git/snapshot/gnucap-"
                           version ".tar.gz"))
       (sha256
        (base32
         "16m09xa685qhj5fqq3bcgakrwnb74xhf5f7rpqkkf9fg8plzbb1g"))))
    (build-system gnu-build-system)
    (inputs
     `(("readline" ,readline)))
    (arguments
     `(#:phases
       (modify-phases %standard-phases
         (replace 'configure
           (lambda* (#:key outputs #:allow-other-keys)
             (let ((out (assoc-ref outputs "out")))
               ;; Set correct rpath so that gnucap finds libgnucap.so.
               (substitute* (list "apps/configure" "lib/configure"
                                  "main/configure" "modelgen/configure")
                 (("LDFLAGS =")
                  (string-append "LDFLAGS = -Wl,-rpath=" out "/lib")))
               ;; gnucap uses a hand-written configure script that expects the
               ;; --prefix argument to be the first argument passed to it.
               (invoke "./configure" (string-append "--prefix=" out)))))
         (replace 'check
           (lambda* (#:key outputs #:allow-other-keys)
             (let ((out (assoc-ref outputs "out"))
                   (libpath "../lib/O:../apps/O"))
               (with-directory-excursion "tests"
                 ;; Make test return non-zero exit code when a test fails.
                 (substitute* "test"
                   (("/bin/sh") "/bin/sh -e")
                   (("\\|\\| echo \"\\*\\*\\*\\* \\$ii fails \\*\\*\\*\\*\"") ""))
                 ;; Fix expected plugin search path for test c_attach.1.gc
                 (substitute* "==out/c_attach.1.gc.out"
                   (("/usr/local/lib/gnucap")
                    (string-append libpath ":" out "/lib/gnucap")))
                 ;; Set library path so that gnucap can find libgnucap.so
                 ;; while running the tests.
                 (setenv "LD_LIBRARY_PATH" libpath)
                 (invoke "./test" "../main/O/gnucap" "" "test-output" "==out"))))))))
    (home-page "https://www.gnu.org/software/gnucap/")
    (synopsis "Mixed analog and digital circuit simulator")
    (description "GNUcap is a circuit analysis package.  It offers a general
purpose circuit simulator and can perform DC and transient analyses, fourier
analysis and AC analysis.  The engine is designed to do true mixed-mode
simulation.")
    (license license:gpl3+)))

(define-public radare2-for-cutter
  (package
    (inherit radare2)
    (name "radare2")
    (version "5.0.0")
    (source (origin
              (method git-fetch)
              (uri (git-reference
                    (url "https://github.com/radareorg/radare2")
                    (commit version)))
              (sha256
               (base32
                "0aa7c27kd0l55fy5qfvxqmakp4pz6240v3hn84095qmqkzcbs420"))
              (file-name (git-file-name name version))))))

(define-public cutter
  (package
    (name "cutter")
    (version "1.12.0")
    (source
     (origin
       (method git-fetch)
       (uri (git-reference
             (url "https://github.com/radareorg/cutter")
             (commit (string-append "v" version))))
       (file-name (git-file-name name version))
       (sha256
        (base32 "0ljj3j3apbbw628n2nyrxpbnclixx20bqjxm0xwggqzz9vywsar0"))))
    (build-system gnu-build-system)
    (arguments
     `(#:phases
       (modify-phases %standard-phases
         (replace 'configure
           (lambda* (#:key inputs outputs #:allow-other-keys)
             (let ((out (assoc-ref outputs "out"))
                   (radare2 (assoc-ref inputs "radare2")))
               ;; Fix pkg-config detection ./src/lib_radare2.pri:PREFIX=/usr/lib
               ;; override `qmake PREFIX=`.
               (substitute* "./src/lib_radare2.pri"
                 (("PREFIX") "R2PREFIX")
                 (("R2PREFIX=/usr") (string-append "R2PREFIX=" radare2)))
               (invoke "qmake"
                       (string-append "PREFIX=" out)
                       "./src/Cutter.pro")))))))
    (native-inputs
     `(("pkg-config" ,pkg-config)))
    (inputs
     `(("qtbase" ,qtbase)
       ("qtsvg" ,qtsvg)
       ("openssl" ,openssl)
       ;; Depends on radare2 4.5.1 officially, builds and works fine with
       ;; radare2 5.0.0 but fails to build with radare2 5.1.1.
       ("radare2" ,radare2-for-cutter)))
    (home-page "https://github.com/radareorg/cutter")
    (synopsis "GUI for radare2 reverse engineering framework")
    (description "Cutter is a GUI for radare2 reverse engineering framework.
Its goal is making an advanced andcustomizable reverse-engineering platform
while keeping the user experience at mind.  Cutter is created by reverse
engineers for reverse engineers.")
    (license (list license:cc-by-sa3.0  ;the "Iconic" icon set
                   license:gpl3+))))    ;everything else

(define-public lib3mf
  (package
    (name "lib3mf")
    (version "1.8.1")
    (source
     (origin
      (method git-fetch)
      (uri (git-reference (url "https://github.com/3MFConsortium/lib3mf")
                          (commit (string-append "v" version))))
      (file-name (git-file-name name version))
      (sha256
       (base32
        "11wpk6n9ga2p57h1dcrp37w77mii0r7r6mlrgmykf7rvii1rzgqd"))))
    (build-system cmake-build-system)
    (native-inputs
     `(("googletest-source" ,(package-source googletest))))
    (inputs
     `(("libuuid" ,util-linux "lib")))
    (arguments
     `(#:phases
       (modify-phases %standard-phases
         (add-after 'unpack 'unpack-googletest
           (lambda* (#:key inputs #:allow-other-keys)
             (copy-recursively (assoc-ref inputs "googletest-source")
                               "UnitTests/googletest")
             #t)))))
    (synopsis "Implementation of the 3D Manufacturing Format (3MF) file standard")
    (description
     "Lib3MF is a C++ implementation of the 3D Manufacturing Format (3MF) file
standard.  It offers a way to integrate 3MF reading and writing capabilities, as
well as conversion and validation tools for input and output data.  The
specification can be downloaded at @url{http://3mf.io/specification/}.")
    (home-page "https://3mf.io/")
    (license license:bsd-2)))

(define-public openscad
  (package
    (name "openscad")
    (version "2021.01")
    (source
     (origin
       (method url-fetch)
       (uri (string-append "https://files.openscad.org/openscad-" version
                           ".src.tar.gz"))
       (sha256
        (base32
         "0n83szr88h8snccjrslr96mgw3f65x3sq726n6x5vxp5wybw4f6r"))))
    (build-system cmake-build-system)
    (inputs
     `(("boost" ,boost)
       ("cgal" ,cgal)
       ("double-conversion" ,double-conversion)
       ("eigen" ,eigen)
       ("fontconfig" ,fontconfig)
       ("glew" ,glew)
       ("gmp" ,gmp)
       ("harfbuzz" ,harfbuzz)
       ("lib3mf" ,lib3mf)
       ("libxml2" ,libxml2)
       ("libzip" ,libzip)
       ("mpfr" ,mpfr)
       ("opencsg" ,opencsg)
       ("qscintilla" ,qscintilla)
       ("qtbase" ,qtbase)
       ("qtmultimedia" ,qtmultimedia)))
    (native-inputs
     `(("bison" ,bison)
       ("flex" ,flex)
       ("gettext" ,gettext-minimal)
       ("pkg-config" ,pkg-config)
       ("which" ,which)
       ;; the following are only needed for tests
       ("imagemagick" ,imagemagick)
       ("ps" ,procps)
       ("python" ,python)
       ("xvfb" ,xorg-server-for-tests)))
    (arguments
     `(#:phases
       (modify-phases %standard-phases
         (replace 'configure
           (lambda* (#:key outputs #:allow-other-keys)
             (invoke "qmake"
                     (string-append "PREFIX=" (assoc-ref outputs "out")))
             #t))
         (replace 'check
           (lambda _
             (with-directory-excursion "tests"
               (invoke "cmake" ".")
               (invoke "make")
               (invoke "ctest" "--exclude-regex"
                       (string-join
                        (list
                         "astdumptest_allexpressions"
                         "echotest_function-literal-compare"
                         "echotest_function-literal-tests"
                         "echotest_allexpressions"
                         "lazyunion-*"
                         "pdfexporttest_centered"
                         "pdfexporttest_simple-pdf")
                        "|")))
             ;; strip python test files since lib dir ends up in out/share
             (for-each delete-file
                       (find-files "libraries/MCAD" ".*\\.py"))
             #t)))))
    (synopsis "Script-based 3D modeling application")
    (description
     "OpenSCAD is a 3D Computer-aided Design (CAD) application.  Unlike an
interactive modeler, OpenSCAD generates 3D models from a script, giving you
full programmatic control over your models.")
    (home-page "https://www.openscad.org/")
    (license license:gpl2+)))

(define-public emacs-scad-mode
  (package
    (inherit openscad)
    (name "emacs-scad-mode")
    (native-inputs '())
    (inputs '())
    (build-system emacs-build-system)
    (arguments
     `(#:phases
       (modify-phases %standard-phases
         (add-after 'unpack 'chdir-elisp
           ;; Elisp directory is not in root of the source.
           (lambda _
             (chdir "contrib")
             #t)))))
    (synopsis "Emacs major mode for editing editing OpenSCAD code")
    (description "@code{scad-mode} provides an Emacs major mode for editing
OpenSCAD code.  It supports syntax highlighting, indenting and refilling of
comments.")))

(define-public freecad
  (let ((commit-ref "7616153b3c31ace006169cdc2fdafab484498858")
        (revision "1"))
    (package
      (name "freecad")
      (version (git-version "0.18.5" revision commit-ref))
      (source
        (origin
          (method git-fetch)
          (uri (git-reference
                 (url "https://github.com/FreeCAD/FreeCAD")
                 (commit commit-ref)))
          (file-name (git-file-name name version))
          (sha256
            (base32
              "16965yxnp2pq7nm8z3p0pjkzjdyq62vfrj8j3nk26bwc898czyn2"))))
      (build-system qt-build-system)
      (native-inputs
       `(("doxygen" ,doxygen)
         ("graphviz" ,graphviz)
         ("qttools" ,qttools)
         ("pkg-config" ,pkg-config)
         ("python-pyside-2-tools" ,python-pyside-2-tools)
         ("swig" ,swig)))
      (inputs
       `(("boost" ,boost)
         ("coin3D" ,coin3D)
         ("eigen" ,eigen)
         ("freetype" ,freetype)
         ("glew" ,glew)
         ("hdf5" ,hdf5-1.10)
         ("libarea" ,libarea)
         ("libmedfile" ,libmedfile)
         ("libspnav" ,libspnav)
         ("libxi" ,libxi)
         ("libxmu" ,libxmu)
         ("openmpi" ,openmpi)
         ("opencascade-occt" ,opencascade-occt)
         ("python-matplotlib" ,python-matplotlib)
         ("python-pyside-2" ,python-pyside-2)
         ("python-shiboken-2" ,python-shiboken-2)
         ("python-pivy" ,python-pivy)
         ("python-wrapper" ,python-wrapper)
         ("qtbase" ,qtbase)
         ("qtsvg" ,qtsvg)
         ("qtx11extras" ,qtx11extras)
         ("qtxmlpatterns" ,qtxmlpatterns)
         ("qtwebkit" ,qtwebkit)
         ("tbb" ,tbb)
         ("vtk" ,vtk)
         ("xerces-c" ,xerces-c)
         ("zlib" ,zlib)))
      (arguments
       `(#:tests? #f
         #:configure-flags
         (list
          "-DBUILD_QT5=ON"
          (string-append "-DCMAKE_INSTALL_LIBDIR=" (assoc-ref %outputs "out") "/lib")
          (string-append "-DPYSIDE2UICBINARY="
                         (assoc-ref %build-inputs "python-pyside-2-tools")
                         "/bin/uic")
          (string-append "-DPYSIDE2RCCBINARY="
                         (assoc-ref %build-inputs "python-pyside-2-tools")
                         "/bin/rcc")
          "-DPYSIDE_LIBRARY=PySide2::pyside2"
          (string-append
           "-DPYSIDE_INCLUDE_DIR="
           (assoc-ref %build-inputs "python-pyside-2") "/include;"
           (assoc-ref %build-inputs "python-pyside-2") "/include/PySide2;"
           (assoc-ref %build-inputs "python-pyside-2") "/include/PySide2/QtCore;"
           (assoc-ref %build-inputs "python-pyside-2") "/include/PySide2/QtWidgets;"
           (assoc-ref %build-inputs "python-pyside-2") "/include/PySide2/QtGui;")
          "-DSHIBOKEN_LIBRARY=Shiboken2::libshiboken"
          (string-append "-DSHIBOKEN_INCLUDE_DIR="
                         (assoc-ref %build-inputs "python-shiboken-2")
                         "/include/shiboken2"))
         #:phases
         (modify-phases %standard-phases
           (add-after 'install 'wrap-pythonpath
             (lambda* (#:key outputs #:allow-other-keys)
               (let ((out (assoc-ref outputs "out")))
                 (wrap-program (string-append out "/bin/FreeCAD")
                   (list "GUIX_PYTHONPATH"
                         'prefix (list (getenv "GUIX_PYTHONPATH"))))))))))
      (home-page "https://www.freecadweb.org/")
      (synopsis "Your Own 3D Parametric Modeler")
      (description
       "FreeCAD is a general purpose feature-based, parametric 3D modeler for
CAD, MCAD, CAx, CAE and PLM, aimed directly at mechanical engineering and
product design but also fits a wider range of uses in engineering, such as
architecture or other engineering specialties.  It is 100% Open Source (LGPL2+
license) and extremely modular, allowing for very advanced extension and
customization.")
      (license
       (list
        license:lgpl2.1+
        license:lgpl2.0+
        license:gpl3+
        license:bsd-3)))))

(define-public libmedfile
  (package
    (name "libmedfile")
    (version "4.0.0")
    (source
     (origin
       (method url-fetch)
       (uri (string-append
             "https://files.salome-platform.org/Salome/other/med-"
             version ".tar.gz"))
       (sha256
        (base32
         "017h9p0x533fm4gn6pwc8kmp72rvqmcn6vznx72nkkl2b05yjx54"))))
    (build-system cmake-build-system)
    (inputs `(("hdf5" ,hdf5-1.10)))
    (arguments
     `(#:phases
       (modify-phases %standard-phases
         (add-after 'install 'remove-test-output
           (lambda* (#:key outputs #:allow-other-keys)
             (let ((out (assoc-ref outputs "out")))
               (delete-file-recursively
                (string-append out "/bin/testc"))
               #t))))))
    (home-page "https://www.salome-platform.org")
    (synopsis "Library to read and write MED files")
    (description
     "The purpose of the MED module is to provide a standard for storing and
recovering computer data associated to numerical meshes and fields, and to
facilitate the exchange between codes and solvers.

The persistent data storage is based upon HDF format (like CGNS, a standard
developed by Boeing and NASA in the area of Computational Fluid Dynamic).

MED also provides structures to hold data on meshes and fields.  These
structures are exchanged between solvers, hide the communication level (CORBA
or MPI), and offer persistence (read/write in .med files).

The main benefit of a common exchange format is reduced complexity of code
coupling.  It also allows sharing such high level functionalities as
computation of nodal connectivity of sub-elements (faces and edges),
arithmetic operations on fields, entity location functionalities, and
interpolation toolkit.")
    (license license:gpl3+)))

(define-public libarea
  (let ((revision "1")
        (commit "8f8bac811c10f1f01fda0d742a18591f61dd76ee"))
    (package
      (name "libarea")
      (version (git-version "0" revision commit))
      (source
       (origin
         (method git-fetch)
         (uri (git-reference (url "https://github.com/Heeks/libarea")
                             (commit commit)))
         (file-name (git-file-name name version))
         (sha256
          (base32 "0pvqz6cabxqdz5y26wnj6alkn8v5d7gkx0d3h8xmg4lvy9r3kh3g"))))
      (build-system gnu-build-system)
      (inputs `(("boost" ,boost)
                ("python-wrapper" ,python-wrapper)))
      (native-inputs
       `(("cmake" ,cmake-minimal)))
      (arguments
       `(#:tests? #f
         #:phases
         (modify-phases %standard-phases
           (add-after 'configure 'cmake-configure
             (lambda* (#:key inputs outputs #:allow-other-keys)
               (let ((out (assoc-ref outputs "out"))
                     (cmake (assoc-ref inputs "cmake")))
                 (mkdir-p "build")
                 (invoke "cmake"
                         (string-append "-DCMAKE_INSTALL_PREFIX=" out)))))
           (delete 'configure))))
      (home-page "https://github.com/Heeks/libarea")
      (synopsis
       "Library and python module for pocketing and profiling operations")
      (description
       "Area is a CAM-related software for pocketing operation.

This project provides library and associated python-module to compute pocket
operations.")
      (license (list
                license:bsd-3
                license:gpl3+)))))

(define-public libspnav
  (package
    (name "libspnav")
    (version "0.2.3")
    (source (origin
              (method git-fetch)
              (uri (git-reference
                    (url "https://github.com/FreeSpacenav/libspnav")
                    (commit (string-append "libspnav-" version))))
              (sha256
               (base32
                "098h1jhlj87axpza5zgy58prp0zn94wyrbch6x0s7q4mzh7dc8ba"))
              (file-name (git-file-name name version))))
    (build-system gnu-build-system)
    (inputs
     `(("libx11" ,libx11)))
    (arguments `(#:tests? #f))
    (home-page "http://spacenav.sourceforge.net/")
    (synopsis
     "Library for communicating with spacenavd or 3dxsrv")
    (description
     "The libspnav library is provided as a replacement of the magellan
library.  It provides a cleaner, and more orthogonal interface.  libspnav
supports both the original X11 protocol for communicating with the driver, and
the new alternative non-X protocol.  Programs that choose to use the X11
protocol, are automatically compatible with either the free spacenavd driver
or the official 3dxserv, as if they were using the magellan SDK.

Also, libspnav provides a magellan API wrapper on top of the new API.  So, any
applications that were using the magellan library, can switch to libspnav
without any changes.  And programmers that are familiar with the magellan API
can continue using it with a free library without the restrictions of the
official SDK.")
    (license license:bsd-3)))

(define-public openctm
  (let ((revision 603))
    ;; Previous versions don't compile, they need to link libGL and libGLU.
    ;; Fixed in this revision.
    (package
      (name "openctm")
      (version (string-append "1.0.3." (number->string revision)))
      (source
       (origin
         (method svn-fetch)
         (uri (svn-reference
               (url "https://svn.code.sf.net/p/openctm/code/trunk")
               (revision revision)))
         (file-name (string-append name "-" version "-checkout"))
         (sha256
          (base32 "01wb70m48xh5gwhv60a5brv4sxl0i0rh038w32cgnlxn5x86s9f1"))))
      (build-system gnu-build-system)
      (native-inputs
       `(("pkg-config" ,pkg-config)))
      (inputs
       `(("mesa" ,mesa)
         ("glu" ,glu)
         ("glut" ,freeglut)
         ("gtk" ,gtk+-2)))
      (arguments
       `(#:tests? #f                              ;no tests
         #:phases
         (modify-phases %standard-phases
           (replace 'configure
             (lambda* (#:key outputs #:allow-other-keys)
               (rename-file "Makefile.linux" "Makefile")
               (let ((out (assoc-ref outputs "out")))
                 ;; Create output directories.
                 (mkdir-p (string-append out "/lib"))
                 (mkdir-p (string-append out "/include"))
                 (mkdir-p (string-append out "/bin"))
                 ;; Fix rpath.
                 (substitute* "tools/Makefile.linux"
                   (("-rpath,\\.")
                    (string-append "-rpath," out "/lib/"))
                   (("/usr/local")
                    out))
                 ;; Set right output.
                 (substitute* "Makefile"
                   (("/usr/lib")
                    (string-append out "/lib"))
                   (("\\/usr\\/local")
                    out))
                 #t))))))
      (synopsis "3D triangle mesh format and related tools and libraries")
      (description "OpenCTM is a file format, a software library and a tool set
for compression of 3D triangle meshes.  The geometry is compressed to a
fraction of comparable file formats (3DS, STL, COLLADA...), and the format is
accessible through a simple API")
      (license license:zlib)
      (home-page "http://openctm.sourceforge.net/"))))

(define-public lib3ds
  (package
    (name "lib3ds")
    (version "1.3.0")
    (source
     (origin
       (method url-fetch)
       (uri (string-append
             "https://storage.googleapis.com/google-code-archive-downloads"
             "/v2/code.google.com/lib3ds/lib3ds-" version ".zip"))
       (sha256
        (base32 "1qr9arfdkjf7q11xhvxwzmhxqz3nhcjkyb8zzfjpz9jm54q0rc7m"))))
    (build-system gnu-build-system)
    (native-inputs
     `(("unzip" ,unzip)))
    (home-page "https://code.google.com/archive/p/lib3ds")
    (synopsis "3DS format file toolkit")
    (description "Lib3ds is a toolkit for handling the 3DS format for 3D
model files.  Its main goal is to simplify the creation of 3DS import and
export filters.")
    (license license:lgpl2.1+)))

(define-public meshlab
  (package
    (name "meshlab")
    (version "2020.06")
    (source (origin
              (method git-fetch)
              (uri (git-reference
                    (url "https://github.com/cnr-isti-vclab/meshlab")
                    (commit (string-append "Meshlab-" version))
                    (recursive? #t)))
              (file-name (git-file-name name version))
              (sha256
               (base32 "1cgx24wxh2ah5pff51rcrk6x8qcdjpkxcdak7s4cfzmxvjlshydd"))))
    (build-system cmake-build-system)
    (inputs
     `(("qtbase" ,qtbase)
       ("qtscript" ,qtscript)
       ("qtxmlpatterns" ,qtxmlpatterns)
       ("mesa" ,mesa)
       ("glu" ,glu)
       ("glew" ,glew)
       ("muparser" ,muparser)
       ("gmp" ,gmp)
       ("eigen" ,eigen)
       ("libfreenect" ,libfreenect)
       ("lib3ds" ,lib3ds)
       ("openctm" ,openctm)
       ;; FIXME: Compilation fails with system qhull:
       ;; https://github.com/cnr-isti-vclab/meshlab/issues/678
       ;; ("qhull" ,qhull)
       ))
    (arguments
     `(#:tests? #f                                ; Has no tests
       #:phases
       (modify-phases %standard-phases
         (add-after 'unpack 'go-to-source-dir
           (lambda _ (chdir "src") #t))
         (add-after 'install 'move-files
           (lambda* (#:key outputs #:allow-other-keys)
             (let ((lib (string-append (assoc-ref outputs "out")
                                       "/lib")))
               (rename-file
                (string-append lib "/meshlab/libmeshlab-common.so")
                (string-append lib "/libmeshlab-common.so"))
               #t))))))
    (synopsis "3D triangular mesh processing and editing software")
    (home-page "https://www.meshlab.net/")
    (description "MeshLab is a system for the processing and
editing of unstructured large 3D triangular meshes.  It is aimed to help the
processing of the typical not-so-small unstructured models arising in 3D
scanning, providing a set of tools for editing, cleaning, healing, inspecting,
rendering and converting this kind of meshes.  These tools include MeshLab
proper, a versatile program with a graphical user interface, and meshlabserver,
a program that can perform mesh processing tasks in batch mode, without a
GUI.")
    (license license:gpl3+)))

(define-public poke
<<<<<<< HEAD
  ;; Upstream has yet to tag any releases.
  (let ((commit "d33317a46e3b7c48130a471a48cbfea1abab70d8")
        (revision "0"))
    (package
      (name "poke")
      (version (git-version "0.0.0" revision commit))
      (source
       (origin
         (method git-fetch)
         (uri (git-reference
               (url "git://git.savannah.gnu.org/poke.git")
               (commit commit)
               (recursive? #t)))
         (sha256
          (base32 "1dd0r1x123bqi78lrsk58rvg9c9wka0kywdyzn7g3i4hkh54xb7d"))
         (file-name (git-file-name name version))))
      (build-system gnu-build-system)
      ;; The GUI, which we elide, requires tcl and tk.
      (native-inputs `(("autoconf" ,autoconf)
                       ("automake" ,automake)
                       ("bison" ,bison)
                       ("clisp" ,clisp)
                       ("dejagnu" ,dejagnu)
                       ("flex" ,flex)
                       ("gettext" ,gettext-minimal)
                       ("help2man" ,help2man)
                       ("libtool" ,libtool)
                       ("perl" ,perl)
                       ("pkg-config" ,pkg-config)
                       ("python-2" ,python-2)
                       ("python-3" ,python-3)
                       ("texinfo" ,texinfo)))
      ;; FIXME: Enable NBD support by adding `libnbd' (currently unpackaged).
      ;; FIXME: A "hyperlinks-capable" `libtexststyle' needed for the hserver.
      (inputs `(("json-c" ,json-c)
                ("libgc" ,libgc)
                ("readline" ,readline)))
      (arguments
       ;; To build the GUI, add the `--enable-gui' configure flag.
       ;; To enable the "hyperlink server", add the `--enable-hserver' flag.
       `(#:configure-flags '("--enable-mi")
         #:phases (modify-phases %standard-phases
                    ;; This is a non-trivial bootstrap that needs many of the
                    ;; native-inputs and thus must run after `patch-shebangs'.
                    (delete 'bootstrap)
                    (add-after 'patch-source-shebangs 'bootstrap
                      (lambda _
                        (invoke "./bootstrap" "--no-git"
                                "--no-bootstrap-sync"
                                "--gnulib-srcdir=gnulib")
                        #t)))))
      (home-page "http://jemarch.net/poke.html")
      (synopsis "Interactive, extensible editor for binary data")
      (description "GNU poke is an interactive, extensible editor for binary
=======
  (package
    (name "poke")
    (version "1.0")
    (source (origin
              (method url-fetch)
              (uri (string-append "mirror://gnu/poke/poke-" version
                                  ".tar.gz"))
              (sha256
               (base32
                "02jvla69xd0nnlg2bil2vxxxglqgylswml6h5hy2nxy0023hp4yy"))))

    ;; XXX: Version 1.0 only supports 64-bit systems.
    (supported-systems '("x86_64-linux" "aarch64-linux"))

    (build-system gnu-build-system)
    ;; The GUI, which we elide, requires tcl and tk.
    (native-inputs `(;; Requires bison 3.6+ but we currently only have 3.5.
                     ;; Bison 3.6 will be available in the next core update.
                     ("bison-3.6" ,bison-3.6)
                     ("clisp" ,clisp)
                     ("dejagnu" ,dejagnu)
                     ("flex" ,flex)
                     ("libtool" ,libtool)
                     ("perl" ,perl)
                     ("pkg-config" ,pkg-config)
                     ("python-2" ,python-2)
                     ("python-3" ,python-3)))
    ;; FIXME: Enable NBD support by adding `libnbd' (currently unpackaged).
    (inputs `(("json-c" ,json-c)
              ("libgc" ,libgc)
              ("readline" ,readline)
              ("libtextstyle" ,libtextstyle)))
    (arguments
     ;; To build the GUI, add the `--enable-gui' configure flag.
     ;; To enable the "hyperlink server", add the `--enable-hserver' flag.
     `(#:configure-flags '("--enable-mi")))
    (home-page "http://jemarch.net/poke.html")
    (synopsis "Interactive, extensible editor for binary data")
    (description "GNU poke is an interactive, extensible editor for binary
>>>>>>> a714af38
  data.  Not limited to editing basic entities such as bits and bytes, it
  provides a full-fledged procedural, interactive programming language designed
  to describe data structures and to operate on them.")
    (license license:gpl3+)))

(define-public pcb2gcode
    (package
     (name "pcb2gcode")
     (version "2.1.0")
     (source
      (origin
       (method git-fetch)
       (uri (git-reference
             (url "https://github.com/pcb2gcode/pcb2gcode")
             (commit (string-append "v" version))
             (recursive? #t)))
       (file-name (git-file-name name version))
       (sha256
        (base32
         "0nzglcyh6ban27cc73j4l7w7r9k38qivq0jz8iwnci02pfalw4ry"))))
     (build-system gnu-build-system)
     (inputs
      `(("boost" ,boost)
        ("geos" ,geos)
        ("gerbv" ,gerbv)
        ("glibmm" ,glibmm)
        ("gtkmm" ,gtkmm-2)
        ("librsvg" ,librsvg)))
     (native-inputs
      `(("autoconf" ,autoconf)
        ("automake" ,automake)
        ("libtool" ,libtool)
        ("pkg-config" ,pkg-config)))
     (home-page "https://github.com/pcb2gcode/pcb2gcode")
     (synopsis "Generate G-code for milling PCBs")
     (description "pcb2gcode is a command-line program for isolation routing
and drilling of PCBs.  It takes Gerber files as input and outputs G-code files
for the milling of PCBs.  It also includes an autoleveller for the automatic
dynamic calibration of the milling depth.")
     (license license:gpl3+)))<|MERGE_RESOLUTION|>--- conflicted
+++ resolved
@@ -2947,62 +2947,6 @@
     (license license:gpl3+)))
 
 (define-public poke
-<<<<<<< HEAD
-  ;; Upstream has yet to tag any releases.
-  (let ((commit "d33317a46e3b7c48130a471a48cbfea1abab70d8")
-        (revision "0"))
-    (package
-      (name "poke")
-      (version (git-version "0.0.0" revision commit))
-      (source
-       (origin
-         (method git-fetch)
-         (uri (git-reference
-               (url "git://git.savannah.gnu.org/poke.git")
-               (commit commit)
-               (recursive? #t)))
-         (sha256
-          (base32 "1dd0r1x123bqi78lrsk58rvg9c9wka0kywdyzn7g3i4hkh54xb7d"))
-         (file-name (git-file-name name version))))
-      (build-system gnu-build-system)
-      ;; The GUI, which we elide, requires tcl and tk.
-      (native-inputs `(("autoconf" ,autoconf)
-                       ("automake" ,automake)
-                       ("bison" ,bison)
-                       ("clisp" ,clisp)
-                       ("dejagnu" ,dejagnu)
-                       ("flex" ,flex)
-                       ("gettext" ,gettext-minimal)
-                       ("help2man" ,help2man)
-                       ("libtool" ,libtool)
-                       ("perl" ,perl)
-                       ("pkg-config" ,pkg-config)
-                       ("python-2" ,python-2)
-                       ("python-3" ,python-3)
-                       ("texinfo" ,texinfo)))
-      ;; FIXME: Enable NBD support by adding `libnbd' (currently unpackaged).
-      ;; FIXME: A "hyperlinks-capable" `libtexststyle' needed for the hserver.
-      (inputs `(("json-c" ,json-c)
-                ("libgc" ,libgc)
-                ("readline" ,readline)))
-      (arguments
-       ;; To build the GUI, add the `--enable-gui' configure flag.
-       ;; To enable the "hyperlink server", add the `--enable-hserver' flag.
-       `(#:configure-flags '("--enable-mi")
-         #:phases (modify-phases %standard-phases
-                    ;; This is a non-trivial bootstrap that needs many of the
-                    ;; native-inputs and thus must run after `patch-shebangs'.
-                    (delete 'bootstrap)
-                    (add-after 'patch-source-shebangs 'bootstrap
-                      (lambda _
-                        (invoke "./bootstrap" "--no-git"
-                                "--no-bootstrap-sync"
-                                "--gnulib-srcdir=gnulib")
-                        #t)))))
-      (home-page "http://jemarch.net/poke.html")
-      (synopsis "Interactive, extensible editor for binary data")
-      (description "GNU poke is an interactive, extensible editor for binary
-=======
   (package
     (name "poke")
     (version "1.0")
@@ -3019,9 +2963,7 @@
 
     (build-system gnu-build-system)
     ;; The GUI, which we elide, requires tcl and tk.
-    (native-inputs `(;; Requires bison 3.6+ but we currently only have 3.5.
-                     ;; Bison 3.6 will be available in the next core update.
-                     ("bison-3.6" ,bison-3.6)
+    (native-inputs `(("bison" ,bison)
                      ("clisp" ,clisp)
                      ("dejagnu" ,dejagnu)
                      ("flex" ,flex)
@@ -3042,7 +2984,6 @@
     (home-page "http://jemarch.net/poke.html")
     (synopsis "Interactive, extensible editor for binary data")
     (description "GNU poke is an interactive, extensible editor for binary
->>>>>>> a714af38
   data.  Not limited to editing basic entities such as bits and bytes, it
   provides a full-fledged procedural, interactive programming language designed
   to describe data structures and to operate on them.")
