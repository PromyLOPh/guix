--- conflicted
+++ resolved
@@ -850,17 +850,9 @@
                       (package-native-inputs base-rust))))))
 
 (define-public rust-1.50
-<<<<<<< HEAD
   (rust-bootstrapped-package rust "1.50.0"
     "0pjs7j62maiyvkmhp9zrxl528g2n0fphp4rq6ap7aqdv0a6qz5wm"))
-=======
-  (rust-bootstrapped-package rust-1.49 "1.50.0"
-    "0pjs7j62maiyvkmhp9zrxl528g2n0fphp4rq6ap7aqdv0a6qz5wm"))
 
 (define-public rust-1.51
   (rust-bootstrapped-package rust-1.50 "1.51.0"
-    "0ixqkqglv3isxbvl4ldr4byrkx692wghsz3fasy1pn5kr2prnsvs"))
-
-;; TODO(staging): Bump this variable to the latest packaged rust.
-(define-public rust rust-1.45)
->>>>>>> 44f94327
+    "0ixqkqglv3isxbvl4ldr4byrkx692wghsz3fasy1pn5kr2prnsvs"))