--- conflicted
+++ resolved
@@ -73,12 +73,8 @@
                     ".tar.gz"))
               (sha256
                (base32
-<<<<<<< HEAD
                 "1kl6bzlcmxn0524h5qldlbh99wf96whhvk54w3p4igf3xk8150yh"))))
-=======
-                "129sm0wzij0mp8vdv68v18hnykcjb6ivi66wnqnnw598q7bql1fy"))))
     (replacement c-ares/fixed)
->>>>>>> 65c46e79
     (build-system gnu-build-system)
     (native-inputs
      `(("pkg-config" ,pkg-config)))
