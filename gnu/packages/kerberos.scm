;;; GNU Guix --- Functional package management for GNU
;;; Copyright © 2012, 2013 Andreas Enge <andreas@enge.fr>
;;; Copyright © 2014, 2015, 2016 Mark H Weaver <mhw@netris.org>
;;; Copyright © 2016, 2017 Leo Famulari <leo@famulari.name>
;;; Copyright © 2016 Efraim Flashner <efraim@flashner.co.il>
;;; Copyright © 2012, 2013 Nikita Karetnikov <nikita@karetnikov.org>
;;; Copyright © 2012, 2017 Ludovic Courtès <ludo@gnu.org>
;;; Copyright © 2017, 2019 Ricardo Wurmus <rekado@elephly.net>
;;; Copyright © 2018 Tobias Geerinckx-Rice <me@tobias.gr>
;;; Copyright © 2017 Alex Vong <alexvong1995@gmail.com>
;;; Copyright © 2019 Mathieu Othacehe <m.othacehe@gmail.com>
;;; Copyright © 2020 Jan (janneke) Nieuwenhuizen <janneke@gnu.org>
;;; Copyright © 2020, 2021 Maxim Cournoyer <maxim.cournoyer@gmail.com>
;;; Copyright © 2021 Maxime Devos <maximedevos@telenet.be>
;;;
;;; This file is part of GNU Guix.
;;;
;;; GNU Guix is free software; you can redistribute it and/or modify it
;;; under the terms of the GNU General Public License as published by
;;; the Free Software Foundation; either version 3 of the License, or (at
;;; your option) any later version.
;;;
;;; GNU Guix is distributed in the hope that it will be useful, but
;;; WITHOUT ANY WARRANTY; without even the implied warranty of
;;; MERCHANTABILITY or FITNESS FOR A PARTICULAR PURPOSE.  See the
;;; GNU General Public License for more details.
;;;
;;; You should have received a copy of the GNU General Public License
;;; along with GNU Guix.  If not, see <http://www.gnu.org/licenses/>.

(define-module (gnu packages kerberos)
  #:use-module (gnu packages)
  #:use-module (gnu packages autotools)
  #:use-module (gnu packages bash)
  #:use-module (gnu packages bison)
  #:use-module (gnu packages dbm)
  #:use-module (gnu packages perl)
  #:use-module (gnu packages gettext)
  #:use-module (gnu packages gnupg)
  #:use-module (gnu packages libidn)
  #:use-module (gnu packages hurd)
  #:use-module (gnu packages linux)
  #:use-module (gnu packages pkg-config)
  #:use-module (gnu packages compression)
  #:use-module (gnu packages readline)
  #:use-module (gnu packages sqlite)
  #:use-module (gnu packages tcl)
  #:use-module (gnu packages texinfo)
  #:use-module (gnu packages tls)
  #:use-module ((guix licenses) #:prefix license:)
  #:use-module (guix packages)
  #:use-module (guix download)
  #:use-module (guix gexp)
  #:use-module (guix utils)
  #:use-module (guix build-system gnu))

(define-public mit-krb5
  (package
    (name "mit-krb5")
    (version "1.19.2")
    (source (origin
              (method url-fetch)
              (uri (list
                    (string-append "https://web.mit.edu/kerberos/dist/krb5/"
                                   (version-major+minor version)
                                   "/krb5-" version ".tar.gz")
                    (string-append "https://kerberos.org/dist/krb5/"
                                   (version-major+minor version)
                                   "/krb5-" version ".tar.gz")))
              (patches (search-patches "mit-krb5-hurd.patch"))
              (sha256
               (base32
                "0snz1jm2w4dkk65zcz953jmmv9mqa30fanch2bk8r3rs9vp3yi8h"))))
    (build-system gnu-build-system)
    (native-inputs
     (list bison perl tcl))                   ;required for some tests
    (inputs
     (list openssl))
    (arguments
     `(;; XXX: On 32-bit systems, 'kdb5_util' hangs on an fcntl/F_SETLKW call
       ;; while running the tests in 'src/tests'. Also disable tests when
       ;; cross-compiling.
       #:tests? ,(and (not (%current-target-system))
                      (string=? (%current-system) "x86_64-linux"))

       ,@(if (%current-target-system)
             '(#:configure-flags
               (list "--localstatedir=/var"
                     "krb5_cv_attr_constructor_destructor=yes"
                     "ac_cv_func_regcomp=yes"
                     "ac_cv_printf_positional=yes"
                     "ac_cv_file__etc_environment=yes"
                     "ac_cv_file__etc_TIMEZONE=no")
               #:make-flags
               (list "CFLAGS+=-DDESTRUCTOR_ATTR_WORKS=1"))
             '(#:configure-flags
               (list "--localstatedir=/var")))
       #:phases
       (modify-phases %standard-phases
         (add-after 'unpack 'enter-source-directory
           (lambda _
             (chdir "src")))
         (add-before 'check 'pre-check
           (lambda* (#:key inputs native-inputs #:allow-other-keys)
             (let ((perl (assoc-ref (or native-inputs inputs) "perl")))
               (substitute* "plugins/kdb/db2/libdb2/test/run.test"
                 (("/bin/cat") (string-append perl "/bin/perl"))
                 (("D/bin/sh") (string-append "D" (which "sh")))
                 (("bindir=/bin/.") (string-append "bindir=" perl "/bin")))))))))
    (synopsis "MIT Kerberos 5")
    (description
     "Massachusetts Institute of Technology implementation of Kerberos.
Kerberos is a network authentication protocol designed to provide strong
authentication for client/server applications by using secret-key
cryptography.")
    (license (license:non-copyleft "file://NOTICE"
                                   "See NOTICE in the distribution."))
    (home-page "https://web.mit.edu/kerberos/")
    (properties '((cpe-name . "kerberos")))))

(define-public shishi
  (package
    (name "shishi")
    (version "1.0.2")
    (source
     (origin
      (method url-fetch)
      (uri (string-append "mirror://gnu/shishi/shishi-"
                          version ".tar.gz"))
      (patches (search-patches "shishi-fix-libgcrypt-detection.patch"))
      (sha256
       (base32
        "032qf72cpjdfffq1yq54gz3ahgqf2ijca4vl31sfabmjzq9q370d"))))
    (build-system gnu-build-system)
    (arguments
     '(;; This is required since we patch some of the build scripts.
       ;; Remove first two items for the next Shishi release after 1.0.2 or
       ;; when removing 'shishi-fix-libgcrypt-detection.patch'.
       #:configure-flags
       '("ac_cv_libgcrypt=yes" "--disable-static"
         "--with-key-dir=/etc/shishi" "--with-db-dir=/var/shishi")
       #:phases
       (modify-phases %standard-phases
        (add-after 'configure 'disable-automatic-key-generation
          (lambda* (#:key outputs #:allow-other-keys)
            (substitute* "Makefile"
             (("^install-data-hook:")
              "install-data-hook:\nx:\n"))
            #t)))))
    (native-inputs (list pkg-config))
    (inputs
     (list gnutls
           libidn
           linux-pam-1.2
           zlib
           libgcrypt
           libtasn1))
    (home-page "https://www.gnu.org/software/shishi/")
    (synopsis "Implementation of the Kerberos 5 network security system")
    (description
     "GNU Shishi is a free implementation of the Kerberos 5 network security
system.  It is used to allow non-secure network nodes to communicate in a
secure manner through client-server mutual authentication via tickets.

After installation, the system administrator should generate keys using
@code{shisa -a /etc/shishi/shishi.keys}.")
    (license license:gpl3+)))

(define-public heimdal
  (package
    (name "heimdal")
    (version "7.7.0")
    (source (origin
              (method url-fetch)
              (uri (string-append
                    "https://github.com/heimdal/heimdal/releases/download/"
                    "heimdal-" version "/" "heimdal-" version ".tar.gz"))
              (sha256
               (base32
                "06vx3cb01s4lv3lpv0qzbbj97cln1np1wjphkkmmbk1lsqa36bgh"))
              (modules '((guix build utils)))
              (snippet
               '(begin
                  (substitute* "configure"
                    (("User=.*$") "User=Guix\n")
                    (("Host=.*$") "Host=GNU")
                    (("Date=.*$") "Date=2019\n"))))))
    (build-system gnu-build-system)
    (arguments
     `(#:configure-flags
       ,#~(list
           ;; Avoid 7 MiB of .a files.
           "--disable-static"

           ;; Do not build libedit.
           (string-append
            "--with-readline-lib="
            (assoc-ref %build-inputs "readline") "/lib")
           (string-append
            "--with-readline-include="
            (assoc-ref %build-inputs "readline") "/include")

           ;; Do not build sqlite.
           (string-append
            "--with-sqlite3="
            (assoc-ref %build-inputs "sqlite"))

           #$@(if (%current-target-system)
                  ;; The configure script is too pessimistic.
                  ;; Setting this also resolves a linking error.
                  #~("ac_cv_func_getpwnam_r_posix=yes"
                     ;; Allow 'slc' and 'asn1_compile' to be found.
                     (string-append "--with-cross-tools="
                                    #+(file-append this-package
                                                   "/libexec/heimdal")))
                  #~()))
       #:phases (modify-phases %standard-phases
                  (add-before 'configure 'pre-configure
                    (lambda* (#:key inputs #:allow-other-keys)
<<<<<<< HEAD
                     ,@(if (%current-target-system)
                           `((substitute* "configure"
                               ;; The e2fsprogs input is included for libcom_err,
                               ;; let's use it even if cross-compiling.
                               (("test \"\\$\\{krb_cv_com_err\\}\" = \"yes\"")
                                ":")
                               ;; Our 'compile_et' is not in --with-cross-tools,
                               ;; which confuses heimdal.
                               (("ac_cv_prog_COMPILE_ET=\\$\\{with_cross_tools\\}compile_et")
                                "ac_cv_PROG_COMPILE_ET=compile_et")))
                           '())
                     ,@(if (%current-target-system)
                           '((substitute* '("appl/afsutil/pagsh.c" "appl/su/su.c")
                               (("/bin/sh")
                                (search-input-file inputs "bin/sh"))
                               ;; Use the cross-compiled bash instead of the
                               ;; native bash (XXX shouldn't _PATH_BSHELL point
                               ;; to a cross-compiled bash?).
                               (("_PATH_BSHELL")
                                (string-append
                                 "\"" (search-input-file inputs "bin/sh") "\"")))
                             (substitute* '("tools/Makefile.in")
                               (("/bin/sh") (which "sh"))))
                           '((substitute* '("appl/afsutil/pagsh.c"
                                            "tools/Makefile.in")
                               (("/bin/sh") (which "sh")))))))
=======
                      (substitute* "configure"
                        ;; The e2fsprogs input is included for libcom_err,
                        ;; let's use it even if cross-compiling.
                        (("test \"\\$\\{krb_cv_com_err\\}\" = \"yes\"")
                         ":")
                        ;; Our 'compile_et' is not in --with-cross-tools,
                        ;; which confuses heimdal.
                        (("ac_cv_prog_COMPILE_ET=\\$\\{with_cross_tools\\}compile_et")
                         "ac_cv_PROG_COMPILE_ET=compile_et"))
                      (substitute* '("appl/afsutil/pagsh.c" "appl/su/su.c")
                        (("/bin/sh")
                         (search-input-file inputs "bin/sh"))
                        ;; Use the cross-compiled bash instead of the
                        ;; native bash (XXX shouldn't _PATH_BSHELL point
                        ;; to a cross-compiled bash?).
                        (("_PATH_BSHELL")
                         (string-append
                          "\"" (search-input-file inputs "bin/sh") "\"")))
                      (substitute* '("tools/Makefile.in")
                        (("/bin/sh") (which "sh")))))
>>>>>>> 1a530243
                  (add-before 'check 'pre-check
                    (lambda _
                      ;; For 'getxxyyy-test'.
                      (setenv "USER" (passwd:name (getpwuid (getuid))))

                      ;; Skip 'db' and 'kdc' tests for now.
                      ;; FIXME: figure out why 'kdc' tests fail.
                      (with-output-to-file "tests/db/have-db.in"
                        (lambda ()
                          (format #t "#!~a~%exit 1~%" (which "sh")))))))
       ;; Tests fail when run in parallel.
       #:parallel-tests? #f))
    (native-inputs (list e2fsprogs ;for 'compile_et'
                         texinfo
                         unzip ;for tests
                         perl))
    (inputs (list readline
                  bash-minimal
                  bdb
                  e2fsprogs ;for libcom_err
                  mit-krb5
                  sqlite))
    (home-page "http://www.h5l.org/")
    (synopsis "Kerberos 5 network authentication")
    (description
     "Heimdal is an implementation of Kerberos 5 network authentication
service.")
    (license license:bsd-3)))<|MERGE_RESOLUTION|>--- conflicted
+++ resolved
@@ -217,34 +217,6 @@
        #:phases (modify-phases %standard-phases
                   (add-before 'configure 'pre-configure
                     (lambda* (#:key inputs #:allow-other-keys)
-<<<<<<< HEAD
-                     ,@(if (%current-target-system)
-                           `((substitute* "configure"
-                               ;; The e2fsprogs input is included for libcom_err,
-                               ;; let's use it even if cross-compiling.
-                               (("test \"\\$\\{krb_cv_com_err\\}\" = \"yes\"")
-                                ":")
-                               ;; Our 'compile_et' is not in --with-cross-tools,
-                               ;; which confuses heimdal.
-                               (("ac_cv_prog_COMPILE_ET=\\$\\{with_cross_tools\\}compile_et")
-                                "ac_cv_PROG_COMPILE_ET=compile_et")))
-                           '())
-                     ,@(if (%current-target-system)
-                           '((substitute* '("appl/afsutil/pagsh.c" "appl/su/su.c")
-                               (("/bin/sh")
-                                (search-input-file inputs "bin/sh"))
-                               ;; Use the cross-compiled bash instead of the
-                               ;; native bash (XXX shouldn't _PATH_BSHELL point
-                               ;; to a cross-compiled bash?).
-                               (("_PATH_BSHELL")
-                                (string-append
-                                 "\"" (search-input-file inputs "bin/sh") "\"")))
-                             (substitute* '("tools/Makefile.in")
-                               (("/bin/sh") (which "sh"))))
-                           '((substitute* '("appl/afsutil/pagsh.c"
-                                            "tools/Makefile.in")
-                               (("/bin/sh") (which "sh")))))))
-=======
                       (substitute* "configure"
                         ;; The e2fsprogs input is included for libcom_err,
                         ;; let's use it even if cross-compiling.
@@ -265,7 +237,6 @@
                           "\"" (search-input-file inputs "bin/sh") "\"")))
                       (substitute* '("tools/Makefile.in")
                         (("/bin/sh") (which "sh")))))
->>>>>>> 1a530243
                   (add-before 'check 'pre-check
                     (lambda _
                       ;; For 'getxxyyy-test'.
