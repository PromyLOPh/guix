--- conflicted
+++ resolved
@@ -151,36 +151,28 @@
        (sha256
         (base32 "0c595yziz81c9izf9s5sskd00qmgz2n1hp2vdcgg0dx81g3xfidb"))))
     (build-system gnu-build-system)
-    (arguments (list #:tests? #f))      ;requires Python 2
     (native-inputs (list gettext-minimal pkg-config))
     (inputs
-<<<<<<< HEAD
-     `(("djvulibre" ,djvulibre)
-       ("exiv2" ,exiv2)
-       ("graphicsmagick" ,graphicsmagick)
-       ("poppler" ,poppler)
-       ("util-linux-lib" ,util-linux "lib"))) ; for libuuid
-    (arguments
-     `(#:test-target "test"
-       #:phases
-       (modify-phases %standard-phases
-         (add-after 'unpack 'fix-tests
-           (lambda _
-             (substitute* "tests/test-xmp-broken.py"
-               ;; Error message changed in recent versions of XML parser
-               (("XML parsing failure")
-                "Error in XMLValidator"))))
-         (add-before 'check 'set-home-for-tests
-           (lambda _
-             (setenv "HOME" "/tmp"))))))
-=======
      (list djvulibre
            exiv2
            graphicsmagick
            poppler
            poppler-data
            `(,util-linux "lib")))       ;for libuuid
->>>>>>> 0c529920
+    (arguments
+     `(#:test-target "test"
+       #:tests? #f                                ;requires Python 2
+       #:phases
+       (modify-phases %standard-phases
+         (add-after 'unpack 'fix-tests
+           (lambda _
+             (substitute* "tests/test-xmp-broken.py"
+               ;; Error message changed in recent versions of XML parser
+               (("XML parsing failure")
+                "Error in XMLValidator"))))
+         (add-before 'check 'set-home-for-tests
+           (lambda _
+             (setenv "HOME" "/tmp"))))))
     (synopsis "PDF to DjVu converter")
     (description
      "@code{pdf2djvu} creates DjVu files from PDF files.
