--- conflicted
+++ resolved
@@ -2001,30 +2001,6 @@
   (package-for-guile-2.0 guile-git))
 
 (define-public guile-syntax-highlight
-<<<<<<< HEAD
-  (let ((commit "a047675e66861b647426372aa2ba7820f749616d")
-        (revision "0"))
-    (package
-      (name "guile-syntax-highlight")
-      (version (string-append "0.0." revision "."
-                              (string-take commit 7)))
-      (source (origin
-                (method git-fetch)
-                (uri (git-reference
-                      (url "git://dthompson.us/guile-syntax-highlight.git")
-                      (commit commit)))
-                (file-name (string-append name "-" version "-checkout"))
-                (sha256
-                 (base32
-                  "1zjr6sg3n7xbdsliy45i39dqanxvcms58ayx36wxrz72zpq58vq3"))))
-      (build-system gnu-build-system)
-      (native-inputs
-       `(("autoconf" ,autoconf)
-         ("automake" ,automake)
-         ("pkg-config" ,pkg-config)))
-      (inputs
-       `(("guile" ,guile-2.2)))
-=======
   (package
     (name "guile-syntax-highlight")
     (version "0.1")
@@ -2042,9 +2018,8 @@
      `(("pkg-config" ,pkg-config)))
     (inputs
      `(("guile" ,guile-2.2)))
->>>>>>> aac6cbbf
-      (synopsis "General-purpose syntax highlighter for GNU Guile")
-      (description "Guile-syntax-highlight is a general-purpose syntax
+    (synopsis "General-purpose syntax highlighter for GNU Guile")
+    (description "Guile-syntax-highlight is a general-purpose syntax
 highlighting library for GNU Guile.  It can parse code written in various
 programming languages into a simple s-expression that can be converted to
 HTML (via SXML) or any other format for rendering.")
