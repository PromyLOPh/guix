--- conflicted
+++ resolved
@@ -282,71 +282,6 @@
     (properties '((ftp-server . "ftp.gnutls.org")
                   (ftp-directory . "/gcrypt/gnutls")))))
 
-<<<<<<< HEAD
-=======
-;; Replacement package to fix CVE-2021-20305.
-(define gnutls-3.6.16
-  (package
-    (inherit gnutls)
-    (version "3.6.16")
-    (source (origin
-              (method url-fetch)
-              (uri (string-append "mirror://gnupg/gnutls/v"
-                                  (version-major+minor version)
-                                  "/gnutls-" version ".tar.xz"))
-              (patches (search-patches "gnutls-skip-trust-store-test.patch"
-                                       "gnutls-cross.patch"))
-              (sha256
-               (base32
-                "1czk511pslz367shf32f2jvvkp7y1323bcv88c2qng98mj0v6y8v"))))
-    (arguments
-     (if (%current-target-system)
-         (substitute-keyword-arguments (package-arguments gnutls)
-           ((#:phases phases '%standard-phases)
-            `(modify-phases ,phases
-               (add-before 'configure 'build-eccdata-headers
-                 (lambda* (#:key configure-flags #:allow-other-keys)
-                   ;; Build the 'ecc/eccdata' program using the native
-                   ;; compiler, not the cross-compiler as happens by default,
-                   ;; and use it to build lib/nettle/ecc/ecc-*.h.  In GnuTLS
-                   ;; 3.6.15, this was not necessary because the tarball
-                   ;; contained pre-generated lib/nettle/ecc/ecc-*.h files as
-                   ;; well as 'ecc/eccdata.stamp'.
-                   (let ((jobs  (number->string (parallel-job-count)))
-                         (patch (assoc-ref %standard-phases
-                                           'patch-generated-file-shebangs)))
-                     (mkdir "+native-build")
-                     (with-directory-excursion "+native-build"
-                       ;; Build natively, with the native compiler, GMP, etc.
-                       (invoke "../configure"
-                               (string-append "SHELL=" (which "sh"))
-                               (string-append "CONFIG_SHELL=" (which "sh"))
-                               "NETTLE_CFLAGS=   " "NETTLE_LIBS=   "
-                               "HOGWEED_CFLAGS=   " "HOGWEED_LIBS=   "
-                               "LIBTASN1_CFLAGS=   " "LIBTASN1_LIBS=   "
-                               "ac_cv_func_nettle_rsa_sec_decrypt=yes"
-                               "--without-p11-kit" "--disable-guile")
-                       (patch)
-                       (invoke "make" "-C" "gl" "-j" jobs)
-                       (invoke "make" "-C" "lib/nettle" "V=1" "-j" jobs))
-
-                     ;; Copy the files we obtained during native build.
-                     (for-each (lambda (file)
-                                 (install-file file "lib/nettle/ecc"))
-                               (find-files
-                                "+native-build/lib/nettle/ecc"
-                                "^(eccdata\\.stamp|ecc-.*\\.h)$"))))))))
-         (package-arguments gnutls)))
-    (native-inputs
-     (if (%current-target-system)
-         `(("libtasn1" ,libtasn1)                 ;for 'ecc/eccdata'
-           ("libidn2" ,libidn2)
-           ("nettle" ,nettle)
-           ("zlib" ,zlib)
-           ,@(package-native-inputs gnutls))
-         (package-native-inputs gnutls)))))
-
->>>>>>> dece03e2
 (define-public gnutls/guile-2.0
   ;; GnuTLS for Guile 2.0.
   (package/inherit gnutls
