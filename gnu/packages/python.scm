;;; GNU Guix --- Functional package management for GNU
;;; Copyright © 2013 Nikita Karetnikov <nikita@karetnikov.org>
;;; Copyright © 2013, 2014, 2015 Ludovic Courtès <ludo@gnu.org>
;;; Copyright © 2013, 2014, 2015 Andreas Enge <andreas@enge.fr>
;;; Copyright © 2014, 2015 Mark H Weaver <mhw@netris.org>
;;; Copyright © 2014 Eric Bavier <bavier@member.fsf.org>
;;; Copyright © 2014, 2015 Federico Beffa <beffa@fbengineering.ch>
;;; Copyright © 2015 Omar Radwan <toxemicsquire4@gmail.com>
;;; Copyright © 2015 Pierre-Antoine Rault <par@rigelk.eu>
;;; Copyright © 2015 Ricardo Wurmus <rekado@elephly.net>
;;; Copyright © 2015 Christopher Allan Webber <cwebber@dustycloud.org>
;;; Copyright © 2015 Eric Dvorsak <eric@dvorsak.fr>
;;; Copyright © 2015 Leo Famulari <leo@famulari.name>
;;;
;;; This file is part of GNU Guix.
;;;
;;; GNU Guix is free software; you can redistribute it and/or modify it
;;; under the terms of the GNU General Public License as published by
;;; the Free Software Foundation; either version 3 of the License, or (at
;;; your option) any later version.
;;;
;;; GNU Guix is distributed in the hope that it will be useful, but
;;; WITHOUT ANY WARRANTY; without even the implied warranty of
;;; MERCHANTABILITY or FITNESS FOR A PARTICULAR PURPOSE.  See the
;;; GNU General Public License for more details.
;;;
;;; You should have received a copy of the GNU General Public License
;;; along with GNU Guix.  If not, see <http://www.gnu.org/licenses/>.

(define-module (gnu packages python)
  #:use-module ((guix licenses)
                #:select (asl2.0 bsd-4 bsd-3 bsd-2 non-copyleft cc0 x11 x11-style
                          gpl2 gpl2+ gpl3+ lgpl2.0+ lgpl2.1 lgpl2.1+ lgpl3+ agpl3+
                          isc psfl public-domain x11-style))
  #:use-module ((guix licenses) #:select (expat zlib) #:prefix license:)
  #:use-module (gnu packages)
  #:use-module (gnu packages attr)
  #:use-module (gnu packages compression)
  #:use-module (gnu packages databases)
  #:use-module (gnu packages fontutils)
  #:use-module (gnu packages gdbm)
  #:use-module (gnu packages gcc)
  #:use-module (gnu packages ghostscript)
  #:use-module (gnu packages glib)
  #:use-module (gnu packages gtk)
  #:use-module (gnu packages icu4c)
  #:use-module (gnu packages image)
  #:use-module (gnu packages imagemagick)
  #:use-module (gnu packages libffi)
  #:use-module (gnu packages linux)
  #:use-module (gnu packages maths)
  #:use-module (gnu packages multiprecision)
  #:use-module (gnu packages networking)
  #:use-module (gnu packages ncurses)
  #:use-module (gnu packages pcre)
  #:use-module (gnu packages perl)
  #:use-module (gnu packages pkg-config)
  #:use-module (gnu packages readline)
  #:use-module (gnu packages statistics)
  #:use-module (gnu packages texlive)
  #:use-module (gnu packages texinfo)
  #:use-module (gnu packages tls)
  #:use-module (gnu packages web)
  #:use-module (gnu packages base)
  #:use-module (gnu packages xml)
  #:use-module (gnu packages xorg)
  #:use-module (gnu packages zip)
  #:use-module (guix packages)
  #:use-module (guix download)
  #:use-module (guix git-download)
  #:use-module (guix utils)
  #:use-module (guix build-system gnu)
  #:use-module (guix build-system python)
  #:use-module (guix build-system trivial)
  #:use-module (srfi srfi-1))

(define-public python-2
  (package
    (name "python")
    (version "2.7.10")
    (source
     (origin
      (method url-fetch)
      (uri (string-append "https://www.python.org/ftp/python/"
                          version "/Python-" version ".tar.xz"))
      (sha256
       (base32
        "1h7zbrf9pkj29hlm18b10548ch9757f75m64l47sy75rh43p7lqw"))))
    (build-system gnu-build-system)
    (arguments
     `(#:tests? #f
       ;; 268 tests OK.
       ;; 103 tests failed:
       ;;     test_distutils test_shutil test_signal test_site test_slice
       ;;     test_smtplib test_smtpnet test_socket test_socketserver
       ;;     test_softspace test_sort test_spwd test_sqlite test_ssl
       ;;     test_startfile test_stat test_str test_strftime test_string
       ;;     test_stringprep test_strop test_strptime test_strtod test_struct
       ;;     test_structmembers test_structseq test_subprocess test_sunau
       ;;     test_sunaudiodev test_sundry test_symtable test_syntax test_sys
       ;;     test_sys_setprofile test_sys_settrace test_sysconfig test_tarfile
       ;;     test_tcl test_telnetlib test_tempfile test_textwrap test_thread
       ;;     test_threaded_import test_threadedtempfile test_threading
       ;;     test_threading_local test_threadsignals test_time test_timeit
       ;;     test_timeout test_tk test_tokenize test_tools test_trace
       ;;     test_traceback test_transformer test_ttk_guionly test_ttk_textonly
       ;;     test_tuple test_typechecks test_ucn test_unary
       ;;     test_undocumented_details test_unicode test_unicode_file
       ;;     test_unicodedata test_univnewlines test_univnewlines2k test_unpack
       ;;     test_urllib test_urllib2 test_urllib2_localnet test_urllib2net
       ;;     test_urllibnet test_urlparse test_userdict test_userlist
       ;;     test_userstring test_uu test_uuid test_wait3 test_wait4
       ;;     test_warnings test_wave test_weakref test_weakset test_whichdb
       ;;     test_winreg test_winsound test_with test_wsgiref test_xdrlib
       ;;     test_xml_etree test_xml_etree_c test_xmllib test_xmlrpc
       ;;     test_xpickle test_xrange test_zipfile test_zipfile64
       ;;     test_zipimport test_zipimport_support test_zlib
       ;; 30 tests skipped:
       ;;     test_aepack test_al test_applesingle test_bsddb test_bsddb185
       ;;     test_bsddb3 test_cd test_cl test_codecmaps_cn test_codecmaps_hk
       ;;     test_codecmaps_jp test_codecmaps_kr test_codecmaps_tw test_crypt
       ;;     test_curses test_dl test_gdb test_gl test_idle test_imageop
       ;;     test_imgfile test_ioctl test_kqueue test_linuxaudiodev test_macos
       ;;     test_macostools test_msilib test_nis test_ossaudiodev
       ;;     test_scriptpackages
       ;; 6 skips unexpected on linux2:
       ;;     test_bsddb test_bsddb3 test_crypt test_gdb test_idle test_ioctl
       ;; One of the typical errors:
       ;; test_unicode
       ;; test test_unicode crashed -- <type 'exceptions.OSError'>: [Errno 2] No
       ;; such file or directory
       #:test-target "test"
       #:configure-flags
        (let ((bz2 (assoc-ref %build-inputs "bzip2"))
              (gdbm (assoc-ref %build-inputs "gdbm"))
              (libffi (assoc-ref %build-inputs "libffi"))
              (sqlite (assoc-ref %build-inputs "sqlite"))
              (openssl (assoc-ref %build-inputs "openssl"))
              (readline (assoc-ref %build-inputs "readline"))
              (zlib (assoc-ref %build-inputs "zlib"))
              (out (assoc-ref %outputs "out")))
         (list "--enable-shared"                  ; allow embedding
               "--with-system-ffi"                ; build ctypes
               (string-append "CPPFLAGS="
                "-I" bz2 "/include "
                "-I" gdbm "/include "
                "-I" sqlite "/include "
                "-I" openssl "/include "
                "-I" readline "/include "
                "-I" zlib "/include")
               (string-append "LDFLAGS="
                "-L" bz2 "/lib "
                "-L" gdbm "/lib "
                "-L" libffi "/lib "
                "-L" sqlite "/lib "
                "-L" openssl "/lib "
                "-L" readline "/lib "
                "-L" zlib "/lib "
                "-Wl,-rpath=" out "/lib")))

        #:modules ((ice-9 ftw)
                   ,@%gnu-build-system-modules)
        #:phases
        (modify-phases %standard-phases
          (add-before
           'configure 'patch-lib-shells
           (lambda _
             ;; Filter for existing files, since some may not exist in all
             ;; versions of python that are built with this recipe.
             (substitute* (filter file-exists?
                                  '("Lib/subprocess.py"
                                    "Lib/popen2.py"
                                    "Lib/distutils/tests/test_spawn.py"
                                    "Lib/test/test_subprocess.py"))
               (("/bin/sh") (which "sh")))
             #t))
          (add-before
           'check 'pre-check
           (lambda _
             ;; 'Lib/test/test_site.py' needs a valid $HOME
             (setenv "HOME" (getcwd))
             #t))
          (add-after
           'unpack 'set-source-file-times-to-1980
           ;; XXX One of the tests uses a ZIP library to pack up some of the
           ;; source tree, and fails with "ZIP does not support timestamps
           ;; before 1980".  Work around this by setting the file times in the
           ;; source tree to sometime in early 1980.
           (lambda _
             (let ((circa-1980 (* 10 366 24 60 60)))
               (ftw "." (lambda (file stat flag)
                          (utime file circa-1980 circa-1980)
                          #t))
               #t))))))
    (inputs
     `(("bzip2" ,bzip2)
       ("gdbm" ,gdbm)
       ("libffi" ,libffi)                         ; for ctypes
       ("sqlite" ,sqlite)                         ; for sqlite extension
       ("openssl" ,openssl)
       ("readline" ,readline)
       ("zlib" ,zlib)))
    (native-inputs
     `(("pkg-config" ,pkg-config)))
    (native-search-paths
     (list (search-path-specification
            (variable "PYTHONPATH")
            (files '("lib/python2.7/site-packages")))))
    (home-page "http://python.org")
    (synopsis
     "High-level, dynamically-typed programming language")
    (description
     "Python is a remarkably powerful dynamic programming language that
is used in a wide variety of application domains.  Some of its key
distinguishing features include: clear, readable syntax; strong
introspection capabilities; intuitive object orientation; natural
expression of procedural code; full modularity, supporting hierarchical
packages; exception-based error handling; and very high level dynamic
data types.")
    (license psfl)))

(define-public python
  (package (inherit python-2)
    (version "3.4.3")
    (source (origin
              (method url-fetch)
              (uri (string-append "https://www.python.org/ftp/python/"
                                  version "/Python-" version ".tar.xz"))
              (patches (list (search-patch "python-fix-tests.patch")
                             ;; XXX Try removing this patch for python > 3.4.3
                             (search-patch "python-disable-ssl-test.patch")))
              (patch-flags '("-p0"))
              (sha256
               (base32
                "1f4nm4z08sy0kqwisvv95l02crv6dyysdmx44p1mz3bn6csrdcxm"))))
    (arguments (substitute-keyword-arguments (package-arguments python-2)
                 ((#:tests? _) #t)))
    (native-search-paths
     (list (search-path-specification
            (variable "PYTHONPATH")
            (files (list (string-append "lib/python"
                                        (version-major+minor version)
                                        "/site-packages"))))))))

(define-public python-wrapper
  (package (inherit python)
    (name "python-wrapper")
    (source #f)
    (build-system trivial-build-system)
    (propagated-inputs `(("python" ,python)))
    (arguments
     `(#:modules ((guix build utils))
       #:builder
         (begin
           (use-modules (guix build utils))
           (let ((bin (string-append (assoc-ref %outputs "out") "/bin"))
                 (python (string-append (assoc-ref %build-inputs "python") "/bin/")))
                (mkdir-p bin)
                (for-each
                  (lambda (old new)
                    (symlink (string-append python old)
                             (string-append bin "/" new)))
                  `("python3", "pydoc3", "idle3")
                  `("python",  "pydoc",  "idle"))))))
    (description (string-append (package-description python)
     "\n\nThis wrapper package provides symbolic links to the python binaries
      without version suffix."))))

(define-public python-psutil
  (package
    (name "python-psutil")
    (version "3.0.1")
    (source
     (origin
       (method url-fetch)
       (uri (string-append
             "https://pypi.python.org/packages/source/p/psutil/psutil-"
             version ".tar.gz"))
       (sha256
        (base32
         "00c8h1mzqysih99z8pnbmdv117d2naldf11yjy50dhykxsf3n89z"))))
    (build-system python-build-system)
    (native-inputs
     `(("python-setuptools" ,python-setuptools)))
    (home-page "https://pypi.python.org/pypi/psutil/")
    (synopsis "Library for retrieving information on running processes")
    (description
     "psutil (Python system and process utilities) is a library for retrieving
information on running processes and system utilization (CPU, memory, disks,
network) in Python.  It is useful mainly for system monitoring, profiling and
limiting process resources and management of running processes.  It implements
many functionalities offered by command line tools such as: ps, top, lsof,
netstat, ifconfig, who, df, kill, free, nice, ionice, iostat, iotop, uptime,
pidof, tty, taskset, pmap.")
    (license bsd-3)))

(define-public python2-psutil
  (package-with-python2 python-psutil))

(define-public python-passlib
  (package
    (name "python-passlib")
    (version "1.6.2")
    (source
     (origin
       (method url-fetch)
       (uri (string-append
             "https://pypi.python.org/packages/source/p/passlib/passlib-"
             version
             ".tar.gz"))
       (sha256
        (base32
         "0b9rd161b3mmiwd7nx1v599yh9sp07mlfwac65sjy9qn1l0gd1z9"))))
    (build-system python-build-system)
    (native-inputs
     `(("python-nose" ,python-nose)
       ("python-setuptools" ,python-setuptools)))
    (inputs
     `(("python-py-bcrypt" ,python-py-bcrypt)))
    (arguments
     `(#:phases
       (alist-cons-before
        'check 'set-PYTHON_EGG_CACHE
        ;; some tests require access to "$HOME/.cython"
        (lambda* _ (setenv "PYTHON_EGG_CACHE" "/tmp"))
         %standard-phases)))
    (home-page "https://bitbucket.org/ecollins/passlib")
    (synopsis
     "Comprehensive password hashing framework")
    (description
     "Passlib is a password hashing library for Python 2 & 3, which provides
cross-platform implementations of over 30 password hashing algorithms, as well
as a framework for managing existing password hashes.  It's designed to be
useful for a wide range of tasks, from verifying a hash found in /etc/shadow,
to providing full-strength password hashing for multi-user application.")
    (license bsd-3)))

(define-public python2-passlib
  (package-with-python2 python-passlib))

(define-public python-py-bcrypt
  (package
    (name "python-py-bcrypt")
    (version "0.4")
    (source
     (origin
       (method url-fetch)
       (uri (string-append
             "https://pypi.python.org/packages/source/p/py-bcrypt/py-bcrypt-"
             version
             ".tar.gz"))
       (sha256
        (base32
         "0y6smdggwi5s72v6p1nn53dg6w05hna3d264cq6kas0lap73p8az"))))
    (build-system python-build-system)
    (native-inputs
     `(("python-setuptools" ,python-setuptools)))
    (home-page "https://code.google.com/p/py-bcrypt")
    (synopsis
     "Bcrypt password hashing and key derivation")
    (description
     "A python wrapper of OpenBSD's Blowfish password hashing code.  This
system hashes passwords using a version of Bruce Schneier's Blowfish block
cipher with modifications designed to raise the cost of off-line password
cracking and frustrate fast hardware implementation.  The computation cost of
the algorithm is parametised, so it can be increased as computers get faster.
The intent is to make a compromise of a password database less likely to
result in an attacker gaining knowledge of the plaintext passwords (e.g. using
John the Ripper).")
    ;; "sha2.c" is under BSD-3;
    ;; "blowfish.c" and "bcrypt.c" are under BSD-4;
    ;; the rest is under ISC.
    (license (list isc bsd-3 bsd-4))))

(define-public python2-py-bcrypt
  (package-with-python2 python-py-bcrypt))


(define-public python-paramiko
  (package
    (name "python-paramiko")
    (version "1.15.2")
    (source
     (origin
       (method url-fetch)
       (uri (string-append
             "https://pypi.python.org/packages/source/p/paramiko/paramiko-"
             version
             ".tar.gz"))
       (sha256
        (base32
         "0mbfzm9zlrz6mla9xakrm8wkll3x035f9rj3c5pbgjzfldqscmjg"))))
    (build-system python-build-system)
    (native-inputs
     `(("python-setuptools" ,python-setuptools)))
    (inputs
     `(("python-ecdsa" ,python-ecdsa)
       ("python-pycrypto" ,python-pycrypto)))
    (home-page "http://www.paramiko.org/")
    (synopsis "SSHv2 protocol library")
    (description "Paramiko is a python implementation of the SSHv2 protocol,
providing both client and server functionality.  While it leverages a Python C
extension for low level cryptography (PyCrypto), Paramiko itself is a pure
Python interface around SSH networking concepts.")
    (license lgpl2.1+)))

(define-public python2-paramiko
  (package-with-python2 python-paramiko))


(define-public python-httplib2
  (package
    (name "python-httplib2")
    (version "0.9.1")
    (source
     (origin
       (method url-fetch)
       (uri (string-append
             "https://pypi.python.org/packages/source/h/httplib2/httplib2-"
             version
             ".tar.gz"))
       (sha256
        (base32
         "1xc3clbrf77r0600kja71j7hk1218sjiq0gfmb8vjdajka8kjqxw"))))
    (build-system python-build-system)
    (native-inputs
     `(("python-setuptools" ,python-setuptools)))
    (home-page
     "https://github.com/jcgregorio/httplib2")
    (synopsis "Comprehensive HTTP client library")
    (description
     "A comprehensive HTTP client library supporting many features left out of
other HTTP libraries.")
    (license license:expat)))

(define-public python2-httplib2
  (package-with-python2 python-httplib2))

(define-public python-ecdsa
  (package
    (name "python-ecdsa")
    (version "0.13")
    (source
     (origin
       (method url-fetch)
       (uri (string-append
             "https://pypi.python.org/packages/source/e/ecdsa/ecdsa-"
             version
             ".tar.gz"))
       (sha256
        (base32
         "1yj31j0asmrx4an9xvsaj2icdmzy6pw0glfpqrrkrphwdpi1xkv4"))))
    (build-system python-build-system)
    (native-inputs
     `(("python-setuptools" ,python-setuptools)))
    (inputs
     `(("openssl" ,openssl)))
    (home-page
     "http://github.com/warner/python-ecdsa")
    (synopsis
     "ECDSA cryptographic signature library (pure python)")
    (description
     "This is an easy-to-use implementation of ECDSA cryptography (Elliptic
Curve Digital Signature Algorithm), implemented purely in Python.  With this
library, you can quickly create keypairs (signing key and verifying key), sign
messages, and verify the signatures.  The keys and signatures are very short,
making them easy to handle and incorporate into other protocols.")
    (license license:expat)))

(define-public python2-ecdsa
  (package-with-python2 python-ecdsa))

(define-public python-ccm
  (package
    (name "python-ccm")
    (version "2.0.4.1")
    (source
     (origin
       (method url-fetch)
       (uri (string-append
             "https://pypi.python.org/packages/source/c/ccm/ccm-"
             version
             ".tar.gz"))
       (sha256
        (base32
         "199jw221albs2iv6xczczq88fxnh0aw8hzmys8qkbzkd99dssng9"))))
    (build-system python-build-system)
    (native-inputs
     `(("python-setuptools" ,python-setuptools)))
    (inputs
     `(("python-pyyaml" ,python-pyyaml)
       ("python-six" ,python-six)))
    (home-page "https://github.com/pcmanus/ccm")
    (synopsis "Cassandra Cluster Manager")
    (description "A script/library to create, launch and remove an Apache
Cassandra cluster on localhost.")
    (license asl2.0)))

(define-public python2-ccm
  (package-with-python2 python-ccm))

(define-public python-pytz
  (package
    (name "python-pytz")
    (version "2013b")
    (source
     (origin
      (method url-fetch)
      (uri (string-append "https://launchpad.net/pytz/main/" version
                          "/+download/pytz-" version ".tar.bz2"))
      (sha256
       (base32
        "19giwgfcrg0nr1gdv49qnmf2jb2ilkcfc7qyqvfpz4dp0p64ksv5"))))
    (build-system python-build-system)
    (arguments `(#:tests? #f)) ; no test target
    (home-page "https://launchpad.net/pytz")
    (synopsis "Python timezone library")
    (description
     "This library allows accurate and cross platform timezone calculations
using Python 2.4 or higher and provides access to the Olson timezone database.")
    (license x11)))

(define-public python2-pytz
  (package-with-python2 python-pytz))


(define-public python-babel
  (package
    (name "python-babel")
    (version "1.3")
    (source
     (origin
      (method url-fetch)
      (uri (string-append "https://pypi.python.org/packages/source/B/Babel/Babel-"
                          version ".tar.gz"))
      (sha256
       (base32
        "0bnin777lc53nxd1hp3apq410jj5wx92n08h7h4izpl4f4sx00lz"))))
    (build-system python-build-system)
    (inputs
     `(("python-pytz" ,python-pytz)
       ("python-setuptools" ,python-setuptools)))
    (arguments `(#:tests? #f)) ; no test target
    (home-page "http://babel.pocoo.org/")
    (synopsis
     "Tools for internationalizing Python applications")
    (description
     "Babel is composed of two major parts:
- tools to build and work with gettext message catalogs
- a Python interface to the CLDR (Common Locale Data Repository), providing
access to various locale display names, localized number and date formatting,
etc. ")
    (license bsd-3)))

(define-public python2-babel
  (package-with-python2 python-babel))

(define-public python2-backport-ssl-match-hostname
  (package
    (name "python2-backport-ssl-match-hostname")
    (version "3.4.0.2")
    (source
     (origin
      (method url-fetch)
      (uri (string-append
            "https://pypi.python.org/packages/source/b/"
            "backports.ssl_match_hostname/backports.ssl_match_hostname-"
            version ".tar.gz"))
      (sha256
       (base32
        "1bnn47ipvhy49n0m50v27lp4xj6sqdkdw676ypd7pawsn1zhwh87"))))
    (build-system python-build-system)
    (arguments `(#:python ,python-2))
    (inputs
     `(("python2-setuptools" ,python2-setuptools)))
    (home-page "https://pypi.python.org/pypi/backports.ssl_match_hostname")
    (synopsis "Backport of ssl.match_hostname() function from Python 3.4")
    (description
     "This backport brings the ssl.match_hostname() function to users of
earlier versions of Python.  The function checks the hostname in the
certificate returned by the server to which a connection has been established,
and verifies that it matches the intended target hostname.")
    (license psfl)))

(define-public python-h5py
  (package
    (name "python-h5py")
    (version "2.4.0")
    (source
     (origin
      (method url-fetch)
      (uri (string-append "https://pypi.python.org/packages/source/h/h5py/h5py-"
                          version ".tar.gz"))
      (sha256
       (base32
        "0q4f9l8grf6pwp64xbv8bmyxx416s7h4522nnxac056ap3savbps"))))
    (build-system python-build-system)
    (inputs
     `(("python-cython" ,python-cython)
       ("python-numpy" ,python-numpy)
       ("hdf5" ,hdf5)))
    (native-inputs
     `(("python-setuptools" ,python-setuptools)))
    (arguments `(#:tests? #f)) ; no test target
    (home-page "http://www.h5py.org/")
    (synopsis "Read and write HDF5 files from Python")
    (description
     "The h5py package provides both a high- and low-level interface to the
HDF5 library from Python.  The low-level interface is intended to be a
complete wrapping of the HDF5 API, while the high-level component supports
access to HDF5 files, datasets and groups using established Python and NumPy
concepts.")
    (license bsd-3)))

(define-public python2-h5py
  (let ((h5py (package-with-python2 python-h5py)))
    (package (inherit h5py)
      (inputs
       `(("python2-numpy" ,python2-numpy)
         ,@(alist-delete
            "python-numpy"
            (package-inputs h5py)))))))

(define-public python-lockfile
  (package
    (name "python-lockfile")
    (version "0.9.1")
    (source
     (origin
       (method url-fetch)
       (uri (string-append "https://pypi.python.org/packages/source/l/lockfile/"
                           "lockfile-" version ".tar.gz"))
       (sha256
        (base32
         "0iwif7i84gwpvrnpv4brshdk8j6l77smvknm8k3bg77mj6f5ini3"))))
    (build-system python-build-system)
    (arguments '(#:test-target "check"))
    (home-page "http://code.google.com/p/pylockfile/")
    (synopsis "Platform-independent file locking module")
    (description
     "The lockfile package exports a LockFile class which provides a simple
API for locking files.")
    (license license:expat)))

(define-public python2-lockfile
  (package-with-python2 python-lockfile))

(define-public python-mock
  (package
    (name "python-mock")
    (version "1.0.1")
    (source
     (origin
       (method url-fetch)
       (uri (string-append "https://pypi.python.org/packages/source/m/mock/"
                           "mock-" version ".tar.gz"))
       (sha256
        (base32
         "0kzlsbki6q0awf89rc287f3aj8x431lrajf160a70z0ikhnxsfdq"))))
    (build-system python-build-system)
    (arguments '(#:test-target "check"))
    (home-page "http://code.google.com/p/mock/")
    (synopsis "Python mocking and patching library for testing")
    (description
     "Mock is a library for testing in Python.  It allows you to replace parts
of your system under test with mock objects and make assertions about how they
have been used.")
    (license license:expat)))

(define-public python2-mock
  (package-with-python2 python-mock))


(define-public python-setuptools
  (package
    (name "python-setuptools")
    (version "18.3.1")
    (source
     (origin
      (method url-fetch)
      (uri (string-append "https://pypi.python.org/packages/source/s/setuptools/setuptools-"
                          version ".tar.gz"))
      (sha256
       (base32
        "0kc7rbav00ks6iaw14p38y81q12fx0lpkhgf5m97xc04f5r318ig"))))
    (build-system python-build-system)
    ;; FIXME: Tests require pytest, which itself relies on setuptools.
    ;; One could bootstrap with an internal untested setuptools.
    (arguments
     `(#:tests? #f))
    (home-page "https://pypi.python.org/pypi/setuptools")
    (synopsis
     "Library designed to facilitate packaging Python projects")
    (description
     "Setuptools is a fully-featured, stable library designed to facilitate
packaging Python projects, where packaging includes:
Python package and module definitions,
distribution package metadata,
test hooks,
project installation,
platform-specific details,
Python 3 support.")
    (license psfl)))

(define-public python2-setuptools
  (package-with-python2 python-setuptools))


(define-public python-pycrypto
  (package
    (name "python-pycrypto")
    (version "2.6.1")
    (source
     (origin
      (method url-fetch)
      (uri (string-append "https://pypi.python.org/packages/source/p/"
                          "pycrypto/pycrypto-" version ".tar.gz"))
      (sha256
       (base32
        "0g0ayql5b9mkjam8hym6zyg6bv77lbh66rv1fyvgqb17kfc1xkpj"))))
    (build-system python-build-system)
    (native-inputs
     `(("python-setuptools" ,python-setuptools)))
    (inputs
     `(("python" ,python)
       ("gmp" ,gmp)))
    (arguments
     `(#:phases
       (alist-cons-before
        'build 'set-build-env
        ;; pycrypto runs an autoconf configure script behind the scenes
        (lambda _
          (setenv "CONFIG_SHELL" (which "bash")))
        %standard-phases)))
    (home-page "http://www.pycrypto.org/")
    (synopsis "Cryptographic modules for Python")
    (description
     "Pycrypto is a collection of both secure hash functions (such as SHA256
and RIPEMD160), and various encryption algorithms (AES, DES, RSA, ElGamal,
etc.).  The package is structured to make adding new modules easy.")
    (license public-domain)))

(define-public python2-pycrypto
  (package-with-python2 python-pycrypto))

(define-public python-keyring
  (package
    (name "python-keyring")
    (version "3.8")
    (source
     (origin
      (method url-fetch)
      (uri (string-append "https://pypi.python.org/packages/source/k/"
                          "keyring/keyring-" version ".zip"))
      (sha256
       (base32
        "1vxazfbcwggyfyramh55shkxs08skhpqrkm6lrrjnygnm8c1l2zg"))))
    (build-system python-build-system)
    (native-inputs
     `(("unzip" ,unzip)
       ("python-setuptools" ,python-setuptools)
       ("python-mock" ,python-mock)))
    (inputs
     `(("python-pycrypto" ,python-pycrypto)))
    (arguments
     `(#:tests? #f                      ;TODO: tests require pytest
       #:phases
       (alist-replace
        'unpack
        (lambda _
          (let ((unzip (string-append (assoc-ref %build-inputs "unzip")
                                      "/bin/unzip"))
                (source (assoc-ref %build-inputs "source")))
            (and (zero? (system* unzip source))
                 (chdir (string-append "keyring-" ,version)))))
        %standard-phases)))
    (home-page "http://bitbucket.org/kang/python-keyring-lib")
    (synopsis "Store and access your passwords safely")
    (description
     "The Python keyring lib provides a easy way to access the system keyring
service from python.  It can be used in any application that needs safe
password storage.")
    ;; "MIT" and PSF dual license
    (license x11)))

(define-public python-six
  (package
    (name "python-six")
    (version "1.9.0")
    (source
     (origin
      (method url-fetch)
      (uri (string-append "https://pypi.python.org/packages/source/s/"
                          "six/six-" version ".tar.gz"))
      (sha256
       (base32
        "1mci5i8mjqmljmv33h0q3d4djc13zk1kfmb3fbvd3yy43x0m4h72"))))
    (build-system python-build-system)
    (inputs
     `(("python-setuptools" ,python-setuptools)))
    (home-page "http://pypi.python.org/pypi/six/")
    (synopsis "Python 2 and 3 compatibility utilities")
    (description
     "Six is a Python 2 and 3 compatibility library.  It provides utility
functions for smoothing over the differences between the Python versions with
the goal of writing Python code that is compatible on both Python versions.
Six supports every Python version since 2.5.  It is contained in only one
Python file, so it can be easily copied into your project.")
    (license x11)))

(define-public python2-six
  (package-with-python2 python-six))

(define-public python-dateutil-2
  (package
    (name "python-dateutil")
    (version "2.2")
    (source
     (origin
      (method url-fetch)
      (uri (string-append "https://pypi.python.org/packages/source/p/"
                          name "/" name "-" version ".tar.gz"))
      (sha256
       (base32
        "0s74ad6r789810s10dxgvaf48ni6adac2icrdad34zxygqq6bj7f"))))
    (build-system python-build-system)
    (inputs
     `(("python-setuptools" ,python-setuptools)
       ("python-six" ,python-six)))
    (home-page "http://labix.org/python-dateutil")
    (synopsis "Extensions to the standard datetime module")
    (description
     "The dateutil module provides powerful extensions to the standard
datetime module, available in Python 2.3+.")
    (license bsd-3)))

(define-public python2-dateutil-2
  (package-with-python2 python-dateutil-2))

(define-public python-dateutil
  (package
    (name "python-dateutil")
    (version "1.5") ; last version for python < 3
    (source
     (origin
      (method url-fetch)
      (uri (string-append "http://labix.org/download/python-dateutil/"
                          "python-dateutil-" version ".tar.gz"))
      (sha256
       (base32
        "0fqfglhy5khbvsipr3x7m6bcaqljh8xl5cw33vbfxy7qhmywm2n0"))))
    (build-system python-build-system)
    (inputs
     `(("python-setuptools" ,python-setuptools)))
    (home-page "http://labix.org/python-dateutil")
    (synopsis "Extensions to the standard datetime module")
    (description
     "The dateutil module provides powerful extensions to the standard
datetime module, available in Python 2.3+.")
    (license psfl)))

(define-public python2-dateutil
  (package-with-python2 python-dateutil))

(define-public python-parsedatetime
  (package
    (name "python-parsedatetime")
    (version "1.2")
    (source
     (origin
      (method url-fetch)
      (uri (string-append "https://pypi.python.org/packages/source/p/"
                          "parsedatetime/parsedatetime-" version ".tar.gz"))
      (sha256
       (base32
        "1zcj0pzxvpl4j2ma9awmpkfxldybi2kjaahjjpmgfbg5cxwcjsqv"))))
    (build-system python-build-system)
    (native-inputs
     `(("python-setuptools" ,python-setuptools)))
    (arguments `(#:tests? #f))          ;no test target
    (home-page "http://github.com/bear/parsedatetime/")
    (synopsis
     "Parse human-readable date/time text")
    (description
     "Parse human-readable date/time text.")
    (license asl2.0)))

(define-public python-pandas
  (package
    (name "python-pandas")
    (version "0.16.0")
    (source
     (origin
      (method url-fetch)
      (uri (string-append "https://pypi.python.org/packages/source/p/"
                          "pandas/pandas-" version ".tar.gz"))
      (sha256
       (base32 "1wfrp8dx1zcsry6f09ndza6qm1yr7f163211f4l9vjlnhxpxw4s0"))))
    (build-system python-build-system)
    (arguments
     `(;; Three tests fail:
       ;; - test_read_google
       ;; - test_read_yahoo
       ;; - test_month_range_union_tz_dateutil
       #:tests? #f))
    (propagated-inputs
     `(("python-numpy" ,python-numpy)
       ("python-pytz" ,python-pytz)
       ("python-dateutil" ,python-dateutil-2)))
    (native-inputs
     `(("python-nose" ,python-nose)
       ("python-setuptools" ,python-setuptools)))
    (home-page "http://pandas.pydata.org")
    (synopsis "Data structures for data analysis, time series, and statistics")
    (description
     "Pandas is a Python package providing fast, flexible, and expressive data
structures designed to make working with structured (tabular,
multidimensional, potentially heterogeneous) and time series data both easy
and intuitive.  It aims to be the fundamental high-level building block for
doing practical, real world data analysis in Python.")
    (license bsd-3)))

(define-public python2-pandas
  (package-with-python2 python-pandas))

(define-public python-tzlocal
  (package
    (name "python-tzlocal")
    (version "1.1.1")
    (source
     (origin
      (method url-fetch)
      (uri (string-append "https://pypi.python.org/packages/source/t/"
                          "tzlocal/tzlocal-" version ".zip"))
      (sha256
       (base32
        "1m3y918c3chf41fwg2bx4w42bqsjzn3dyvvcmwwy13c8gj6zssv9"))))
    (build-system python-build-system)
    (native-inputs
     `(("unzip" ,unzip)
       ("python-setuptools" ,python-setuptools)))
    (inputs `(("python-pytz" ,python-pytz)))
    (arguments
     `(#:phases
       (alist-replace
        'unpack
        (lambda _
          (let ((unzip (string-append (assoc-ref %build-inputs "unzip")
                                      "/bin/unzip"))
                (source (assoc-ref %build-inputs "source")))
            (and (zero? (system* unzip source))
                 (chdir (string-append "tzlocal-" ,version)))))
        %standard-phases)))
    (home-page "https://github.com/regebro/tzlocal")
    (synopsis
     "Local timezone information for Python")
    (description
     "Tzlocal returns a tzinfo object with the local timezone information.
This module attempts to fix a glaring hole in pytz, that there is no way to
get the local timezone information, unless you know the zoneinfo name, and
under several distributions that's hard or impossible to figure out.")
    (license cc0)))

(define-public python-pysam
  (package
    (name "python-pysam")
    (version "0.8.1")
    (source
     (origin
       (method url-fetch)
       (uri (string-append "https://pypi.python.org/packages/source/p/pysam/pysam-"
                           version ".tar.gz"))
       (sha256
        (base32
         "1fb6i6hbpzxaxb62kyyp5alaidwhj40f7c6gwbhr6njzlqd5l459"))))
    (build-system python-build-system)
    (arguments
     `(#:tests? #f ; tests are excluded in the manifest
       #:phases
       (alist-cons-before
        'build 'set-flags
        (lambda _
          (setenv "LDFLAGS" "-lncurses")
          (setenv "CFLAGS" "-D_CURSES_LIB=1"))
        %standard-phases)))
    (inputs
     `(("python-cython"     ,python-cython)
       ("python-setuptools" ,python-setuptools)
       ("ncurses"           ,ncurses)
       ("zlib"              ,zlib)))
    (home-page "https://github.com/pysam-developers/pysam")
    (synopsis "Python bindings to the SAMtools C API")
    (description
     "Pysam is a Python module for reading and manipulating files in the
SAM/BAM format.  Pysam is a lightweight wrapper of the SAMtools C API.  It
also includes an interface for tabix.")
    (license license:expat)))

(define-public python2-pysam
  (package-with-python2 python-pysam))

(define-public python2-pysqlite
  (package
    (name "python2-pysqlite")
    (version "2.6.3a")                            ; see below
    (source
     (origin
      (method url-fetch)
      ;; During the switch from code.google.com to pypi.python.org, the 2.6.3
      ;; tarball was modified, but the version number was kept:
      ;; <https://lists.gnu.org/archive/html/guix-devel/2014-02/msg00077.html>.
      ;; Here we want to refer to the pypi-hosted 2.6.3 tarball.
      (uri (string-append
            "https://pypi.python.org/packages/source/p/pysqlite/pysqlite-"
            "2.6.3" ".tar.gz"))
      (sha256
       (base32
        "13djzgnbi71znjjyaw4nybg6smilgszcid646j5qav7mdchkb77y"))))
    (build-system python-build-system)
    (inputs
     `(("sqlite" ,sqlite)))
    (arguments
     `(#:python ,python-2 ; incompatible with Python 3
       #:tests? #f)) ; no test target
    (home-page "https://pypi.python.org/pypi/pysqlite")
    (synopsis "SQLite bindings for Python")
    (description
     "Pysqlite provides SQLite bindings for Python that comply to the
Database API 2.0T.")
    (license license:zlib)))


(define-public python2-mechanize
  (package
    (name "python2-mechanize")
    (version "0.2.5")
    (source
     (origin
      (method url-fetch)
      (uri (string-append "https://pypi.python.org/packages/source/m/mechanize/mechanize-"
                          version ".tar.gz"))
      (sha256
       (base32
        "0rj7r166i1dyrq0ihm5rijfmvhs8a04im28lv05c0c3v206v4rrf"))))
    (build-system python-build-system)
    (inputs
     `(("python2-setuptools" ,python2-setuptools)))
    (arguments
     `(#:python ,python-2 ; apparently incompatible with Python 3
       #:tests? #f))
         ;; test fails with message
         ;; AttributeError: 'module' object has no attribute 'test_pullparser'
         ;; (python-3.3.2) or
         ;; AttributeError: 'module' object has no attribute 'test_urllib2_localnet'
         ;; (python-2.7.5).
         ;; The source code is from March 2011 and probably not up-to-date
         ;; with respect to python unit tests.
    (home-page "http://wwwsearch.sourceforge.net/mechanize/")
    (synopsis
     "Stateful programmatic web browsing in Python")
    (description
     "Mechanize implements stateful programmatic web browsing in Python,
after Andy Lester’s Perl module WWW::Mechanize.")
    (license (non-copyleft "file://COPYING"
                           "See COPYING in the distribution."))))


(define-public python-simplejson
  (package
    (name "python-simplejson")
    (version "3.3.0")
    (source
     (origin
      (method url-fetch)
      (uri (string-append "https://pypi.python.org/packages/source/s/simplejson/simplejson-"
                          version ".tar.gz"))
      (sha256
       (base32
        "07wsry5j44l5zzm74l4j2bvasiq8n5m32f31n2p7c68i5vc6p2ks"))))
    (build-system python-build-system)
    (home-page "http://simplejson.readthedocs.org/en/latest/")
    (synopsis
     "Json library for Python")
    (description
     "JSON (JavaScript Object Notation) is a subset of JavaScript
syntax (ECMA-262 3rd edition) used as a lightweight data interchange
format.

Simplejson exposes an API familiar to users of the standard library marshal
and pickle modules.  It is the externally maintained version of the json
library contained in Python 2.6, but maintains compatibility with Python 2.5
and (currently) has significant performance advantages, even without using
the optional C extension for speedups.  Simplejson is also supported on
Python 3.3+.")
    (license x11)))

(define-public python2-simplejson
  (package-with-python2 python-simplejson))


(define-public python2-pyicu
  (package
    (name "python2-pyicu")
    (version "1.8")
    (source
     (origin
      (method url-fetch)
      (uri (string-append "https://pypi.python.org/packages/source/P/PyICU/PyICU-"
                          version ".tar.gz"))
      (sha256
       (base32
        "1y361x82lnh9k9srmdx3q92z5iag112z7r5fxm0n1sfwb349yjdw"))))
    (build-system python-build-system)
    (inputs
     `(("icu4c" ,icu4c)))
    (arguments
     `(#:python ,python-2 ; Python 3 works also, but needs special care for
                          ; linking with libpython3.3m
       #:tests? #f)) ; no check target
    (home-page "http://pyicu.osafoundation.org/")
    (synopsis "Python extension wrapping the ICU C++ API")
    (description
     "PyICU is a python extension wrapping the ICU C++ API.")
    (license x11)))

(define-public python2-dogtail
  ;; Python 2 only, as it leads to "TabError: inconsistent use of tabs and
  ;; spaces in indentation" with Python 3.
  (package
    (name "python2-dogtail")
    (version "0.8.2")
    (source (origin
             (method url-fetch)
             (uri (string-append
                   "https://fedorahosted.org/released/dogtail/dogtail-"
                   version ".tar.gz"))
             (sha256
              (base32
               "1yc4cg7ip87z15gyd4wy2vzbywrjc52a3m8r8gqy2b50d65llcg1"))))
    (build-system python-build-system)
    (arguments `(#:python ,python-2
                 #:tests? #f))                    ; invalid command "test"
    (home-page "https://fedorahosted.org/dogtail/")
    (synopsis "GUI test tool and automation framework written in ​Python")
    (description
     "Dogtail is a GUI test tool and automation framework written in Python.
It uses Accessibility (a11y) technologies to communicate with desktop
applications. dogtail scripts are written in Python and executed like any
other Python program.")
    (license gpl2+)))

(define-public python2-empy
  (package
    (name "python2-empy")
    (version "3.3")
    (source (origin
             (method url-fetch)
             (uri (string-append "http://www.alcyone.com/software/empy/empy-"
                                 version ".tar.gz"))
             (sha256
              (base32
               "01g8mmkfnvjdmlhsihwyx56lrg7r5m5d2fg6mnxsvy6g0dnl69f6"))))
    (build-system python-build-system)
    (arguments
     `(#:python ,python-2
       #:phases (alist-replace
                 'check
                 (lambda _
                   (zero? (system* "./test.sh")))
                 %standard-phases)))
    (home-page "http://www.alcyone.com/software/empy/")
    (synopsis "Templating system for Python")
    (description
     "EmPy is a system for embedding Python expressions and statements in
template text; it takes an EmPy source file, processes it, and produces
output.  This is accomplished via expansions, which are special signals to the
EmPy system and are set off by a special prefix (by default the at sign, @@).
EmPy can expand arbitrary Python expressions and statements in this way, as
well as a variety of special forms.  Textual data not explicitly delimited in
this way is sent unaffected to the output, allowing Python to be used in
effect as a markup language.  Also supported are callbacks via hooks,
recording and playback via diversions, and dynamic, chainable filters.  The
system is highly configurable via command line options and embedded
commands.")
    (license lgpl2.1+)))

(define-public python2-element-tree
  (package
    (name "python2-element-tree")
    (version "1.2.6")
    (source (origin
              (method url-fetch)
              (uri (string-append
                    "http://effbot.org/media/downloads/elementtree-"
                    version "-20050316.tar.gz"))
              (sha256
               (base32
                "016bphqnlg0l4vslahhw4r0aanw95bpypy65r1i1acyb2wj5z7dj"))))
    (build-system python-build-system)
    (arguments
     `(#:python ,python-2                       ; seems to be part of Python 3
       #:tests? #f))                            ; no 'test' sub-command
    (synopsis "Toolkit for XML processing in Python")
    (description
     "ElementTree is a Python library supporting lightweight XML processing.")
    (home-page "http://effbot.org/zone/element-index.htm")
    (license (x11-style "http://docs.python.org/2/license.html"
                        "Like \"CWI LICENSE AGREEMENT FOR PYTHON \
0.9.0 THROUGH 1.2\"."))))

(define-public python2-pybugz
  (package
    (name "python2-pybugz")
    (version "0.6.11")
    (source (origin
              (method url-fetch)
              (uri (string-append
                    "http://bits.liquidx.net/projects/pybugz/pybugz-"
                    version ".tar.gz"))
              (sha256
               (base32
                "17ni00p08gp5lkxlrrcnvi3x09fmajnlbz4da03qcgl9q21ym4jd"))
              (patches (map search-patch
                            (list "pybugz-stty.patch"
                                  "pybugz-encode-error.patch")))))
    (build-system python-build-system)
    (arguments
     `(#:python ,python-2                         ; SyntaxError with Python 3
       #:tests? #f))                              ; no 'test' sub-command
    (inputs `(("element-tree" ,python2-element-tree)))
    (synopsis "Python and command-line interface to Bugzilla")
    (description
     "PyBugz is a Python library and command-line tool to query the Bugzilla
bug tracking system.  It is meant as an aid to speed up interaction with the
bug tracker.")
    (home-page "http://www.liquidx.net/pybugz/")
    (license gpl2)))

(define-public python-enum34
  (package
    (name "python-enum34")
    (version "1.0")
    (source
     (origin
      (method url-fetch)
      (uri (string-append "https://pypi.python.org/packages/source/e/"
                          "enum34/enum34-" version ".tar.gz"))
      (sha256
       (base32
        "0dg6mpg9n4g9diyrbnbb5vd9d1qw9f265zwhknqy0mxh0cvmjjrq"))))
    (build-system python-build-system)
    (inputs
     `(("python-setuptools" ,python-setuptools)))
    (arguments
     `(#:phases
       (alist-replace
        'check
        (lambda _ (zero? (system* "python" "enum/test_enum.py")))
        %standard-phases)))
    (home-page "https://pypi.python.org/pypi/enum34")
    (synopsis "Backported Python 3.4 Enum")
    (description
     "Enum34 is the new Python stdlib enum module available in Python 3.4
backported for previous versions of Python from 2.4 to 3.3.")
    (license bsd-3)))

(define-public python-parse-type
  (package
    (name "python-parse-type")
    (version "0.3.4")
    (source
     (origin
      (method url-fetch)
      (uri (string-append "https://pypi.python.org/packages/source/p/"
                          "parse_type/parse_type-" version ".tar.gz"))
      (sha256
       (base32
        "0iv1c34npr4iynwpgv1vkjx9rjd18a85ir8c01gc5f7wp8iv7l1x"))))
    (build-system python-build-system)
    (inputs
     `(("python-setuptools" ,python-setuptools)
       ("python-six" ,python-six)
       ("python-parse" ,python-parse)
       ("python-enum34" ,python-enum34))) ;required for python<3.4
    (arguments '(#:tests? #f))            ;TODO: tests require pytest
    (home-page "https://github.com/jenisys/parse_type")
    (synopsis "Extended parse module")
    (description
     "Parse_type extends the python parse module.")
    (license bsd-3)))

(define-public python-parse
  (package
    (name "python-parse")
    (version "1.6.4")
    (source
     (origin
      (method url-fetch)
      (uri (string-append "https://pypi.python.org/packages/source/p/"
                          "parse/parse-" version ".tar.gz"))
      (sha256
       (base32
        "0m30q64l6szl7s9mhvqy64w2fdhdn8lb91fmacjiwbv3479cmk57"))))
    (build-system python-build-system)
    (arguments
     `(#:phases
       (alist-replace
        'check
        (lambda _ (zero? (system* "python" "test_parse.py")))
        %standard-phases)))
    (home-page "https://github.com/r1chardj0n3s/parse")
    (synopsis "Parse strings")
    (description
     "Parse strings using a specification based on the Python format()
syntax.")
    (license x11)))


(define-public scons
  (package
    (name "scons")
    (version "2.3.4")
    (source (origin
             (method url-fetch)
             (uri (string-append "mirror://sourceforge/scons/scons-"
                                 version ".tar.gz"))
             (sha256
              (base32
               "0hdlci43wjz8maryj83mz04ir6rwcdrrzpd7cpzvdlzycqhdfmsb"))))
    (build-system python-build-system)
    (arguments
     ;; With Python 3.x, fails to build with a syntax error.
     `(#:python ,python-2
       #:tests? #f))                       ; no 'python setup.py test' command
    (home-page "http://scons.org/")
    (synopsis "Software construction tool written in Python")
    (description
     "SCons is a software construction tool.  Think of SCons as an improved,
cross-platform substitute for the classic Make utility with integrated
functionality similar to autoconf/automake and compiler caches such as ccache.
In short, SCons is an easier, more reliable and faster way to build
software.")
    (license x11)))

(define-public python-extras
  (package
    (name "python-extras")
    (version "0.0.3")
    (source
     (origin
       (method url-fetch)
       (uri (string-append
             "https://pypi.python.org/packages/source/e/extras/extras-"
             version ".tar.gz"))
       (sha256
        (base32
         "1h7zx4dfyclalg0fqnfjijpn0f793a9mx8sy3b27gd31nr6dhq3s"))))
    (build-system python-build-system)
    (inputs
     `(("python-setuptools" ,python-setuptools)))
    (arguments
     ;; error in setup.cfg: command 'test' has no such option 'buffer'
     '(#:tests? #f))
    (home-page "https://github.com/testing-cabal/extras")
    (synopsis "Useful extensions to the Python standard library")
    (description
     "Extras is a set of extensions to the Python standard library.")
    (license license:expat)))

(define-public python2-extras
  (package-with-python2 python-extras))

(define-public python-mimeparse
  (package
    (name "python-mimeparse")
    (version "0.1.4")
    (source
     (origin
       (method url-fetch)
       (uri (string-append
             "https://pypi.python.org/packages/source/p/python-mimeparse/python-mimeparse-"
             version ".tar.gz"))
       (sha256
        (base32
         "1hyxg09kaj02ri0rmwjqi86wk4nd1akvv7n0dx77azz76wga4s9w"))))
    (build-system python-build-system)
    (inputs
     `(("python-setuptools" ,python-setuptools)))
    (arguments
     '(#:tests? #f)) ; no setup.py test command
    (home-page
     "https://github.com/dbtsai/python-mimeparse")
    (synopsis "Python library for parsing MIME types")
    (description
     "Mimeparse provides basic functions for parsing MIME type names and
matching them against a list of media-ranges.")
    (license license:expat)))

(define-public python2-mimeparse
  (package-with-python2 python-mimeparse))

(define-public python-nose
  (package
    (name "python-nose")
    (version "1.3.4")
    (source
      (origin
        (method url-fetch)
        (uri (string-append
               "https://pypi.python.org/packages/source/n/nose/nose-"
               version ".tar.gz"))
        (sha256
          (base32
            "00qymfgwg4iam4xi0w9bnv7lcb3fypq1hzfafzgs1rfmwaj67g3n"))))
    (build-system python-build-system)
    (inputs
     `(("python-setuptools" ,python-setuptools)))
    (arguments
     '(#:tests? #f)) ; FIXME: test suite fails
    (home-page "http://readthedocs.org/docs/nose/")
    (synopsis "Python testing library")
    (description
     "Nose extends the unittest library to make testing easier.")
    (license lgpl2.0+)))

(define-public python2-nose
  (package-with-python2 python-nose))

(define-public python-unittest2
  (package
    (name "python-unittest2")
    (version "0.5.1")
    (source
     (origin
       (method url-fetch)
       (uri (string-append
             "https://pypi.python.org/packages/source/u/unittest2py3k/unittest2py3k-"
             version ".tar.gz"))
       (sha256
        (base32
         "00yl6lskygcrddx5zspkhr0ibgvpknl4678kkm6s626539grq93q"))))
    (build-system python-build-system)
    (inputs
     `(("python-setuptools" ,python-setuptools)))
    (home-page "http://pypi.python.org/pypi/unittest2")
    (synopsis "Python unit testing library")
    (description
     "Unittest2 is a replacement for the unittest module in the Python
standard library.")
    (license psfl)))

(define-public python2-unittest2
  (package (inherit python-unittest2)
    (name "python2-unittest2")
    (version "0.5.1")
    (source
     (origin
       (method url-fetch)
       (uri (string-append
             "https://pypi.python.org/packages/source/u/unittest2/unittest2-"
             version ".tar.gz"))
       (sha256
        (base32
         "0wbs4i4x3x7klr3v35ss6p9mcqz883i1xgcpkhvl7n2lyv6yhpda"))))
    (inputs
     `(("python2-setuptools" ,python-setuptools)))
    (arguments
     `(#:python ,python-2
       #:tests? #f)))) ; no setup.py test command

(define-public python-py
  (package
    (name "python-py")
    (version "1.4.23")
    (source
     (origin
       (method url-fetch)
       (uri (string-append
             "https://pypi.python.org/packages/source/p/py/py-"
             version ".tar.gz"))
       (sha256
        (base32
         "1jkhffpai419v5rickm2vz86p9bkg3b3kcm2k4bi5wfajhw2m3xs"))))
    (build-system python-build-system)
    (inputs
     `(("python-setuptools" ,python-setuptools)))
    (home-page "http://pylib.readthedocs.org/")
    (synopsis "Python library for parsing, I/O, instrospection, and logging")
    (description
     "Py is a Python library for file name parsing, .ini file parsing, I/O,
code introspection, and logging.")
    (license license:expat)))

(define-public python2-py
  (package-with-python2 python-py))

(define-public python-pytest
  (package
    (name "python-pytest")
    (version "2.6.1")
    (source
     (origin
       (method url-fetch)
       (uri (string-append
             "https://pypi.python.org/packages/source/p/pytest/pytest-"
             version ".tar.gz"))
       (sha256
        (base32
         "0g2w4p0n42wvz8rq4k6gnzpkakgz3g8sfanxk8jrsra9675snkcr"))
       (modules '((guix build utils)))
       (snippet
        ;; One of the tests involves the /usr directory, so it fails.
        '(substitute* "testing/test_argcomplete.py"
           (("def test_remove_dir_prefix\\(self\\):")
            "@pytest.mark.xfail\n    def test_remove_dir_prefix(self):")))))
    (build-system python-build-system)
    (inputs
     `(("python-setuptools" ,python-setuptools)
       ("python-py" ,python-py)
       ("python-nose" ,python-nose)
       ("python-mock" ,python-mock)))
    (home-page "http://pytest.org")
    (synopsis "Python testing library")
    (description
     "Pytest is a testing tool that provides auto-discovery of test modules
and functions, detailed info on failing assert statements, modular fixtures,
and many external plugins.")
    (license license:expat)))

(define-public python2-pytest
  (package-with-python2 python-pytest))

(define-public python-scripttest
  (package
    (name "python-scripttest")
    (version "1.3")
    (source
     (origin
       (method url-fetch)
       (uri (string-append
             "https://pypi.python.org/packages/source/s/scripttest/scripttest-"
             version ".tar.gz"))
       (sha256
        (base32
         "0f4w84k8ck82syys7yg9maz93mqzc8p5ymis941x034v44jzq74m"))))
    (build-system python-build-system)
    (inputs
     `(("python-setuptools" ,python-setuptools)
       ("python-pytest" ,python-pytest)))
    (home-page "http://pythonpaste.org/scripttest/")
    (synopsis "Python library to test command-line scripts")
    (description "Scripttest is a Python helper library for testing
interactive command-line applications.  With it you can run a script in a
subprocess and see the output as well as any file modifications.")
    (license license:expat)))

(define-public python2-scripttest
  (package-with-python2 python-scripttest))

(define-public python-testtools
  (package
    (name "python-testtools")
    (version "1.0.0")
    (source
     (origin
       (method url-fetch)
       (uri (string-append
             "https://pypi.python.org/packages/source/t/testtools/testtools-"
             version ".tar.gz"))
       (sha256
        (base32
         "1dyml28ykpl5jb9khdmcdvhy1cxqingys6qvj2k04fzlaj6z3bbx"))))
    (build-system python-build-system)
    (propagated-inputs
     `(("python-mimeparse" ,python-mimeparse)))
    (inputs
     `(("python-setuptools" ,python-setuptools)
       ("python-extras" ,python-extras)))
    (home-page "https://github.com/testing-cabal/testtools")
    (synopsis
     "Extensions to the Python standard library unit testing framework")
    (description
     "Testtools extends the Python standard library unit testing framework to
provide matchers, more debugging information, and cross-Python
compatibility.")
    (license psfl)))

(define-public python2-testtools
  (package-with-python2 python-testtools))

(define-public python-testscenarios
  (package
    (name "python-testscenarios")
    (version "0.4")
    (source
     (origin
       (method url-fetch)
       (uri (string-append
             "https://pypi.python.org/packages/source/t/testscenarios/testscenarios-"
             version ".tar.gz"))
       (sha256
        (base32
         "1671jvrvqlmbnc42j7pc5y6vc37q44aiwrq0zic652pxyy2fxvjg"))))
    (build-system python-build-system)
    (inputs
     `(("python-setuptools" ,python-setuptools)
       ("python-testtools" ,python-testtools)
       ("python-mimeparse" ,python-mimeparse)))
    (home-page "https://launchpad.net/testscenarios")
    (synopsis "Pyunit extension for dependency injection")
    (description
     "Testscenarios provides clean dependency injection for Python unittest
style tests.")
    (license (list bsd-3 asl2.0)))) ; at the user's option

(define-public python2-testscenarios
  (package-with-python2 python-testscenarios))

(define-public python-testresources
  (package
    (name "python-testresources")
    (version "0.2.7")
    (source
     (origin
       (method url-fetch)
       (uri (string-append
             "https://pypi.python.org/packages/source/t/testresources/testresources-"
             version ".tar.gz"))
       (sha256
        (base32
         "0cbj3plbllyz42c4b5xxgwaa7mml54lakslrn4kkhinxhdri22md"))))
    (build-system python-build-system)
    (inputs
     `(("python-setuptools" ,python-setuptools)))
    (home-page "https://launchpad.net/testresources")
    (synopsis
     "Pyunit extension for managing test resources")
    (description
     "Testresources is an extension to Python's unittest to allow declarative
use of resources by test cases.")
    (license (list bsd-3 asl2.0)))) ; at the user's option

(define-public python2-testresources
  (package-with-python2 python-testresources))

(define-public python-subunit
  (package
    (name "python-subunit")
    (version "0.0.21")
    (source
     (origin
       (method url-fetch)
       (uri (string-append
             "https://pypi.python.org/packages/source/p/python-subunit/python-subunit-"
             version ".tar.gz"))
       (sha256
        (base32
         "1nkw9wfbvizmpajbj3in8ns07g7lwkiv8hip14jjlwk3cacls6jv"))))
    (build-system python-build-system)
    (inputs
     `(("python-setuptools" ,python-setuptools)
       ("python-testtools" ,python-testtools)
       ("python-mimeparse" ,python-mimeparse)
       ("python-testscenarios" ,python-testscenarios)))
    (home-page "http://launchpad.net/subunit")
    (synopsis "Python implementation of the subunit protocol")
    (description
     "Python-subunit is a Python implementation of the subunit test streaming
protocol.")
    (license (list bsd-3 asl2.0)))) ; at the user's option

(define-public python2-subunit
  (package-with-python2 python-subunit))

(define-public python-fixtures
  (package
    (name "python-fixtures")
    (version "0.3.16")
    (source
     (origin
       (method url-fetch)
       (uri (string-append
             "https://pypi.python.org/packages/source/f/fixtures/fixtures-"
             version ".tar.gz"))
       (sha256
        (base32
         "0x9r2gwilcig5g54k60bxzg96zabizq1855lrprlb4zckalp9asc"))))
    (build-system python-build-system)
    (inputs
     `(("python-setuptools" ,python-setuptools)))
    (arguments
     '(#:tests? #f)) ; no setup.py test command
    (home-page "https://launchpad.net/python-fixtures")
    (synopsis "Python test fixture library")
    (description
     "Fixtures provides a way to create reusable state, useful when writing
Python tests.")
    (license (list bsd-3 asl2.0)))) ; at user's option

(define-public python2-fixtures
  (package-with-python2 python-fixtures))

(define-public python-testrepository
  (package
    (name "python-testrepository")
    (version "0.0.20")
    (source
     (origin
       (method url-fetch)
       (uri (string-append
             "https://pypi.python.org/packages/source/t/testrepository/testrepository-"
             version ".tar.gz"))
       (sha256
        (base32
         "1ssqb07c277010i6gzzkbdd46gd9mrj0bi0i8vn560n2k2y4j93m"))))
    (build-system python-build-system)
    (propagated-inputs
     `(("python-fixtures" ,python-fixtures)
       ("python-testtools" ,python-testtools)))
    (inputs
     `(("python-setuptools" ,python-setuptools)
       ("python-subunit" ,python-subunit)
       ("python-mimeparse" ,python-mimeparse)))
    (home-page "https://launchpad.net/testrepository")
    (synopsis "Database for Python test results")
    (description "Testrepository provides a database of test results which can
be used as part of a developer's workflow to check things such as what tests
have failed since the last commit or what tests are currently failing.")
    (license (list bsd-3 asl2.0)))) ; at user's option

(define-public python2-testrepository
  (package-with-python2 python-testrepository))

(define-public python-coverage
  (package
    (name "python-coverage")
    (version "3.7.1")
    (source
     (origin
       (method url-fetch)
       (uri (string-append
             "https://pypi.python.org/packages/source/c/coverage/coverage-"
             version ".tar.gz"))
       (sha256
        (base32
         "0knlbq79g2ww6xzsyknj9rirrgrgc983dpa2d9nkdf31mb2a3bni"))))
    (build-system python-build-system)
    (inputs
     `(("python-setuptools" ,python-setuptools)))
    (home-page "http://nedbatchelder.com/code/coverage")
    (synopsis "Code coverage measurement for Python")
    (description
     "Coverage measures code coverage, typically during test execution.  It
uses the code analysis tools and tracing hooks provided in the Python standard
library to determine which lines are executable, and which have been
executed.")
    (license bsd-3)))

(define-public python2-coverage
  (package-with-python2 python-coverage))

(define-public python-discover
  (package
    (name "python-discover")
    (version "0.4.0")
    (source
     (origin
       (method url-fetch)
       (uri (string-append
             "https://pypi.python.org/packages/source/d/discover/discover-"
             version ".tar.gz"))
       (sha256
        (base32
         "0y8d0zwiqar51kxj8lzmkvwc3b8kazb04gk5zcb4nzg5k68zmhq5"))))
    (build-system python-build-system)
    (inputs
     `(("python-setuptools" ,python-setuptools)))
    (home-page "http://pypi.python.org/pypi/discover/")
    (synopsis
     "Python test discovery for unittest")
    (description
     "Discover provides test discovery for unittest, a feature that has been
backported from Python 2.7 for Python 2.4+.")
    (license bsd-3)))

(define-public python2-discover
  (package-with-python2 python-discover))

(define-public behave
  (package
    (name "behave")
    (version "1.2.4")
    (source (origin
             (method url-fetch)
             (uri (string-append "https://pypi.python.org/packages/source/b/"
                                 name "/" name "-" version ".tar.gz"))
             (sha256
              (base32
               "1v2rfy8xnf0rk7cj4cgr7lam4015d458i7bg0xqs9czfv6njlm14"))))
    (build-system python-build-system)
    (inputs
     `(("python-setuptools" ,python-setuptools)
       ("python-six" ,python-six)
       ("python-enum43" ,python-enum34)
       ("python-parse" ,python-parse)
       ("python-parse-type" ,python-parse-type)))
    (arguments `(#:tests? #f))          ;TODO: tests require nose>=1.3 and
                                        ;PyHamcrest>=1.8
    (home-page "http://github.com/behave/behave")
    (synopsis "Python behavior-driven development")
    (description
     "Behave is a tool for behavior-driven development in python.
Behavior-driven development (or BDD) is an agile software development
technique that encourages collaboration between developers, QA and
non-technical or business participants in a software project.  Behave uses
tests written in a natural language style, backed up by Python code.")
    (license x11)))

(define-public python-exif-read
  (package
    (name "python-exif-read")
    (version "1.4.2")
    (source (origin
              (method url-fetch)
              (uri
               (string-append
                "https://pypi.python.org/packages/source/E/ExifRead/ExifRead-"
                version ".tar.gz"))
              (sha256
               (base32
                "17c627gcdmyc05hz4zk8qs4pjgw6rc68qzjzgz8gh1cmpsd7acf1"))))
    (build-system python-build-system)
    (inputs
     `(("python-setuptools" ,python-setuptools)))
    (arguments `(#:tests? #f)) ; no tests
    (home-page "https://github.com/ianare/exif-py")
    (synopsis "Python library to extract EXIF data from image files")
    (description
     "ExifRead is a Python library to extract EXIF data from tiff and jpeg
files.")
    (license bsd-3)))

(define-public python2-exif-read
  (package-with-python2 python-exif-read))

(define-public python-pyld
  (package
    (name "python-pyld")
    (version "0.6.0")
    (source (origin
              (method url-fetch)
              (uri
               (string-append
                "https://pypi.python.org/packages/source/P/PyLD/PyLD-"
                version ".tar.gz"))
              (sha256
               (base32
                "1l9ymj85fsvayqplinzpk0kyiq6m74ps9xd3a9fhlxfn1rldf8x8"))))
    (build-system python-build-system)
    (inputs
     `(("python-setuptools" ,python-setuptools)))
    (arguments `(#:tests? #f)) ; no tests
    (home-page "http://github.com/digitalbazaar/pyld")
    (synopsis "Python implementation of the JSON-LD specification")
    (description
     "PyLD is an implementation of the JSON-LD specification.")
    (license bsd-3)))

(define-public python2-pyld
  (package-with-python2 python-pyld))

(define-public python-certifi
  (package
    (name "python-certifi")
    (version "14.05.14")
    (source (origin
              (method url-fetch)
              (uri
               (string-append
                "https://pypi.python.org/packages/source/c/certifi/certifi-"
                version ".tar.gz"))
              (sha256
               (base32
                "0s8vxzfz6s4m6fvxc7z25k9j35w0rh6jkw3wwcd1az1mssncn6qy"))))
    (build-system python-build-system)
    (inputs
     `(("python-setuptools" ,python-setuptools)))
    (arguments `(#:tests? #f)) ; no tests
    (home-page "http://python-requests.org/")
    (synopsis "Python CA certificate bundle")
    (description
     "Certifi is a Python library that contains a CA certificate bundle, which
is used by the Requests library to verify HTTPS requests.")
    (license asl2.0)))

(define-public python2-certifi
  (package-with-python2 python-certifi))

(define-public python-click
  (package
    (name "python-click")
    (version "4.0")
    (source
     (origin
       (method url-fetch)
       (uri (string-append
             "https://pypi.python.org/packages/source/c/click/click-"
             version ".tar.gz"))
       (sha256
        (base32 "0294x9g28w6zgswl0rsygkwi0wf6n480gf7fiiw5f9az3xhh77pl"))))
    (build-system python-build-system)
    (native-inputs
     `(("python-setuptools" ,python-setuptools)))
    (home-page "http://click.pocoo.org")
    (synopsis "Command line library for Python")
    (description
     "Click is a Python package for creating command line interfaces in a
composable way with as little code as necessary.  Its name stands for
\"Command Line Interface Creation Kit\".  It's highly configurable but comes
with sensible defaults out of the box.")
    (license bsd-3)))

(define-public python2-click
  (package-with-python2 python-click))

(define-public python-requests
  (package
    (name "python-requests")
    (version "2.4.0")
    (source (origin
             (method url-fetch)
             (uri
              (string-append
               "https://pypi.python.org/packages/source/r/requests/requests-"
               version ".tar.gz"))
             (sha256
              (base32
               "0gknlfx1wakrrm1zi8gi03x2lzj4dsns0vjw0nsmgqvkphyf01vh"))))
    (build-system python-build-system)
    (inputs
     `(("python-setuptools" ,python-setuptools)
       ("python-certifi" ,python-certifi)))
    (arguments `(#:tests? #f)) ; no tests
    (home-page "http://python-requests.org/")
    (synopsis "Python HTTP library")
    (description
     "Requests is a Python HTTP client library.  It aims to be easier to use
than Python’s urllib2 library.")
    (license asl2.0)))

(define-public python2-requests
  (package-with-python2 python-requests))

(define-public python-jsonschema
  (package
    (name "python-jsonschema")
    (version "2.4.0")
    (source (origin
             (method url-fetch)
             (uri
              (string-append
               "https://pypi.python.org/packages/source/j/jsonschema/jsonschema-"
               version ".tar.gz"))
             (sha256
              (base32
               "1yik3031ziygvq66rj3mzfqdgxj29sg1bkfc46wsgi7lnbqs560j"))))
    (build-system python-build-system)
    (inputs
     `(("python-setuptools" ,python-setuptools)))
    (home-page "http://github.com/Julian/jsonschema")
    (synopsis "Implementation of JSON Schema for Python")
    (description
     "Jsonschema is an implementation of JSON Schema for Python.")
    (license license:expat)))

(define-public python2-jsonschema
  (package-with-python2 python-jsonschema))

(define-public python-unidecode
  (package
    (name "python-unidecode")
    (version "0.04.16")
    (source (origin
             (method url-fetch)
             (uri
              (string-append
               "https://pypi.python.org/packages/source/U/Unidecode/Unidecode-"
               version ".tar.gz"))
             (sha256
              (base32
               "0yv56vc49rvippyxgxvcyz7jklc07ky38rcspax7p00sgmriiljc"))))
    (build-system python-build-system)
    (inputs
     `(("python-setuptools" ,python-setuptools)))
    (home-page "https://pypi.python.org/pypi/Unidecode")
    (synopsis "ASCII transliterations of Unicode text")
    (description
     "Unidecode provides ASCII transliterations of Unicode text.  Unidecode is
useful when integrating with legacy code that doesn't support Unicode, or for
ease of entry of non-Roman names on a US keyboard, or when constructing ASCII
machine identifiers from human-readable Unicode strings that should still be
somewhat intelligeble.")
    (license gpl2+)))

(define-public python2-unidecode
  (package-with-python2 python-unidecode))

(define-public python-pyjwt
  (package
    (name "python-pyjwt")
    (version "0.2.1")
    (source
     (origin
       (method url-fetch)
       (uri (string-append
             "https://pypi.python.org/packages/source/P/PyJWT/PyJWT-"
             version ".tar.gz"))
       (sha256
        (base32
         "1ahqblfy2sj3xz34wsa48cn9rp0dspzq56p54i5znmws3b8gml6g"))))
    (build-system python-build-system)
    (inputs
     `(("python-setuptools" ,python-setuptools)))
    (arguments
     '(#:tests? #f)) ; test suite doesn't work
    (home-page "http://github.com/progrium/pyjwt")
    (synopsis "JSON Web Token implementation in Python")
    (description
     "PyJWT is a JSON Web Token implementation written in Python.")
    (license license:expat)))

(define-public python2-pyjwt
  (package-with-python2 python-pyjwt))

(define-public python-oauthlib
  (package
    (name "python-oauthlib")
    (version "0.6.3")
    (source (origin
              (method url-fetch)
              (uri
               (string-append
                "https://pypi.python.org/packages/source/o/oauthlib/oauthlib-"
                version ".tar.gz"))
              (sha256
               (base32
                "1yaj3j64la4arwsbhbfmpnickzh3jpg9nlpyg409v8pp24isn48a"))))
    (build-system python-build-system)
    (inputs
     `(("python-setuptools" ,python-setuptools)
       ("python-pyjwt" ,python-pyjwt)
       ("python-pycrypto" ,python-pycrypto)
       ("python-nose" ,python-nose)
       ("python-mock" ,python-mock)))
    (home-page "https://github.com/idan/oauthlib")
    (synopsis "OAuth implementation for Python")
    (description
     "Oauthlib is a generic, spec-compliant, thorough implementation of the
OAuth request-signing logic.")
    (license bsd-3)))

(define-public python2-oauthlib
  (let ((base (package-with-python2 python-oauthlib)))
    (package
      (inherit base)
      (inputs
       (append (package-inputs base)
               `(("python2-unittest2" ,python2-unittest2)))))))

(define-public python-itsdangerous
  (package
    (name "python-itsdangerous")
    (version "0.24")
    (source
     (origin
       (method url-fetch)
       (uri (string-append
             "https://pypi.python.org/packages/source/i/itsdangerous/itsdangerous-"
             version ".tar.gz"))
       (sha256
        (base32
         "06856q6x675ly542ig0plbqcyab6ksfzijlyf1hzhgg3sgwgrcyb"))))
    (build-system python-build-system)
    (inputs
     `(("python-setuptools" ,python-setuptools)))
    (home-page "http://github.com/mitsuhiko/itsdangerous")
    (synopsis "Python library for passing data to/from untrusted environments")
    (description
     "Itsdangerous provides various helpers to pass trusted data to untrusted
environments and back.")
    (license bsd-3)))

(define-public python2-itsdangerous
  (package-with-python2 python-itsdangerous))

(define-public python-pyyaml
  (package
    (name "python-pyyaml")
    (version "3.11")
    (source
     (origin
       (method url-fetch)
       (uri (string-append
             "https://pypi.python.org/packages/source/P/PyYAML/PyYAML-"
             version ".tar.gz"))
       (sha256
        (base32
         "1s26125vfnskng58ym37xhwv8v0mm95b2cwbjfag8prfhy596v63"))))
    (build-system python-build-system)
    (inputs
     `(("libyaml" ,libyaml)))
    (native-inputs
     `(("python-setuptools" ,python-setuptools)))
    (home-page "http://pyyaml.org/wiki/PyYAML")
    (synopsis "YAML parser and emitter for Python")
    (description
     "PyYAML is a YAML parser and emitter for Python.  PyYAML features a
complete YAML 1.1 parser, Unicode support, pickle support, capable extension
API, and sensible error messages.  PyYAML supports standard YAML tags and
provides Python-specific tags that allow to represent an arbitrary Python
object.")
    (license license:expat)))

(define-public python2-pyyaml
  (package-with-python2 python-pyyaml))

(define-public python-virtualenv
  (package
    (name "python-virtualenv")
    (version "1.11.6")
    (source
     (origin
       (method url-fetch)
       (uri (string-append
             "https://pypi.python.org/packages/source/v/virtualenv/virtualenv-"
             version ".tar.gz"))
       (sha256
        (base32
         "1xq4prmg25n9cz5zcvbqx68lmc3kl39by582vd8pzs9f3qalqyiy"))))
    (build-system python-build-system)
    (inputs
     `(("python-setuptools" ,python-setuptools)
       ("python-mock" ,python-mock)
       ("python-nose" ,python-nose)))
    (home-page "https://virtualenv.pypa.io/")
    (synopsis "Virtual Python environment builder")
    (description
     "Virtualenv is a tool to create isolated Python environments.")
    (license license:expat)))

(define-public python2-virtualenv
  (package-with-python2 python-virtualenv))

(define-public python-markupsafe
  (package
    (name "python-markupsafe")
    (version "0.23")
    (source
     (origin
       (method url-fetch)
       (uri (string-append
             "https://pypi.python.org/packages/source/M/MarkupSafe/MarkupSafe-"
             version ".tar.gz"))
       (sha256
        (base32
         "1hvip33wva3fnmvfp9x5klqri7hpl1hkgqmjbss18nmrb7zimv54"))))
    (build-system python-build-system)
    (inputs
     `(("python-setuptools" ,python-setuptools)))
    (home-page "http://github.com/mitsuhiko/markupsafe")
    (synopsis "XML/HTML/XHTML markup safe string implementation for Python")
    (description
     "Markupsafe provides an XML/HTML/XHTML markup safe string implementation
for Python.")
    (license bsd-3)))

(define-public python2-markupsafe
  (package-with-python2 python-markupsafe))

(define-public python-jinja2
  (package
    (name "python-jinja2")
    (version "2.7.3")
    (source
     (origin
       (method url-fetch)
       (uri (string-append
             "https://pypi.python.org/packages/source/J/Jinja2/Jinja2-"
             version ".tar.gz"))
       (sha256
        (base32
         "1nwg9yfqgy421lncnm63k1zf9xkd1klc0jm0fr4p3dad01fsq91f"))))
    (build-system python-build-system)
    (inputs
     `(("python-setuptools" ,python-setuptools)
       ("python-markupsafe" ,python-markupsafe)))
    (home-page "http://jinja.pocoo.org/")
    (synopsis "Python template engine")
    (description
     "Jinja2 is a small but fast and easy to use stand-alone template engine
written in pure Python.")
    (license bsd-3)))

(define-public python2-jinja2
  (package-with-python2 python-jinja2))

(define-public python-docutils
  (package
    (name "python-docutils")
    (version "0.12")
    (source
     (origin
       (method url-fetch)
       (uri (string-append
             "https://pypi.python.org/packages/source/d/docutils/docutils-"
             version ".tar.gz"))
       (sha256
        (base32
         "1ylnjnw1x4b2y7blr6x35ncdzn69k253kw4cdkv6asdb21w73ny7"))))
    (build-system python-build-system)
    (inputs
     `(("python-setuptools" ,python-setuptools)))
    (arguments
     '(#:tests? #f)) ; no setup.py test command
    (home-page "http://docutils.sourceforge.net/")
    (synopsis "Python Documentation Utilities")
    (description
     "Docutils is a modular system for processing documentation into useful
formats, such as HTML, XML, and LaTeX.  For input Docutils supports
reStructuredText.")
    ;; Most of the source code is public domain, but some source files are
    ;; licensed under the PFSL, BSD 2-clause, and GPLv3+ licenses.
    (license (list public-domain psfl bsd-2 gpl3+))))

(define-public python2-docutils
  (package-with-python2 python-docutils))

(define-public python-pygments
  (package
    (name "python-pygments")
    (version "1.6")
    (source
     (origin
       (method url-fetch)
       (uri (string-append
             "https://pypi.python.org/packages/source/P/Pygments/Pygments-"
             version ".tar.gz"))
       (sha256
        (base32
         "1h11r6ss8waih51vcksfvzghfxiav2f8svc0812fa5kmyz5d97kr"))))
    (build-system python-build-system)
    (inputs
     `(("python-setuptools" ,python-setuptools)))
    (home-page "http://pygments.org/")
    (synopsis "Syntax highlighting")
    (description
     "Pygments is a syntax highlighting package written in Python.")
    (license bsd-2)))

(define-public python2-pygments
  (package-with-python2 python-pygments))

(define-public python-sphinx
  (package
    (name "python-sphinx")
    (version "1.2.3")
    (source
     (origin
       (method url-fetch)
       (uri (string-append
             "https://pypi.python.org/packages/source/S/Sphinx/Sphinx-"
             version ".tar.gz"))
       (sha256
        (base32
         "011xizm3jnmf4cvs5i6kgf6c5nn046h79i8j0vd0f27yw9j3p4wl"))))
    (build-system python-build-system)
    (inputs
     `(("python-setuptools" ,python-setuptools)
       ("python-jinja2" ,python-jinja2)
       ("python-docutils" ,python-docutils)
       ("python-pygments" ,python-pygments)))
    (home-page "http://sphinx-doc.org/")
    (synopsis "Python documentation generator")
    (description "Sphinx is a tool that makes it easy to create documentation
for Python projects or other documents consisting of multiple reStructuredText
sources.")
    (license bsd-3)))

(define-public python2-sphinx
  (package-with-python2 python-sphinx))

(define-public python-sphinx-rtd-theme
  (package
    (name "python-sphinx-rtd-theme")
    (version "0.1.6")
    (source
     (origin
       (method url-fetch)
       (uri (string-append "https://pypi.python.org/packages/source/s/"
                           "sphinx_rtd_theme/sphinx_rtd_theme-"
                           version ".tar.gz"))
       (sha256
        (base32
         "19nw3rn7awplcdrz63kg1njqwkbymfg9lwn7l2grhdyhyr2gaa8g"))))
    (build-system python-build-system)
    (arguments
     `(;; With standard flags, the install phase attempts to create a zip'd
       ;; egg file, and fails with an error: 'ZIP does not support timestamps
       ;; before 1980'
       #:configure-flags '("--single-version-externally-managed"
                           "--record=sphinx-rtd-theme.txt")))
    (native-inputs
     `(("python-setuptools" ,python-setuptools)))
    (inputs
     `(("python-docutils" ,python-docutils)
       ("python-sphinx" ,python-sphinx)))
    (home-page "https://github.com/snide/sphinx_rtd_theme/")
    (synopsis "ReadTheDocs.org theme for Sphinx")
    (description "A theme for Sphinx used by ReadTheDocs.org.")
    (license license:expat)))

(define-public python2-sphinx-rtd-theme
  (package-with-python2 python-sphinx-rtd-theme))

(define-public python-feedgenerator
  (package
    (name "python-feedgenerator")
    (version "20150710.97185b7")
    (source
     ;; Using the git checkout for now because license file not added till
     ;; https://github.com/dmdm/feedgenerator-py3k/commit/97185b7566c240c4bf5ed80db7d6c271204dab39
     (origin
       (method git-fetch)
       (uri (git-reference
             (url "https://github.com/dmdm/feedgenerator-py3k.git")
             (commit "97185b7566c240c4bf5ed80db7d6c271204dab39")))
       (sha256
        (base32
         "0dbd6apij5j1923ib905x0srgcyls4wlabqlwp4dzkwmksvnrr2a"))))
    (arguments
     `(;; With standard flags, the install phase attempts to create a zip'd
       ;; egg file, and fails with an error: 'ZIP does not support timestamps
       ;; before 1980'
       #:configure-flags '("--single-version-externally-managed"
                           "--record=feedgenerator.txt")))
    (build-system python-build-system)
    (inputs
     `(("python-setuptools" ,python-setuptools)
       ("python-pytz" ,python-pytz)
       ("python-six" ,python-six)))
    (home-page
     "https://github.com/dmdm/feedgenerator-py3k.git")
    (synopsis
     "Standalone version of Django's Atom/RSS feed generator")
    (description
     "Feedgenerator-py3k is a standalone version of Django's feedgenerator,
which can produce feeds in RSS 2.0, RSS 0.91, and Atom formats.")
    (license bsd-3)))

(define-public python2-feedgenerator
  (package-with-python2 python-feedgenerator))

(define-public python-blinker
  (package
    (name "python-blinker")
    (version "1.3")
    (source
     (origin
       (method url-fetch)
       (uri (string-append
             "https://pypi.python.org/packages/source/b/blinker/blinker-"
             version ".tar.gz"))
       (sha256
        (base32
         "0bvfxkmjx6bpa302pv7v2vw5rwr3dlzjzfdp3bj628i6144024b8"))))
    (build-system python-build-system)
    (native-inputs
     `(("python-setuptools" ,python-setuptools)))
    ;; No "test" command supplied to setuptools, so unless there's another way
    ;; to run tests, we're skipping them!
    (arguments '(#:tests? #f))
    (home-page "http://pythonhosted.org/blinker/")
    (synopsis "Fast, simple object-to-object and broadcast signaling")
    (description
     "Blinker provides a fast dispatching system that allows any number of
interested parties to subscribe to events, or \"signals\".")
    (license license:expat)))

(define-public python2-blinker
  (package-with-python2 python-blinker))

(define-public pelican
  (package
    (name "pelican")
    (version "3.6.0")
    (source
     (origin
       (method url-fetch)
       (uri (string-append
             "https://pypi.python.org/packages/source/p/pelican/pelican-"
             version ".tar.gz"))
       (sha256
        (base32
         "0lbkk902mqxpp452pp76n6qcjv6f99lq2zl204xmqyzcan9zr3ps"))))
    (build-system python-build-system)
    (native-inputs
     `(("python-setuptools" ,python-setuptools)))
    (propagated-inputs
     `(("python-feedgenerator" ,python-feedgenerator)
       ("python-jinja2" ,python-jinja2)
       ("python-pygments" ,python-pygments)
       ("python-docutils" ,python-docutils)
       ("python-pytz" ,python-pytz)
       ("python-blinker" ,python-blinker)
       ("python-unidecode" ,python-unidecode)
       ("python-six" ,python-six)
       ("python-dateutil-2" ,python-dateutil-2)))
    (home-page "http://getpelican.com/")
    (arguments
     `(;; XXX Requires a lot more packages to do unit tests :P
       #:tests? #f
       #:phases (modify-phases %standard-phases
                  (add-before
                   'install 'adjust-requires
                   ;; Since feedgenerator is installed from git, it doesn't
                   ;; conform to the version requirements.
                   ;;
                   ;; We *do have* "feedgenerator >= 1.6", but strip off the
                   ;; version requirement so setuptools doesn't get confused.
                   (lambda _
                     (substitute* "setup.py"
                       (("['\"]feedgenerator.*?['\"]")
                        "'feedgenerator'")))))))
    (synopsis "Python-based static site publishing system")
    (description
     "Pelican is a tool to generate a static blog from reStructuredText,
Markdown input files, and more.  Pelican uses Jinja2 for templating
and is very extensible.")
    (license agpl3+)))

(define-public python-scikit-learn
  (package
    (name "python-scikit-learn")
    (version "0.16.1")
    (source
     (origin
       (method url-fetch)
       (uri (string-append
             "https://github.com/scikit-learn/scikit-learn/archive/"
             version ".tar.gz"))
       (sha256
        (base32
         "140skabifgc7lvvj873pnzlwx0ni6q8qkrsyad2ccjb3h8rxzkih"))))
    (build-system python-build-system)
    (arguments
     `(#:phases
       (alist-cons-before
        'check 'set-HOME
        ;; some tests require access to "$HOME"
        (lambda _ (setenv "HOME" "/tmp"))
        ;; Tests can only be run after the library has been installed and not
        ;; within the source directory.
        (alist-cons-after
         'install 'check
         (lambda _
           (with-directory-excursion "/tmp"
             ;; With Python 3 one test of 3334 fails
             ;; (sklearn.tests.test_common.test_transformers); see
             ;; https://github.com/scikit-learn/scikit-learn/issues/3693
             (system* "nosetests" "-v" "sklearn")))
         (alist-delete 'check %standard-phases)))))
    (inputs
     `(("openblas" ,openblas)
       ("python-nose" ,python-nose)))
    (propagated-inputs
     `(("python-numpy" ,python-numpy)
       ("python-scipy" ,python-scipy)))
    (home-page "http://scikit-learn.org/")
    (synopsis "Machine Learning in Python")
    (description
     "Scikit-learn provides simple and efficient tools for data
mining and data analysis.")
    (license bsd-3)))

(define-public python2-scikit-learn
  (let ((scikit (package-with-python2 python-scikit-learn)))
    (package (inherit scikit)
      (propagated-inputs
       `(("python2-numpy" ,python2-numpy)
         ("python2-scipy" ,python2-scipy)
         ,@(alist-delete
            "python-numpy"
            (alist-delete
             "python-scipy" (package-propagated-inputs scikit))))))))

(define-public python-scikit-image
  (package
    (name "python-scikit-image")
    (version "0.11.3")
    (source
     (origin
       (method url-fetch)
       (uri (string-append
             "https://pypi.python.org/packages/source/s/scikit-image/scikit-image-"
             version ".tar.gz"))
       (sha256
        (base32 "0jz416fqvpahqyffw8plmszzfj669w8wvf3y9clnr5lr6a7md3kn"))))
    (build-system python-build-system)
    (propagated-inputs
     `(("python-matplotlib" ,python-matplotlib)
       ("python-networkx" ,python-networkx)
       ("python-numpy" ,python-numpy)
       ("python-scipy" ,python-scipy)
       ("python-six" ,python-six)
       ("python-pillow" ,python-pillow)))
    (native-inputs
     `(("python-cython" ,python-cython)
       ("python-setuptools" ,python-setuptools)))
    (home-page "http://scikit-image.org/")
    (synopsis "Image processing in Python")
    (description
     "Scikit-image is a collection of algorithms for image processing.")
    (license bsd-3)))

(define-public python2-scikit-image
  (let ((scikit-image (package-with-python2 python-scikit-image)))
    (package (inherit scikit-image)
      (native-inputs
       `(("python2-mock" ,python2-mock)
         ,@(package-native-inputs scikit-image)))
      (propagated-inputs
       `(("python2-pytz" ,python2-pytz)
         ,@(package-propagated-inputs scikit-image))))))

(define-public python-redis
  (package
    (name "python-redis")
    (version "2.10.3")
    (source
     (origin
       (method url-fetch)
       (uri (string-append
             "https://pypi.python.org/packages/source/r/redis/redis-"
             version ".tar.gz"))
       (sha256
        (base32 "1701qjwn4n05q90fdg4bsg96s27xf5s4hsb4gxhv3xk052q3gyx4"))))
    (build-system python-build-system)
    ;; Tests require a running Redis server
    (arguments '(#:tests? #f))
    (native-inputs
     `(("python-setuptools" ,python-setuptools)
       ("python-pytest" ,python-pytest)))
    (home-page "https://github.com/andymccurdy/redis-py")
    (synopsis "Redis Python client")
    (description
     "This package provides a Python interface to the Redis key-value store.")
    (license license:expat)))

(define-public python2-redis
  (package-with-python2 python-redis))

(define-public python-rq
  (package
    (name "python-rq")
    (version "0.5.2")
    (source
     (origin
       (method url-fetch)
       (uri (string-append
             "https://pypi.python.org/packages/source/r/rq/rq-"
             version ".tar.gz"))
       (sha256
        (base32 "0b0z5hn8wkfg300hx7816csgv3bcfamlr29fi3yzgqmpqxwj3fix"))))
    (build-system python-build-system)
    (propagated-inputs
     `(("python-click" ,python-click)
       ("python-redis" ,python-redis)))
    (native-inputs
     `(("python-setuptools" ,python-setuptools)))
    (home-page "http://python-rq.org/")
    (synopsis "Simple job queues for Python")
    (description
     "RQ (Redis Queue) is a simple Python library for queueing jobs and
processing them in the background with workers.  It is backed by Redis and it
is designed to have a low barrier to entry.")
    (license bsd-2)))

(define-public python2-rq
  (package-with-python2 python-rq))

(define-public python-cython
  (package
    (name "python-cython")
    (version "0.21.1")
    (source
     (origin
       (method url-fetch)
       (uri (string-append "http://cython.org/release/Cython-"
                           version ".tar.gz"))
       (sha256
        (base32
         "0ddz2l2dvcy5hdkxx4xlfiwpccvwia7ixgcy4h0pdv46a4i4vxj3"))))
    (build-system python-build-system)
    ;; we need the full python package and not just the python-wrapper
    ;; because we need libpython3.3m.so
    (inputs
     `(("python" ,python)))
    (arguments
     `(#:phases
       (alist-cons-before
        'check 'set-HOME
        ;; some tests require access to "$HOME/.cython"
        (lambda* _ (setenv "HOME" "/tmp"))
        (alist-replace
         'check
         (lambda _ (zero? (system* "python" "runtests.py" "-vv")))
         %standard-phases))))
    (home-page "http://cython.org/")
    (synopsis "C extensions for Python")
    (description "Cython is an optimising static compiler for both the Python
programming language and the extended Cython programming language.  It makes
writing C extensions for Python as easy as Python itself.")
    (license asl2.0)))

(define-public python2-cython
  (package (inherit (package-with-python2 python-cython))
    (name "python2-cython")
    (inputs
     `(("python-2" ,python-2))))) ; this is not automatically changed

;; This version of numpy is missing the documentation and is only used to
;; build matplotlib which is required to build numpy's documentation.
(define python-numpy-bootstrap
  (package
    (name "python-numpy-bootstrap")
    (version "1.9.1")
    (source
     (origin
       (method url-fetch)
       (uri (string-append "mirror://sourceforge/numpy"
                           "/numpy-" version ".tar.gz"))
       (sha256
        (base32
         "070ybfvpgfmiz2hs94x445hvkh9dh52nyi0m8jp5kdihgvhbnx80"))))
    (build-system python-build-system)
    (inputs
     `(("python-nose" ,python-nose)
       ("openblas" ,openblas)
       ("lapack" ,lapack)))
    (native-inputs
     `(("gfortran" ,gfortran)))
    (arguments
     `(#:phases
       (alist-cons-before
        'build 'set-environment-variables
        (lambda* (#:key inputs #:allow-other-keys)
          (call-with-output-file "site.cfg"
            (lambda (port)
              (format port
                      "[openblas]
libraries = openblas
library_dirs = ~a/lib
include_dirs = ~a/include

[lapack]
lapack_libs = lapack
library_dirs = ~a/lib
include_dirs = ~a/include
"
                      (assoc-ref inputs "openblas")
                      (assoc-ref inputs "openblas")
                      (assoc-ref inputs "lapack")
                      (assoc-ref inputs "lapack"))))
          ;; Use "gcc" executable, not "cc".
          (substitute* "numpy/distutils/system_info.py"
            (("c = distutils\\.ccompiler\\.new_compiler\\(\\)")
             "c = distutils.ccompiler.new_compiler(); c.set_executables(compiler='gcc',compiler_so='gcc',linker_exe='gcc',linker_so='gcc -shared')"))
          #t)
        ;; Tests can only be run after the library has been installed and not
        ;; within the source directory.
        (alist-cons-after
         'install 'check
         (lambda _
           (with-directory-excursion "/tmp"
             (zero? (system* "python" "-c"
                             "import numpy; numpy.test(verbose=2)"))))
         (alist-delete
          'check
          %standard-phases)))))
    (home-page "http://www.numpy.org/")
    (synopsis "Fundamental package for scientific computing with Python")
    (description "NumPy is the fundamental package for scientific computing
with Python.  It contains among other things: a powerful N-dimensional array
object, sophisticated (broadcasting) functions, tools for integrating C/C++
and Fortran code, useful linear algebra, Fourier transform, and random number
capabilities.")
    (license bsd-3)))

(define python2-numpy-bootstrap
  (package-with-python2 python-numpy-bootstrap))

(define-public python2-fastlmm
  (package
    (name "python2-fastlmm")
    (version "0.2.14")
    (source
     (origin
       (method url-fetch)
       (uri (string-append
             "https://pypi.python.org/packages/source/f/fastlmm"
             "/fastlmm-" version ".zip"))
       (sha256
        (base32
         "023sydkrc3yxad2bycar02jfswwlh4199kafzhf2bssyx2c3xa0l"))))
    (build-system python-build-system)
    (arguments
     `(#:python ,python-2)) ; only Python 2.7 is supported
    (propagated-inputs
     `(("python2-numpy" ,python2-numpy)
       ("python2-scipy" ,python2-scipy)
       ("python2-matplotlib" ,python2-matplotlib)
       ("python2-pandas" ,python2-pandas)
       ("python2-scikit-learn" ,python2-scikit-learn)
       ("python2-cython" ,python2-cython)
       ("python2-pysnptools" ,python2-pysnptools)))
    (native-inputs
     `(("unzip" ,unzip)
       ("python2-mock" ,python2-mock)
       ("python2-setuptools" ,python2-setuptools)))
    (home-page "http://research.microsoft.com/en-us/um/redmond/projects/mscompbio/fastlmm/")
    (synopsis "Perform genome-wide association studies on large data sets")
    (description
     "FaST-LMM, which stands for Factored Spectrally Transformed Linear Mixed
Models, is a program for performing both single-SNP and SNP-set genome-wide
association studies (GWAS) on extremely large data sets.")
    (license asl2.0)))

(define-public python-numpy
  (package (inherit python-numpy-bootstrap)
    (name "python-numpy")
    (outputs '("out" "doc"))
    (inputs
     `(("which" ,which)
       ("python-setuptools" ,python-setuptools)
       ("python-matplotlib" ,python-matplotlib)
       ("python-sphinx" ,python-sphinx)
       ("python-pyparsing" ,python-pyparsing)
       ("python-numpydoc" ,python-numpydoc)
       ,@(package-inputs python-numpy-bootstrap)))
    (native-inputs
     `(("pkg-config" ,pkg-config)
       ("texlive" ,texlive)
       ("texinfo" ,texinfo)
       ("perl" ,perl)
       ,@(package-native-inputs python-numpy-bootstrap)))
    (arguments
     `(,@(substitute-keyword-arguments
             (package-arguments python-numpy-bootstrap)
           ((#:phases phases)
            `(alist-cons-after
              'install 'install-doc
              (lambda* (#:key outputs #:allow-other-keys)
                (let* ((data (string-append (assoc-ref outputs "doc") "/share"))
                       (doc (string-append
                             data "/doc/" ,name "-"
                             ,(package-version python-numpy-bootstrap)))
                       (info (string-append data "/info"))
                       (html (string-append doc "/html"))
                       (pyver ,(string-append "PYVER=")))
                  (with-directory-excursion "doc"
                    (mkdir-p html)
                    (system* "make" "html" pyver)
                    (system* "make" "latex" "PAPER=a4" pyver)
                    (system* "make" "-C" "build/latex"
                             "all-pdf" "PAPER=a4" pyver)
                    ;; FIXME: Generation of the info file fails.
                    ;; (system* "make" "info" pyver)
                    ;; (mkdir-p info)
                    ;; (copy-file "build/texinfo/numpy.info"
                    ;;            (string-append info "/numpy.info"))
                    (for-each (lambda (file)
                                (copy-file (string-append "build/latex" file)
                                           (string-append doc file)))
                              '("/numpy-ref.pdf" "/numpy-user.pdf"))
                    (with-directory-excursion "build/html"
                      (for-each (lambda (file)
                                  (let* ((dir (dirname file))
                                         (tgt-dir (string-append html "/" dir)))
                                    (unless (equal? "." dir)
                                      (mkdir-p tgt-dir))
                                    (install-file file html)))
                                (find-files "." ".*"))))))
              ,phases)))))))

(define-public python2-numpy
  (let ((numpy (package-with-python2 python-numpy)))
    (package (inherit numpy)
      ;; Make sure we use exactly PYTHON2-MATPLOTLIB, which is customized for
      ;; Python 2.
      (inputs `(("python2-matplotlib" ,python2-matplotlib)
                ,@(alist-delete "python-matplotlib"
                                (package-inputs numpy)))))))

(define-public python-pyparsing
  (package
    (name "python-pyparsing")
    (version "2.0.3")
    (source
     (origin
       (method url-fetch)
       (uri (string-append "mirror://sourceforge/pyparsing"
                           "/pyparsing-" version ".tar.gz"))
       (sha256
        (base32
         "0kw4py7gn45j93q8r7bzajfrjdc3xlsn2yzln41lf9zmrghjkrq6"))))
    (build-system python-build-system)
    (outputs '("out" "doc"))
    (arguments
     `(#:tests? #f ; no test target
       #:modules ((guix build python-build-system)
                  (guix build utils))
       #:phases
       (alist-cons-after
        'install 'install-doc
        (lambda* (#:key outputs #:allow-other-keys)
          (let* ((doc (string-append (assoc-ref outputs "doc")
                                     "/share/doc/" ,name "-" ,version))
                 (html-doc (string-append doc "/html"))
                 (examples (string-append doc "/examples")))
            (mkdir-p html-doc)
            (mkdir-p examples)
            (for-each
             (lambda (dir tgt)
               (map (lambda (file)
                      (install-file file tgt))
                    (find-files dir ".*")))
             (list "docs" "htmldoc" "examples")
             (list doc html-doc examples))))
        %standard-phases)))
    (home-page "http://pyparsing.wikispaces.com")
    (synopsis "Python parsing class library")
    (description
     "The pyparsing module is an alternative approach to creating and
executing simple grammars, vs. the traditional lex/yacc approach, or the use
of regular expressions.  The pyparsing module provides a library of classes
that client code uses to construct the grammar directly in Python code.")
    (license license:expat)))

(define-public python2-pyparsing
  (package-with-python2 python-pyparsing))

(define-public python-numpydoc
  (package
    (name "python-numpydoc")
    (version "0.5")
    (source
     (origin
       (method url-fetch)
       (uri (string-append
             "https://pypi.python.org/packages/source/n/numpydoc/numpydoc-"
             version ".tar.gz"))
       (sha256
        (base32
         "0d4dnifaxkll50jx6czj05y8cb4ny60njd2wz299sj2jxfy51w4k"))
       (modules '((guix build utils)))
       (snippet
        '(begin
           ;; Drop a test requiring matplotlib, which we cannot add as an
           ;; input since it would create a circular dependency: Extend the
           ;; test for Python 3, where it is already dropped, to Python 2.
           (substitute* "numpydoc/tests/test_plot_directive.py"
             (("3") "2"))))))
    (build-system python-build-system)
    (inputs
     `(("python-setuptools" ,python-setuptools)
       ("python-docutils" ,python-docutils)
       ("python-sphinx" ,python-sphinx)
       ("python-nose" ,python-nose)))
    (home-page "https://pypi.python.org/pypi/numpydoc")
    (synopsis
     "Numpy's Sphinx extensions")
    (description
     "Sphinx extension to support docstrings in Numpy format.")
    (license bsd-2)))

(define-public python2-numpydoc
  (package-with-python2 python-numpydoc))

(define-public python-matplotlib
  (package
    (name "python-matplotlib")
    (version "1.4.2")
    (source
     (origin
       (method url-fetch)
       (uri (string-append "mirror://sourceforge/matplotlib"
                           "/matplotlib-" version ".tar.gz"))
       (sha256
        (base32
         "0m6v9nwdldlwk22gcd339zg6mny5m301fxgks7z8sb8m9wawg8qp"))))
    (build-system python-build-system)
    (outputs '("out" "doc"))
    (propagated-inputs ; the following packages are all needed at run time
     `(("python-pyparsing" ,python-pyparsing)
       ("python-pygobject" ,python-pygobject)
       ("gobject-introspection" ,gobject-introspection)
       ;; The 'gtk+' package (and 'gdk-pixbuf', 'atk' and 'pango' propagated
       ;; from 'gtk+') provides the required 'typelib' files used by
       ;; 'gobject-introspection'. The location of these files is set with the
       ;; help of the environment variable GI_TYPELIB_PATH. At build time this
       ;; is done automatically by a 'native-search-path' procedure. However,
       ;; at run-time the user must set this variable as follows:
       ;;
       ;; export GI_TYPELIB_PATH=~/.guix-profile/lib/girepository-1.0
       ("gtk+" ,gtk+)
       ;; From version 1.4.0 'matplotlib' makes use of 'cairocffi' instead of
       ;; 'pycairo'. However, 'pygobject' makes use of a 'pycairo' 'context'
       ;; object. For this reason we need to import both libraries.
       ;; https://pythonhosted.org/cairocffi/cffi_api.html#converting-pycairo
       ("python-pycairo" ,python-pycairo)
       ("python-cairocffi" ,python-cairocffi)))
    (inputs
     `(("python-setuptools" ,python-setuptools)
       ("python-dateutil" ,python-dateutil-2)
       ("python-six" ,python-six)
       ("python-pytz" ,python-pytz)
       ("python-numpy" ,python-numpy-bootstrap)
       ("python-sphinx" ,python-sphinx)
       ("python-numpydoc" ,python-numpydoc)
       ("python-nose" ,python-nose)
       ("python-mock" ,python-mock)
       ("libpng" ,libpng)
       ("imagemagick" ,imagemagick)
       ("freetype" ,freetype)
       ("cairo" ,cairo)
       ("glib" ,glib)
       ("python-pillow" ,python-pillow)
       ;; FIXME: Add backends when available.
       ;("python-wxpython" ,python-wxpython)
       ;("python-pyqt" ,python-pyqt)
       ))
    (native-inputs
     `(("pkg-config" ,pkg-config)
       ("texlive" ,texlive)
       ("texinfo" ,texinfo)))
    (arguments
     `(#:phases
       (alist-cons-before
        'build 'configure-environment
        (lambda* (#:key outputs inputs #:allow-other-keys)
          (let ((cairo (assoc-ref inputs "cairo"))
                (gtk+ (assoc-ref inputs "gtk+")))
            ;; Setting these directories in the 'basedirlist' of 'setup.cfg'
            ;; has not effect.
            (setenv "LD_LIBRARY_PATH"
                    (string-append cairo "/lib:" gtk+ "/lib"))
            (setenv "HOME" (getcwd))
            (call-with-output-file "setup.cfg"
              (lambda (port)
                (format port "[rc_options]~%
backend = GTK3Agg~%")))))
        (alist-cons-after
         'install 'install-doc
         (lambda* (#:key outputs #:allow-other-keys)
           (let* ((data (string-append (assoc-ref outputs "doc") "/share"))
                  (doc (string-append data "/doc/" ,name "-" ,version))
                  (info (string-append data "/info"))
                  (html (string-append doc "/html")))
             (with-directory-excursion "doc"
               ;; Produce pdf in 'A4' format.
               (substitute* (find-files "." "conf\\.py")
                 (("latex_paper_size = 'letter'")
                  "latex_paper_size = 'a4'"))
               (mkdir-p html)
               (mkdir-p info)
               ;; The doc recommends to run the 'html' target twice.
               (system* "python" "make.py" "html")
               (system* "python" "make.py" "html")
               (system* "python" "make.py" "latex")
               (system* "python" "make.py" "texinfo")
               (copy-file "build/texinfo/matplotlib.info"
                          (string-append info "/matplotlib.info"))
               (copy-file "build/latex/Matplotlib.pdf"
                          (string-append doc "/Matplotlib.pdf"))
               (copy-recursively "build/html" html))))
        %standard-phases))))
    (home-page "http://matplotlib.org")
    (synopsis "2D plotting library for Python")
    (description
     "Matplotlib is a Python 2D plotting library which produces publication
quality figures in a variety of hardcopy formats and interactive environments
across platforms.  Matplotlib can be used in Python scripts, the python and
ipython shell, web application servers, and six graphical user interface
toolkits.")
    (license psfl)))

(define-public python2-matplotlib
  (let ((matplotlib (package-with-python2 python-matplotlib)))
    (package (inherit matplotlib)
      ;; Make sure to use special packages for Python 2 instead
      ;; of those automatically rewritten by package-with-python2.
      (propagated-inputs
       `(("python2-pycairo" ,python2-pycairo)
         ("python2-pygobject-2" ,python2-pygobject-2)
         ,@(alist-delete "python-pycairo"
                         (alist-delete "python-pygobject"
                                       (package-propagated-inputs
                                        matplotlib))))))))

(define-public python2-pysnptools
  (package
    (name "python2-pysnptools")
    (version "0.2.13")
    (source
     (origin
       (method url-fetch)
       (uri (string-append
             "https://pypi.python.org/packages/source/p/pysnptools"
             "/pysnptools-" version ".zip"))
       (sha256
        (base32
         "1rzf5qvwfvd2pp84b14pb2gdvxdk5avnj7rb41ac8gndpkr9g6ib"))))
    (build-system python-build-system)
    (arguments
     `(#:python ,python-2)) ; only Python 2.7 is supported
    (propagated-inputs
     `(("python2-numpy" ,python2-numpy)
       ("python2-scipy" ,python2-scipy)
       ("python2-pandas" ,python2-pandas)
       ("python2-cython" ,python2-cython)))
    (native-inputs
     `(("unzip" ,unzip)
       ("python2-setuptools" ,python2-setuptools)))
    (home-page "http://research.microsoft.com/en-us/um/redmond/projects/mscompbio/")
    (synopsis "Library for reading and manipulating genetic data")
    (description
     "PySnpTools is a library for reading and manipulating genetic data.  It
can, for example, efficiently read whole PLINK *.bed/bim/fam files or parts of
those files.  It can also efficiently manipulate ranges of integers using set
operators such as union, intersection, and difference.")
    (license asl2.0)))

(define-public python-rpy2
  (package
    (name "python-rpy2")
    (version "2.6.0")
    (source
     (origin
       (method url-fetch)
       (uri (string-append "https://pypi.python.org/packages/source/r/rpy2"
                           "/rpy2-" version ".tar.gz"))
       (sha256
        (base32
         "1dp4l8hpv0jpf4crz4wis6in3lvwk86cr5zvpw410y4a07rrbqjk"))))
    (build-system python-build-system)
    (inputs
     `(("python-six" ,python-six)
       ("readline" ,readline)
       ("icu4c" ,icu4c)
       ("pcre" ,pcre)
       ("r" ,r)))
    (native-inputs
     `(("python-setuptools" ,python-setuptools)))
    (home-page "http://rpy.sourceforge.net/")
    (synopsis "Python interface to the R language")
    (description "rpy2 is a redesign and rewrite of rpy.  It is providing a
low-level interface to R from Python, a proposed high-level interface,
including wrappers to graphical libraries, as well as R-like structures and
functions.")
    (license gpl3+)))

(define-public python2-rpy2
  (let ((rpy2 (package-with-python2 python-rpy2)))
    (package (inherit rpy2)
      (native-inputs
       `(("python2-singledispatch" ,python2-singledispatch)
         ,@(package-native-inputs rpy2))))))

(define-public python-scipy
  (package
    (name "python-scipy")
    (version "0.15.0")
    (source
     (origin
       (method url-fetch)
       (uri (string-append "mirror://sourceforge/scipy"
                           "/scipy-" version ".tar.xz"))
       (sha256
        (base32
         "0fsqi05s035d7p6s8h3h2pvk1axias16chy17rw9l1bxvrfhmncf"))))
    (build-system python-build-system)
    (inputs
     `(("python-numpy" ,python-numpy)
       ("python-matplotlib" ,python-matplotlib)
       ("python-pyparsing" ,python-pyparsing)
       ("python-nose" ,python-nose)
       ("python-sphinx" ,python-sphinx)
       ("lapack" ,lapack)
       ("openblas" ,openblas)))
    (native-inputs
     `(("gfortran" ,gfortran)
       ("texlive" ,texlive)
       ("perl" ,perl)))
    (outputs '("out" "doc"))
    (arguments
     `(#:phases
       (alist-cons-before
        'build 'configure-openblas
        (lambda* (#:key inputs #:allow-other-keys)
          (call-with-output-file "site.cfg"
            (lambda (port)
              (format port
                      "[blas]
libraries = openblas
library_dirs = ~a/lib
include_dirs = ~a/include
[atlas]
library_dirs = ~a/lib
atlas_libs = openblas
"
                      (assoc-ref inputs "openblas")
                      (assoc-ref inputs "openblas")
                      (assoc-ref inputs "openblas"))))
          #t)
        (alist-cons-after
         'install 'install-doc
         (lambda* (#:key outputs #:allow-other-keys)
           (let* ((data (string-append (assoc-ref outputs "doc") "/share"))
                  (doc (string-append data "/doc/" ,name "-" ,version))
                  (html (string-append doc "/html"))
                  (pyver ,(string-append "PYVER=")))
             (with-directory-excursion "doc"
               ;; Fix generation of images for mathematical expressions.
               (substitute* (find-files "source" "conf\\.py")
                 (("pngmath_use_preview = True")
                  "pngmath_use_preview = False"))
               (mkdir-p html)
               (system* "make" "html" pyver)
               (system* "make" "latex" "PAPER=a4" pyver)
               (system* "make" "-C" "build/latex" "all-pdf" "PAPER=a4" pyver)
               (copy-file "build/latex/scipy-ref.pdf"
                          (string-append doc "/scipy-ref.pdf"))
               (with-directory-excursion "build/html"
                 (for-each (lambda (file)
                             (let* ((dir (dirname file))
                                    (tgt-dir (string-append html "/" dir)))
                               (install-file file html)))
                           (find-files "." ".*"))))))
         ;; Tests can only be run after the library has been installed and not
         ;; within the source directory.
         (alist-cons-after
          'install 'check
          (lambda _
            (with-directory-excursion "/tmp"
              (zero? (system* "python" "-c" "import scipy; scipy.test()"))))
          (alist-delete
           'check
           %standard-phases))))))
    (home-page "http://www.scipy.org/")
    (synopsis "The Scipy library provides efficient numerical routines")
    (description "The SciPy library is one of the core packages that make up
the SciPy stack.  It provides many user-friendly and efficient numerical
routines such as routines for numerical integration and optimization.")
    (license bsd-3)))

(define-public python2-scipy
  (let ((scipy (package-with-python2 python-scipy)))
    (package (inherit scipy)
      ;; Use packages customized for python-2.
      (inputs `(("python2-matplotlib" ,python2-matplotlib)
                ("python2-numpy" ,python2-numpy)
                ,@(alist-delete "python-matplotlib"
                                (alist-delete "python-numpy"
                                              (package-inputs scipy))))))))

(define-public python-sqlalchemy
  (package
    (name "python-sqlalchemy")
    (version "0.9.7")
    (source
     (origin
      (method url-fetch)
      (uri (string-append "https://pypi.python.org/packages/source/S/"
                          "SQLAlchemy/SQLAlchemy-" version ".tar.gz"))
      (sha256
       (base32
        "059ayifj5l08v6vv56anhyibyllscn10dlzr2fcw68gz1hfjdzsz"))))
    (build-system python-build-system)
    (native-inputs
     `(("python-cython" ,python-cython) ;for c extensions
       ("python-pytest" ,python-pytest)
       ("python-mock"   ,python-mock))) ;for tests
    (arguments
     `(#:phases (alist-replace
                 'check
                 (lambda _ (zero? (system* "py.test")))
                 %standard-phases)))
    (home-page "http://www.sqlalchemy.org")
    (synopsis "Database abstraction library")
    (description
     "SQLAlchemy is the Python SQL toolkit and Object Relational Mapper that
gives application developers the full power and flexibility of SQL.  It
provides a full suite of well known enterprise-level persistence patterns,
designed for efficient and high-performing database access, adapted into a
simple and Pythonic domain language.")
    (license x11)))

(define-public python2-sqlalchemy
  (package-with-python2 python-sqlalchemy))

(define-public python-distutils-extra
  (package
    (name "python-distutils-extra")
    (version "2.38")
    (source
     (origin
      (method url-fetch)
      (uri (string-append "https://launchpad.net/python-distutils-extra/trunk/"
                          version "/+download/python-distutils-extra-"
                          version ".tar.gz"))
      (sha256
       (base32
        "0lx15kcbby9zisx33p2h5hgakgwh2bvh0ibag8z0px4j6ifhs41x"))))
    (build-system python-build-system)
    (native-inputs
     `(("python-setuptools" ,python-setuptools)))
    (home-page "https://launchpad.net/python-distutils-extra/")
    (synopsis "Enhancements to Python's distutils")
    (description
     "The python-distutils-extra module enables you to easily integrate
gettext support, themed icons, and scrollkeeper-based documentation into
Python's distutils.")
    (license gpl2)))

(define-public python2-distutils-extra
  (package-with-python2 python-distutils-extra))

(define-public python2-elib.intl
  (package
    (name "python2-elib.intl")
    (version "0.0.3")
    (source
     (origin
       ;; This project doesn't tag releases or publish tarballs, so we take
       ;; source from a (semi-arbitrary, i.e. latest as of now) git commit.
       (method git-fetch)
       (uri (git-reference
             (url "https://github.com/dieterv/elib.intl.git")
             (commit "d09997cfef")))
       (sha256
        (base32
         "0y7vzff9xgbnaay7m0va1arl6g68ncwrvbgwl7jqlclsahzzb09d"))))
    (build-system python-build-system)
    (native-inputs
     `(("python2-setuptools" ,python2-setuptools)))
    (arguments
     ;; incompatible with Python 3 (exception syntax)
     `(#:python ,python-2
       #:tests? #f
       ;; With standard flags, the install phase attempts to create a zip'd
       ;; egg file, and fails with an error: 'ZIP does not support timestamps
       ;; before 1980'
       #:configure-flags '("--single-version-externally-managed"
                           "--record=elib.txt")))
    (home-page "https://github.com/dieterv/elib.intl")
    (synopsis "Enhanced internationalization for Python")
    (description
     "The elib.intl module provides enhanced internationalization (I18N)
services for your Python modules and applications.")
    (license lgpl3+)))

(define-public python-pillow
  (package
    (name "python-pillow")
    (version "2.8.1")
    (source
     (origin
       (method url-fetch)
       (uri (string-append "https://pypi.python.org/packages/source/P/"
                           "Pillow/Pillow-" version ".tar.gz"))
       (sha256
        (base32
         "15n92axxph2s3kvg68bki9gv3nzwgq7130kp7wbblpi1l0cc2q47"))))
    (build-system python-build-system)
    (native-inputs
     `(("python-setuptools" ,python-setuptools)
       ("python-nose"       ,python-nose)))
    (inputs
     `(("freetype" ,freetype)
       ("lcms"     ,lcms)
       ("zlib"     ,zlib)
       ("libjpeg"  ,libjpeg)
       ("openjpeg" ,openjpeg)
       ("libtiff"  ,libtiff)
       ("libwebp"  ,libwebp)))
    (propagated-inputs
     `(;; Used at runtime for pkg_resources
       ("python-setuptools" ,python-setuptools)))
    (arguments
     `(#:phases (modify-phases %standard-phases
                  (add-before
                   'install 'disable-egg-compression
                   (lambda _
                     ;; Leave the .egg uncompressed since compressing it would
                     ;; prevent the GC from identifying run-time dependencies.
                     ;; See <http://bugs.gnu.org/20765>.
                     (let ((port (open-file "setup.cfg" "a")))
                       (display "\n[easy_install]\nzip_ok = 0\n"
                                port)
                       (close-port port)
                       #t)))
                  (add-after
                   'install 'check-installed
                   (lambda _
                     (begin
                       (setenv "HOME" (getcwd))
                       (and (zero? (system* "python" "selftest.py"
                                            "--installed"))
                            (zero? (system* "python" "test-installed.py"))))))
                 (delete 'check))))
    (home-page "https://pypi.python.org/pypi/Pillow")
    (synopsis "Fork of the Python Imaging Library")
    (description
     "The Python Imaging Library adds image processing capabilities to your
Python interpreter.  This library provides extensive file format support, an
efficient internal representation, and fairly powerful image processing
capabilities.  The core image library is designed for fast access to data
stored in a few basic pixel formats.  It should provide a solid foundation for
a general image processing tool.")
    (license (x11-style
              "http://www.pythonware.com/products/pil/license.htm"
              "The PIL Software License"))))

(define-public python2-pillow
  (package-with-python2 python-pillow))

(define-public python-pycparser
  (package
    (name "python-pycparser")
    (version "2.10")
    (source
     (origin
      (method url-fetch)
      (uri (string-append "https://pypi.python.org/packages/source/p/"
                          "pycparser/pycparser-" version ".tar.gz"))
      (sha256
       (base32
        "0v5qfq03yvd1pi0dwlgfai0p3dh9bq94pydn19c4pdn0c6v9hzcm"))))
    (outputs '("out" "doc"))
    (build-system python-build-system)
    (native-inputs
     `(("pkg-config" ,pkg-config)
       ("python-setuptools" ,python-setuptools)))
    (arguments
     `(#:phases
       (alist-replace
        'check
        (lambda _
          (with-directory-excursion "tests"
            (zero? (system* "python" "all_tests.py"))))
        (alist-cons-after
         'install 'install-doc
         (lambda* (#:key outputs #:allow-other-keys)
           (let* ((data (string-append (assoc-ref outputs "doc") "/share"))
                  (doc (string-append data "/doc/" ,name "-" ,version))
                  (examples (string-append doc "/examples")))
             (mkdir-p examples)
             (for-each (lambda (file)
                         (copy-file (string-append "." file)
                                    (string-append doc file)))
                       '("/README.rst" "/CHANGES" "/LICENSE"))
             (copy-recursively "examples" examples)))
         %standard-phases))))
    (home-page "https://github.com/eliben/pycparser")
    (synopsis "C parser in Python")
    (description
     "Pycparser is a complete parser of the C language, written in pure Python
using the PLY parsing library.  It parses C code into an AST and can serve as
a front-end for C compilers or analysis tools.")
    (license bsd-3)))

(define-public python2-pycparser
  (package-with-python2 python-pycparser))

(define-public python-cffi
  (package
    (name "python-cffi")
    (version "0.8.6")
    (source
     (origin
      (method url-fetch)
      (uri (string-append "https://pypi.python.org/packages/source/c/"
                          "cffi/cffi-" version ".tar.gz"))
      (sha256
       (base32 "0406j3sgndmx88idv5zxkkrwfqxmjl18pj8gf47nsg4ymzixjci5"))))
    (build-system python-build-system)
    (outputs '("out" "doc"))
    (inputs
     `(("libffi" ,libffi)))
    (propagated-inputs ; required at run-time
     `(("python-pycparser" ,python-pycparser)))
    (native-inputs
     `(("pkg-config" ,pkg-config)
       ("python-sphinx" ,python-sphinx)
       ("python-setuptools" ,python-setuptools)))
    (arguments
     `(#:tests? #f ; FIXME: requires pytest
       #:phases
       (alist-cons-after
        'install 'install-doc
        (lambda* (#:key outputs #:allow-other-keys)
          (let* ((data (string-append (assoc-ref outputs "doc") "/share"))
                 (doc (string-append data "/doc/" ,name "-" ,version))
                 (html (string-append doc "/html")))
            (with-directory-excursion "doc"
              (system* "make" "html")
              (mkdir-p html)
              (copy-recursively "build/html" html))
            (copy-file "LICENSE" (string-append doc "/LICENSE"))))
        %standard-phases)))
    (home-page "http://cffi.readthedocs.org")
    (synopsis "Foreign function interface for Python")
    (description
     "Foreign Function Interface for Python calling C code.")
    (license license:expat)))

(define-public python2-cffi
  (package-with-python2 python-cffi))

(define-public python-xcffib
  (package
    (name "python-xcffib")
    (version "0.1.9")
    (source
     (origin
      (method url-fetch)
      (uri (string-append "https://pypi.python.org/packages/source/x/"
                          "xcffib/xcffib-" version ".tar.gz"))
      (sha256
       (base32
        "0655hzxv57h1a9ja9kwp0ichbkhf3djw32k33d66xp0q37dq2y81"))))
    (build-system python-build-system)
    (inputs
     `(("libxcb" ,libxcb)
       ("python-six" ,python-six)))
    (native-inputs
     `(("python-setuptools" ,python-setuptools)))
    (propagated-inputs
     `(("python-cffi" ,python-cffi))) ; used at run time
    (arguments
     `(#:phases
       (alist-cons-after
        'install 'install-doc
        (lambda* (#:key outputs #:allow-other-keys)
          (let ((doc (string-append (assoc-ref outputs "out") "/share"
                                    "/doc/" ,name "-" ,version)))
            (mkdir-p doc)
            (copy-file "README.md"
                       (string-append doc "/README.md"))))
        %standard-phases)))
    (home-page "https://github.com/tych0/xcffib")
    (synopsis "XCB Python bindings")
    (description
     "Xcffib is a replacement for xpyb, an XCB Python bindings.  It adds
support for Python 3 and PyPy.  It is based on cffi.")
    (license license:expat)))

(define-public python2-xcffib
  (package-with-python2 python-xcffib))

(define-public python-cairocffi
  (package
    (name "python-cairocffi")
    (version "0.6")
    (source
     (origin
      (method url-fetch)
      ;; The archive on pypi is missing the 'utils' directory!
      (uri (string-append "https://github.com/SimonSapin/cairocffi/archive/v"
                          version ".tar.gz"))
      (file-name (string-append name "-" version ".tar.gz"))
      (sha256
       (base32
        "03w5p62sp3nqiccx864sbq0jvh7946277jqx3rcc3dch5xwfvv51"))))
    (build-system python-build-system)
    (outputs '("out" "doc"))
    (inputs
     `(("gdk-pixbuf" ,gdk-pixbuf)
       ("cairo" ,cairo)))
    (native-inputs
     `(("pkg-config" ,pkg-config)
       ("python-sphinx" ,python-sphinx)
       ("python-docutils" ,python-docutils)
       ("python-setuptools" ,python-setuptools)))
    (propagated-inputs
     `(("python-xcffib" ,python-xcffib))) ; used at run time
    (arguments
     `(#:phases
       (alist-cons-after
        'install 'install-doc
        (lambda* (#:key inputs outputs #:allow-other-keys)
          (let* ((data (string-append (assoc-ref outputs "doc") "/share"))
                 (doc (string-append data "/doc/" ,name "-" ,version))
                 (html (string-append doc "/html")))
            (setenv "LD_LIBRARY_PATH"
                    (string-append (assoc-ref inputs "cairo") "/lib" ":"
                                   (assoc-ref inputs "gdk-pixbuf") "/lib"))
            (setenv "LANG" "en_US.UTF-8")
            (mkdir-p html)
            (for-each (lambda (file)
                        (copy-file (string-append "." file)
                                   (string-append doc file)))
                      '("/README.rst" "/CHANGES" "/LICENSE"))
            (system* "python" "setup.py" "build_sphinx")
            (copy-recursively "docs/_build/html" html)))
        %standard-phases)))
    (home-page "https://github.com/SimonSapin/cairocffi")
    (synopsis "Python bindings and object-oriented API for Cairo")
    (description
     "Cairocffi is a CFFI-based drop-in replacement for Pycairo, a set of
Python bindings and object-oriented API for cairo.  Cairo is a 2D vector
graphics library with support for multiple backends including image buffers,
PNG, PostScript, PDF, and SVG file output.")
    (license bsd-3)))

(define-public python2-cairocffi
  (package-with-python2 python-cairocffi))

(define-public python-decorator
  (package
    (name "python-decorator")
    (version "3.4.2")
    (source
     (origin
       (method url-fetch)
       (uri (string-append
             "https://pypi.python.org/packages/source/d/decorator/decorator-"
             version ".tar.gz"))
       (sha256
        (base32 "0i2bnlkh0p9gs76hb28mafandcrig2fmv56w9ai6mshxwqn0083k"))))
    (build-system python-build-system)
    (arguments '(#:tests? #f)) ; no test target
    (native-inputs
     `(("python-setuptools" ,python-setuptools)))
    (home-page "http://pypi.python.org/pypi/decorator/")
    (synopsis "Python module to simplify usage of decorators")
    (description
      "The aim of the decorator module is to simplify the usage of decorators
for the average programmer, and to popularize decorators usage giving examples
of useful decorators, such as memoize, tracing, redirecting_stdout, locked,
etc.  The core of this module is a decorator factory.")
    (license license:expat)))

(define-public python2-decorator
  (package-with-python2 python-decorator))

(define-public python-drmaa
  (package
    (name "python-drmaa")
    (version "0.7.6")
    (source
     (origin
       (method url-fetch)
       (uri (string-append
             "https://pypi.python.org/packages/source/d/drmaa/drmaa-"
             version ".tar.gz"))
       (sha256
        (base32 "0bzl9f9g34dlhwf09i3fdv7dqqzf2iq0w7d6c2bafx1nlap8qfbh"))))
    (build-system python-build-system)
    ;; The test suite requires libdrmaa which is provided by the cluster
    ;; environment.  At runtime the environment variable DRMAA_LIBRARY_PATH
    ;; should be set to the path of the libdrmaa library.
    (arguments '(#:tests? #f))
    (native-inputs
     `(("python-nose" ,python-nose)
       ("python-setuptools" ,python-setuptools)))
    (home-page "https://pypi.python.org/pypi/drmaa")
    (synopsis "Python bindings for the DRMAA library")
    (description
      "A Python package for Distributed Resource Management (DRM) job
submission and control.  This package is an implementation of the DRMAA 1.0
Python language binding specification.")
    (license bsd-3)))

(define-public python2-drmaa
  (package-with-python2 python-drmaa))

(define-public python-gridmap
  (package
    (name "python-gridmap")
    (version "0.13.0")
    (source
     (origin
       (method url-fetch)
       (uri (string-append
             "https://github.com/pygridtools/gridmap/archive/v"
             version ".tar.gz"))
       (file-name (string-append name "-" version ".tar.gz"))
       (sha256
        (base32 "1gzjg2k6f14i1msm2b0ax8d9ds1hvk6qd5nlaivg8m4cxqp4cp1x"))))
    (build-system python-build-system)
    (inputs
     `(("python-psutil" ,python-psutil)
       ("python-drmaa" ,python-drmaa)
       ("python-pyzmq" ,python-pyzmq)))
    (native-inputs
     `(("python-setuptools" ,python-setuptools)))
    (home-page "https://github.com/pygridtools/gridmap")
    (synopsis "Create jobs on a cluster directly from Python")
    (description
      "Gridmap is a Python package to allow you to easily create jobs on the
cluster directly from Python.  You can directly map Python functions onto the
cluster without needing to write any wrapper code yourself.")
    (license gpl3+)))

(define-public python2-gridmap
  (package-with-python2 python-gridmap))

(define-public python-ipython
  (package
    (name "python-ipython")
    (version "3.2.1")
    (source
     (origin
      (method url-fetch)
      (uri (string-append "https://pypi.python.org/packages/source/i/"
                          "ipython/ipython-" version ".tar.gz"))
      (sha256
       (base32 "0xwin0sa9n0cabx4cq1ibf5ldsiw5dyimibla82kicz5gbpas4y9"))))
    (build-system python-build-system)
    (outputs '("out" "doc"))
    (propagated-inputs
     `(("python-pyzmq" ,python-pyzmq)
       ("python-terminado" ,python-terminado)))
    (inputs
     `(("readline" ,readline)
       ("which" ,which)
       ("python-matplotlib" ,python-matplotlib)
       ("python-numpy" ,python-numpy-bootstrap)
       ("python-numpydoc" ,python-numpydoc)
       ("python-jinja2" ,python-jinja2)
       ("python-mistune" ,python-mistune)
       ("python-jsonschema" ,python-jsonschema)
       ("python-pygments" ,python-pygments)
       ("python-requests" ,python-requests) ;; for tests
       ("python-nose" ,python-nose)))
    (native-inputs
     `(("pkg-config" ,pkg-config)
       ("python-sphinx" ,python-sphinx)
       ("texlive" ,texlive)
       ("texinfo" ,texinfo)
       ("python-setuptools" ,python-setuptools)))
    (arguments
     `(#:phases
       (modify-phases %standard-phases
         (add-after
          'install 'install-doc
          (lambda* (#:key inputs outputs #:allow-other-keys)
            (let* ((data (string-append (assoc-ref outputs "doc") "/share"))
                   (doc (string-append data "/doc/" ,name "-" ,version))
                   (html (string-append doc "/html"))
                   (man1 (string-append data "/man/man1"))
                   (info (string-append data "/info"))
                   (examples (string-append doc "/examples")))
              (setenv "LANG" "en_US.UTF-8")
              (with-directory-excursion "docs"
                ;; FIXME: html and pdf fail to build
                ;; (system* "make" "html")
                ;; (system* "make" "pdf" "PAPER=a4")
                (system* "make" "info"))
              (copy-recursively "docs/man" man1)
              (copy-recursively "examples" examples)
              ;; (copy-recursively "docs/build/html" html)
              ;; (copy-file "docs/build/latex/ipython.pdf"
              ;;            (string-append doc "/ipython.pdf"))
              (mkdir-p info)
              (copy-file "docs/build/texinfo/ipython.info"
                         (string-append info "/ipython.info"))
              (copy-file "COPYING.rst" (string-append doc "/COPYING.rst")))))
         ;; Tests can only be run after the library has been installed and not
         ;; within the source directory.
         (delete 'check)
         (add-after
          'install 'check
          (lambda* (#:key outputs tests? #:allow-other-keys)
            (if tests?
                (with-directory-excursion "/tmp"
                  (setenv "HOME" "/tmp/") ;; required by a test
                  (zero? (system* (string-append (assoc-ref outputs "out")
                                                 "/bin/iptest"))))
                #t)))
         (add-before
          'install 'fix-tests
          (lambda* (#:key inputs #:allow-other-keys)
            (substitute* "./IPython/utils/_process_posix.py"
              (("/usr/bin/env', 'which") (which "which")))
            (substitute* "./IPython/core/tests/test_inputtransformer.py"
              (("#!/usr/bin/env python")
               (string-append "#!" (which "python"))))
            ;; Disable 1 failing test
            (substitute* "./IPython/core/tests/test_magic.py"
              (("def test_dirops\\(\\):" all)
               (string-append "@dec.skipif(True)\n" all))))))))
    (home-page "http://ipython.org")
    (synopsis "IPython is a tool for interactive computing in Python")
    (description
     "IPython provides a rich architecture for interactive computing with:
Powerful interactive shells, a browser-based notebook, support for interactive
data visualization, embeddable interpreters and tools for parallel
computing.")
    (license bsd-3)))

(define-public python2-ipython
  (let ((ipython (package-with-python2 python-ipython)))
    (package
      (inherit ipython)
      ;; FIXME: some tests are failing
      (arguments
       `(#:tests? #f ,@(package-arguments ipython)))
      ;; Make sure we use custom python2-NAME packages.
      ;; FIXME: add pyreadline once available.
      (inputs
       `(("python2-mock" ,python2-mock)
         ("python2-matplotlib" ,python2-matplotlib)
         ("python2-terminado" ,python2-terminado)
         ,@(alist-delete "python-terminado"
                         (alist-delete "python-matplotlib"
                                       (package-inputs ipython))))))))

(define-public python-isodate
  (package
    (name "python-isodate")
    (version "0.5.1")
    (source
      (origin
        (method url-fetch)
        (uri (string-append
              "https://pypi.python.org/packages/source/i/isodate/isodate-"
              version
              ".tar.gz"))
        (sha256
          (base32
            "1yqjn0is0p64cmk9xhq4hc6q06jk86d60kg2jws58d78q0qysami"))))
    (build-system python-build-system)
    (inputs
      `(("python-setuptools" ,python-setuptools)))
    (home-page
      "http://cheeseshop.python.org/pypi/isodate")
    (synopsis
      "Python date parser and formatter")
    (description
      "Python-isodate is a python module for parsing and formatting
ISO 8601 dates, time and duration.")
    (license bsd-3)))

(define-public python2-isodate
  (package-with-python2 python-isodate))

(define-public python-html5lib
  (package
    (name "python-html5lib")
    (version "1.0b3")
    (source
      (origin
        (method url-fetch)
        (uri (string-append
              "https://pypi.python.org/packages/source/h/html5lib/html5lib-"
              version
              ".tar.gz"))
        (sha256
          (base32
            "1l5i6xzckzx4hnh9qzv9q3kyhkgjx2hsi2k9srgci3qizjmvp6ln"))))
    (build-system python-build-system)
    (propagated-inputs
      `(("python-six" ,python-six))) ; required to "import html5lib"
    (inputs
      `(("python-setuptools" ,python-setuptools)))
    (arguments
     `(#:test-target "check"))
    (home-page
      "https://github.com/html5lib/html5lib-python")
    (synopsis
      "Python HTML parser based on the WHATWG HTML specifcation")
    (description
      "Html5lib is an HTML parser based on the WHATWG HTML specifcation
and written in Python.")
    (license license:expat)))

(define-public python2-html5lib
  (package-with-python2 python-html5lib))

(define-public python-urwid
  (package
    (name "python-urwid")
    (version "1.3.0")
    (source
     (origin
       (method url-fetch)
       (uri (string-append
             "https://pypi.python.org/packages/source/u/urwid/urwid-"
             version ".tar.gz"))
       (sha256
        (base32
         "18mb0yy94sjc434rd61m2sfnw27sa0nyrszpj5a9r9zh7fnlzw19"))))
    (build-system python-build-system)
    (native-inputs `(("python-setuptools" ,python-setuptools)))
    (home-page "http://urwid.org")
    (synopsis "Console user interface library for Python")
    (description
     "Urwid is a curses-based UI/widget library for Python.  It includes many
features useful for text console applications.")
    (license lgpl2.1+)))

(define-public python2-urwid
  (package-with-python2 python-urwid))

(define-public python-dbus
  (package
    (name "python-dbus")
    (version "1.2.0")
    (source
     (origin
       (method url-fetch)
       (uri (string-append
             "http://dbus.freedesktop.org/releases/dbus-python/dbus-python-"
             version ".tar.gz"))
       (sha256
        (base32 "1py62qir966lvdkngg0v8k1khsqxwk5m4s8nflpk1agk5f5nqb71"))))
    (build-system gnu-build-system)
    (native-inputs
     `(("pkg-config" ,pkg-config)))
    (inputs
     `(("python" ,python)
       ("dbus-glib" ,dbus-glib)))
    (synopsis "Python bindings for D-bus")
    (description "python-dbus provides bindings for libdbus, the reference
implementation of D-Bus.")
    (home-page "http://www.freedesktop.org/wiki/Software/DBusBindings/")
    (license license:expat)))

(define-public python2-dbus
  (package (inherit python-dbus)
    (name "python2-dbus")
    (inputs `(("python" ,python-2)
              ,@(alist-delete "python"
                              (package-inputs python-dbus)
                              equal?)))
    ;; FIXME: on Python 2, the test_utf8 fails with:
    ;; "ValueError: unichr() arg not in range(0x10000) (narrow Python build)"
    (arguments `(#:tests? #f))))

(define-public python-apsw
  (package
    (name "python-apsw")
    (version "3.8.7.3-r1")
    (source
      (origin
        (method url-fetch)
        (uri (string-append
              "https://pypi.python.org/packages/source/a/apsw/apsw-"
              version
              ".tar.gz"))
        (sha256
          (base32
            "1rgxdypg7hym0qny15rx5khrghx9fkppfgsfa2s8lg917924mv7l"))))
    (build-system python-build-system)
    (inputs
      `(("python-setuptools" ,python-setuptools)
        ("sqlite" ,sqlite)))
    (arguments
     `(#:phases
        ;; swap check and install phases
        (alist-cons-after
         'install 'check
         (assoc-ref %standard-phases 'check)
         (alist-delete
          'check
          %standard-phases))))
    (home-page "https://github.com/rogerbinns/apsw/")
    (synopsis "Another Python SQLite Wrapper")
    (description "APSW is a Python wrapper for the SQLite
embedded relational database engine.  In contrast to other wrappers such as
pysqlite it focuses on being a minimal layer over SQLite attempting just to
translate the complete SQLite API into Python.")
    (license license:zlib)))

(define-public python2-apsw
  (package-with-python2 python-apsw))

(define-public python-lxml
  (package
    (name "python-lxml")
    (version "3.4.2")
    (source
      (origin
        (method url-fetch)
        (uri (string-append
              "https://pypi.python.org/packages/source/l/lxml/lxml-"
              version
              ".tar.gz"))
        (sha256
          (base32
            "0pd23qz8vms1mgm41p96h4vac5y91igs4wr9640gnvxgk019kmf7"))))
    (build-system python-build-system)
    (inputs
      `(("libxml2" ,libxml2)
        ("libxslt" ,libxslt)
        ("python-setuptools" ,python-setuptools)))
    (home-page "http://lxml.de/")
    (synopsis
      "Python XML processing library")
    (description
      "The lxml XML toolkit is a Pythonic binding for the C libraries
libxml2 and libxslt.")
    (license bsd-3))) ; and a few more, see LICENSES.txt

(define-public python2-lxml
  (package-with-python2 python-lxml))

(define-public python2-pil
  (package
    (name "python2-pil")
    (version "1.1.7")
    (source
      (origin
        (method url-fetch)
        (uri (string-append
              "http://effbot.org/downloads/Imaging-"
              version ".tar.gz"))
        (sha256
          (base32
            "04aj80jhfbmxqzvmq40zfi4z3cw6vi01m3wkk6diz3lc971cfnw9"))
       (modules '((guix build utils)))
       (snippet
        ;; Adapt to newer freetype. As the package is unmaintained upstream,
        ;; there is no use in creating a patch and reporting it.
        '(substitute* "_imagingft.c"
           (("freetype/")
            "freetype2/")))))
    (build-system python-build-system)
    (inputs
      `(("freetype" ,freetype)
        ("libjpeg" ,libjpeg)
        ("libtiff" ,libtiff)
        ("python-setuptools" ,python-setuptools)
        ("zlib" ,zlib)))
    (arguments
     ;; Only the fork python-pillow works with Python 3.
     `(#:python ,python-2
       #:tests? #f ; no check target
       #:phases
         (alist-cons-before
          'build 'configure
          ;; According to README and setup.py, manual configuration is
          ;; the preferred way of "searching" for inputs.
          ;; lcms is not found, TCL_ROOT refers to the unavailable tkinter.
          (lambda* (#:key inputs #:allow-other-keys)
            (let ((jpeg (assoc-ref inputs "libjpeg"))
                  (zlib (assoc-ref inputs "zlib"))
                  (tiff (assoc-ref inputs "libtiff"))
                  (freetype (assoc-ref inputs "freetype")))
              (substitute* "setup.py"
                (("JPEG_ROOT = None")
                 (string-append "JPEG_ROOT = libinclude(\"" jpeg "\")"))
                (("ZLIB_ROOT = None")
                 (string-append "ZLIB_ROOT = libinclude(\"" zlib "\")"))
                (("TIFF_ROOT = None")
                 (string-append "TIFF_ROOT = libinclude(\"" tiff "\")"))
                (("FREETYPE_ROOT = None")
                 (string-append "FREETYPE_ROOT = libinclude(\""
                                freetype "\")")))))
          %standard-phases)))
    (home-page "http://www.pythonware.com/products/pil/")
    (synopsis "Python Imaging Library")
    (description "The Python Imaging Library (PIL) adds image processing
capabilities to the Python interpreter.")
    (license (x11-style
               "file://README"
               "See 'README' in the distribution."))))

(define-public python2-cssutils
  (package
    (name "python2-cssutils")
    (version "1.0")
    (source
      (origin
        (method url-fetch)
        (uri (string-append
              "https://pypi.python.org/packages/source/c/cssutils/cssutils-"
              version
              ".zip"))
        (sha256
          (base32
            "1bwim1353r4hqiir73sn4sc43y7ymh09qx0kly7vj048blppc125"))))
    (build-system python-build-system)
    (native-inputs
      `(("python2-mock" ,python2-mock) ; for the tests
        ("unzip" ,unzip))) ; for unpacking the source
    (inputs
      `(("python2-setuptools" ,python2-setuptools)))
    (arguments
     `(#:python ,python-2 ; Otherwise tests fail with a syntax error.
       #:tests? #f ; The tests apparently download an external URL.
       ))
    (home-page "http://cthedot.de/cssutils/")
    (synopsis
      "CSS Cascading Style Sheets library for Python")
    (description
      "Cssutils is a Python package for parsing and building CSS
Cascading Style Sheets.  Currently it provides a DOM only and no rendering
options.")
    (license lgpl3+)))

(define-public python-cssselect
  (package
    (name "python-cssselect")
    (version "0.9.1")
    (source
      (origin
        (method url-fetch)
        (uri (string-append
              "https://pypi.python.org/packages/source/c/cssselect/cssselect-"
              version
              ".tar.gz"))
        (sha256
          (base32
            "10h623qnp6dp1191jri7lvgmnd4yfkl36k9smqklp1qlf3iafd85"))))
    (build-system python-build-system)
    (inputs
      `(("python-setuptools" ,python-setuptools)))
    (arguments
     ;; tests fail with message
     ;; AttributeError: 'module' object has no attribute 'tests'
     `(#:tests? #f))
    (home-page
      "https://pythonhosted.org/cssselect/")
    (synopsis
      "CSS3 selector parser and translator to XPath 1.0")
    (description
      "Cssselect ia a Python module that parses CSS3 Selectors and translates
them to XPath 1.0 expressions.  Such expressions can be used in lxml or
another XPath engine to find the matching elements in an XML or HTML document.")
    (license bsd-3)))

(define-public python2-cssselect
  (package-with-python2 python-cssselect))

(define-public python-netifaces
  (package
    (name "python-netifaces")
    (version "0.10.4")
    (source
      (origin
        (method url-fetch)
        (uri (string-append
              "https://pypi.python.org/packages/source/n/netifaces/netifaces-"
              version
              ".tar.gz"))
        (sha256
          (base32
            "1plw237a4zib4z8s62g0mrs8gm3kjfrp5sxh6bbk9nl3rdls2mln"))))
    (build-system python-build-system)
    (inputs
      `(("python-setuptools" ,python-setuptools)))
    (home-page
      "https://bitbucket.org/al45tair/netifaces")
    (synopsis
      "Python module for portable network interface information")
    (description
      "Netifaces is a Python module providing information on network
interfaces in an easy and portable manner.")
    (license license:expat)))

(define-public python2-netifaces
  (package-with-python2 python-netifaces))

(define-public python-networkx
  (package
    (name "python-networkx")
    (version "1.9.1")
    (source
     (origin
       (method url-fetch)
       (uri (string-append
             "https://pypi.python.org/packages/source/n/networkx/networkx-"
             version ".tar.gz"))
       (sha256
        (base32 "0n8wy0yq1kmdq4wh68mlhwhkndvwzx48lg41a1z0sxxms0wfp033"))))
    (build-system python-build-system)
    ;; python-decorator is needed at runtime
    (propagated-inputs
     `(("python-decorator" ,python-decorator)))
    (native-inputs
     `(("python-setuptools" ,python-setuptools)
       ("python-nose" ,python-nose)))
    (home-page "http://networkx.github.io/")
    (synopsis "Python module for creating and manipulating graphs and networks")
    (description
      "NetworkX is a Python package for the creation, manipulation, and study
of the structure, dynamics, and functions of complex networks.")
    (license bsd-3)))

(define-public python2-networkx
  (package-with-python2 python-networkx))

(define-public snakemake
  (package
    (name "snakemake")
    (version "3.2.1")
    (source
     (origin
       (method url-fetch)
       (uri (string-append
             "https://pypi.python.org/packages/source/s/snakemake/snakemake-"
             version ".tar.gz"))
       (sha256
        (base32 "0fi4b63sj60hvi7rfydvmz2icl4wj74djw5sn2gl8hxd02qw4b91"))))
    (build-system python-build-system)
    (inputs `(("python-setuptools" ,python-setuptools)))
    (home-page "https://bitbucket.org/johanneskoester/snakemake")
    (synopsis "Python-based execution environment for make-like workflows")
    (description
      "Snakemake aims to reduce the complexity of creating workflows by
providing a clean and modern domain specific specification language (DSL) in
Python style, together with a fast and comfortable execution environment.")
    (license license:expat)))

(define-public python-seaborn
  (package
    (name "python-seaborn")
    (version "0.5.1")
    (source
     (origin
       (method url-fetch)
       (uri (string-append
             "https://pypi.python.org/packages/source/s/seaborn/seaborn-"
             version ".tar.gz"))
       (sha256
        (base32 "1236abw18ijjglmv60q85ckqrvgf5qyy4zlq7nz5aqfg6q87z3wc"))))
    (build-system python-build-system)
    (propagated-inputs
     `(("python-pandas" ,python-pandas)
       ("python-matplotlib" ,python-matplotlib)
       ("python-scipy" ,python-scipy)))
    (native-inputs
     `(("python-setuptools" ,python-setuptools)))
    (home-page "http://stanford.edu/~mwaskom/software/seaborn/")
    (synopsis "Statistical data visualization")
    (description
     "Seaborn is a library for making attractive and informative statistical
graphics in Python.  It is built on top of matplotlib and tightly integrated
with the PyData stack, including support for numpy and pandas data structures
and statistical routines from scipy and statsmodels.")
    (license bsd-3)))

(define-public python2-seaborn
  (let ((seaborn (package-with-python2 python-seaborn)))
    (package (inherit seaborn)
      (propagated-inputs
       `(("python2-pytz" ,python2-pytz)
         ,@(package-propagated-inputs seaborn))))))

(define-public python-sympy
  (package
    (name "python-sympy")
    (version "0.7.6")
    (source
     (origin
       (method url-fetch)
       (uri (string-append
             "https://github.com/sympy/sympy/releases/download/sympy-"
             version "/sympy-" version ".tar.gz"))
       (sha256
        (base32 "19yp0gy4i7p4g6l3b8vaqkj9qj7yqb5kqy0qgbdagpzgkdz958yz"))))
    (build-system python-build-system)
    (native-inputs
     `(("python-setuptools" ,python-setuptools)))
    (home-page "http://www.sympy.org/")
    (synopsis "Python library for symbolic mathematics")
    (description
     "SymPy is a Python library for symbolic mathematics.  It aims to become a
full-featured computer algebra system (CAS) while keeping the code as simple
as possible in order to be comprehensible and easily extensible.")
    (license bsd-3)))

(define-public python2-sympy
  (package-with-python2 python-sympy))

(define-public python-testlib
  (package
    (name "python-testlib")
    (version "0.6.5")
    (source
     (origin
       (method url-fetch)
       (uri (string-append
             "https://pypi.python.org/packages/source/t/testlib/testlib-"
             version ".zip"))
       (sha256
        (base32 "1mz26cxn4x8bbgv0rn0mvj2z05y31rkc8009nvdlb3lam5b4mj3y"))))
    (build-system python-build-system)
    (inputs
      `(("python-setuptools" ,python-setuptools)))
    (native-inputs
     `(("unzip" ,unzip)))
    (arguments
     `(#:phases
       (alist-replace
        'unpack
        (lambda* (#:key inputs outputs #:allow-other-keys)
          (let ((unzip (string-append (assoc-ref inputs "unzip")
                                      "/bin/unzip"))
                (source (assoc-ref inputs "source")))
            (and (zero? (system* unzip source))
                 (chdir (string-append "testlib-" ,version)))))
        %standard-phases)))
    (synopsis "Python micro test suite harness")
    (description "A micro unittest suite harness for Python.")
    (home-page "https://github.com/trentm/testlib")
    (license license:expat)))

(define-public python2-testlib
  (package-with-python2 python-testlib))

(define-public python2-xlib
  (package
    (name "python2-xlib")
    (version "0.14")
    (source (origin
              (method url-fetch)
              (uri (string-append "mirror://sourceforge/python-xlib/"
                                  "python-xlib-" version ".tar.gz"))
              (sha256
               (base32
                "1sv0447j0rx8cgs3jhjl695p5pv13ihglcjlrrz1kq05lsvb0wa7"))))
    (build-system python-build-system)
    (arguments
     `(#:python ,python-2                         ;Python 2 only
       #:tests? #f))                              ;no tests
    (inputs
     `(("python-setuptools" ,python-setuptools)))
    (home-page "http://python-xlib.sourceforge.net/")
    (synopsis "Python X11 client library")
    (description
     "The Python X Library is intended to be a fully functional X client
library for Python programs.  It is useful to implement low-level X clients.
It is written entirely in Python.")
    (license gpl2+)))

(define-public python-singledispatch
  (package
    (name "python-singledispatch")
    (version "3.4.0.3")
    (source
     (origin
       (method url-fetch)
       (uri (string-append
             "https://pypi.python.org/packages/source/s/singledispatch/"
             "singledispatch-" version ".tar.gz"))
       (sha256
        (base32
         "171b7ip0hsq5qm83np40h3phlr36ym18w0lay0a8v08kvy3sy1jv"))))
    (build-system python-build-system)
    (native-inputs
     `(("python-setuptools" ,python-setuptools)))
    (propagated-inputs
     `(("python-six" ,python-six)))
    (home-page
     "http://docs.python.org/3/library/functools.html#functools.singledispatch")
    (synopsis "Backport of singledispatch feature from Python 3.4")
    (description
     "This library brings functools.singledispatch from Python 3.4 to Python
2.6-3.3.")
    (license license:expat)))

(define-public python2-singledispatch
  (package-with-python2 python-singledispatch))

(define-public python-tornado
  (package
    (name "python-tornado")
    (version "4.1")
    (source
     (origin
       (method url-fetch)
       (uri (string-append
             "https://pypi.python.org/packages/source/t/tornado/"
             "tornado-" version ".tar.gz"))
       (sha256
        (base32 "0a12f00h277zbifibnj46wf14801f573irvf6hwkgja5vspd7awr"))))
    (build-system python-build-system)
    (inputs
     `(("python-certifi" ,python-certifi)))
    (native-inputs
     `(("python-setuptools" ,python-setuptools)))
    (home-page "https://pypi.python.org/pypi/tornado/4.1")
    (synopsis "Python web framework and asynchronous networking library")
    (description
     "Tornado is a Python web framework and asynchronous networking library,
originally developed at FriendFeed.  By using non-blocking network I/O,
Tornado can scale to tens of thousands of open connections, making it ideal
for long polling, WebSockets, and other applications that require a long-lived
connection to each user.")
    (license asl2.0)))

(define-public python2-tornado
  (let ((tornado (package-with-python2 python-tornado)))
    (package (inherit tornado)
      (inputs
       `(("python2-backport-ssl-match-hostname"
          ,python2-backport-ssl-match-hostname)
         ,@(package-inputs tornado))))))

(define-public python-waf
  (package
    (name "python-waf")
    (version "1.8.8")
    (source (origin
              (method url-fetch)
              (uri (string-append "https://waf.io/"
                                  "waf-" version ".tar.bz2"))
              (sha256
               (base32
                "0b5q307fgn6a5d8yjia2d1l4bk1q3ilvc0w8k4isfrrx2gbcw8wn"))))
    (build-system python-build-system)
    (arguments
     '(#:phases
       (modify-phases %standard-phases
         (replace 'build
                  (lambda _
                    (zero? (begin
                             (system* "python" "waf-light" "configure")
                             (system* "python" "waf-light" "build")))))
         (replace 'check
                  (lambda _
                    (zero? (system* "python" "waf" "--version"))))
         (replace 'install
                  (lambda _
                    (copy-file "waf" %output))))))
    (home-page "https://waf.io/")
    (synopsis "Python-based build system")
    (description
     "Waf is a Python-based framework for configuring, compiling and installing
applications.")
    (license bsd-3)))

(define-public python2-waf
  (package-with-python2 python-waf))

(define-public python-pyzmq
  (package
    (name "python-pyzmq")
    (version "14.6.0")
    (source
     (origin
       (method url-fetch)
       (uri (string-append
             "https://pypi.python.org/packages/source/p/pyzmq/pyzmq-"
             version ".tar.gz"))
       (sha256
        (base32 "1frmbjykvhmdg64g7sn20c9fpamrsfxwci1nhhg8q7jgz5pq0ikp"))))
    (build-system python-build-system)
    (arguments
     `(#:configure-flags
       (list (string-append "--zmq=" (assoc-ref %build-inputs "zeromq")))
       ;; FIXME: You must build pyzmq with 'python setup.py build_ext
       ;; --inplace' for 'python setup.py test' to work.
       #:tests? #f))
    (inputs
     `(("zeromq" ,zeromq)))
    (native-inputs
     `(("pkg-config" ,pkg-config)
       ("python-nose" ,python-nose)
       ("python-setuptools" ,python-setuptools)))
    (home-page "http://github.com/zeromq/pyzmq")
    (synopsis "Python bindings for 0MQ")
    (description
     "PyZMQ is the official Python binding for the ZeroMQ messaging library.")
    (license bsd-4)))

(define-public python2-pyzmq
  (package-with-python2 python-pyzmq))

(define-public python-pep8
  (package
    (name "python-pep8")
    (version "1.6.2")
    (source
      (origin
        (method url-fetch)
        (uri (string-append
               "https://pypi.python.org/packages/source/p/pep8/pep8-"
               version
               ".tar.gz"))
        (sha256
          (base32
            "1zybkcdw1sx84dvkfss96nhykqg9bc0cdpwpl4k9wlxm61bf7dxq"))))
    (build-system python-build-system)
    (inputs
      `(("python-setuptools" ,python-setuptools)))
    (home-page "http://pep8.readthedocs.org/")
    (synopsis "Python style guide checker")
    (description
     "This tools checks Python code against some of the style conventions in
PEP 8.")
    (license license:expat)))

(define-public python2-pep8
  (package-with-python2 python-pep8))

(define-public python-pyflakes
  (package
    (name "python-pyflakes")
    (version "0.9.2")
    (source
      (origin
        (method url-fetch)
        (uri (string-append
               "https://pypi.python.org/packages/source/p/pyflakes/pyflakes-"
               version
               ".tar.gz"))
        (sha256
          (base32
            "0pvawddspdq0y22dbraq5gld9qr6rwa7zhmpfhl2b7v9rqiiqs82"))))
    (build-system python-build-system)
    (inputs
      `(("python-setuptools" ,python-setuptools)))
    (home-page
      "https://github.com/pyflakes/pyflakes")
    (synopsis "Passive checker of Python programs")
    (description
      "Pyflakes statically checks Python source code for common errors.")
    (license license:expat)))

(define-public python-mccabe
  (package
    (name "python-mccabe")
    (version "0.3.1")
    (source
      (origin
        (method url-fetch)
        (uri (string-append
               "https://pypi.python.org/packages/source/m/mccabe/mccabe-"
               version
               ".tar.gz"))
        (sha256
          (base32
            "05ix3vdv5hjk4irl97n2n3c4g1vqvz7dbmkzs13f3bx97bxsczjz"))))
    (build-system python-build-system)
    (inputs
      `(("python-setuptools" ,python-setuptools)))
    (home-page "https://github.com/flintwork/mccabe")
    (synopsis "McCabe checker, plugin for flake8")
    (description
      "This package provides a Flake8 plug-in to compute the McCabe cyclomatic
complexity of Python source code.")
    (license license:expat)))

(define-public python2-mccabe
  (package-with-python2 python-mccabe))

;; Flake8 2.4.1 requires an older version of pep8.
;; This should be removed ASAP.
(define-public python-pep8-1.5.7
  (package (inherit python-pep8)
    (version "1.5.7")
    (source
      (origin
        (method url-fetch)
        (uri (string-append
               "https://pypi.python.org/packages/source/p/pep8/pep8-"
               version
               ".tar.gz"))
        (sha256
          (base32
            "12b9bbdbwnspxgak14xg58c130x2n0blxzlms5jn2dszn8qj3d0m"))))))

(define-public python2-pep8-1.5.7
  (package-with-python2 python-pep8-1.5.7))

;; Flake8 2.4.1 requires an older version of pyflakes.
;; This should be removed ASAP.
(define-public python-pyflakes-0.8.1
  (package (inherit python-pyflakes)
    (version "0.8.1")
    (source
      (origin
        (method url-fetch)
        (uri (string-append
               "https://pypi.python.org/packages/source/p/pyflakes/pyflakes-"
               version
               ".tar.gz"))
        (sha256
          (base32
            "0sbpq6pqm1i9wqi41mlfrsc5rk92jv4mskvlyxmnhlbdnc80ma1z"))))))

(define-public python2-pyflakes-0.8.1
  (package-with-python2 python-pyflakes))

(define-public python-flake8
  (package
    (name "python-flake8")
    (version "2.4.1")
    (source
      (origin
        (method url-fetch)
        (uri (string-append
               "https://pypi.python.org/packages/source/f/flake8/flake8-"
               version
               ".tar.gz"))
        (sha256
          (base32
            "0dvmrpv7x98xkzffjz1z7lqr90sp5zdz16bdwckfd1cckpjvnzif"))))
    (build-system python-build-system)
    (inputs
      `(("python-setuptools" ,python-setuptools)
        ("python-pep8" ,python-pep8-1.5.7)
        ("python-pyflakes" ,python-pyflakes-0.8.1)
        ("python-mccabe" ,python-mccabe)
        ("python-mock" ,python-mock)
        ("python-nose" ,python-nose)))
    (home-page "https://gitlab.com/pycqa/flake8")
    (synopsis
      "The modular source code checker: pep8, pyflakes and co")
    (description
      "Flake8 is a wrapper around PyFlakes, pep8 and python-mccabe.")
    (license license:expat)))

(define-public python2-flake8
  (package-with-python2 python-flake8))

(define-public python-mistune
  (package
    (name "python-mistune")
    (version "0.7")
    (source
     (origin
       (method url-fetch)
       (uri (string-append
             "https://pypi.python.org/packages/source/m/mistune/mistune-"
             version
             ".tar.gz"))
       (sha256
        (base32
         "17zqjp9m4d1w3jf2rbbq5xshcw24q1vlcv24gkgfqqyyymajxahx"))))
    (build-system python-build-system)
    (inputs
     `(("python-setuptools" ,python-setuptools)
       ("python-nose" ,python-nose)
       ("python-cython" ,python-cython)))
    (home-page "https://github.com/lepture/mistune")
    (synopsis "Markdown parser in pure Python")
    (description "This package provides a fast markdown parser in pure
Python.")
    (license bsd-3)))

(define-public python2-mistune
  (package-with-python2 python-mistune))

(define-public python-ptyprocess
  (package
    (name "python-ptyprocess")
    (version "0.5")
    (source
     (origin
       (method url-fetch)
       (uri (string-append
             "https://pypi.python.org/packages/source/p/ptyprocess/ptyprocess-"
             version ".tar.gz"))
       (sha256
        (base32
         "0nggns5kikn32yyda2zrj1xdmh49pi3v0drggcdwljbv36r8zdyw"))))
    (build-system python-build-system)
    (inputs
     `(("python-setuptools" ,python-setuptools)
       ("python-nose" ,python-nose)))
    (arguments
     `(#:phases
       (modify-phases %standard-phases
         (replace 'check
                  (lambda _
                    (zero? (system* "nosetests")))))))
    (home-page "https://github.com/pexpect/ptyprocess")
    (synopsis "Run a subprocess in a pseudo terminal")
    (description
     "This package provides a Python library used to launch a subprocess in a
pseudo terminal (pty), and interact with both the process and its pty.")
    (license isc)))

(define-public python2-ptyprocess
  (package-with-python2 python-ptyprocess))

(define-public python-terminado
  (package
    (name "python-terminado")
    (version "0.5")
    (source
     (origin
       (method url-fetch)
       (uri (string-append
             "https://pypi.python.org/packages/source/t/terminado/terminado-"
             version ".tar.gz"))
       (sha256
        (base32
         "1dkmp1n8dj5v1jl9mfrq8lwyc7dsfrvcmz2bgkpg315sy7pr7s33"))))
    (build-system python-build-system)
    (propagated-inputs
     `(("python-tornado" ,python-tornado)
       ("python-ptyprocess" ,python-ptyprocess)))
    (inputs
     `(("python-setuptools" ,python-setuptools)
       ("python-nose" ,python-nose)))
    (arguments
     `(#:phases
       (modify-phases %standard-phases
         (replace 'check
                  (lambda _
                    (zero? (system* "nosetests")))))))
    (home-page "https://github.com/takluyver/terminado")
    (synopsis "Terminals served to term.js using Tornado websockets")
    (description "This package provides a Tornado websocket backend for the
term.js Javascript terminal emulator library.")
    (license bsd-2)))

(define-public python2-terminado
  (let ((terminado (package-with-python2 python-terminado)))
    (package (inherit terminado)
             (propagated-inputs
              `(("python2-tornado" ,python2-tornado)
                ("python2-backport-ssl-match-hostname"
                 ,python2-backport-ssl-match-hostname)
                ,@(alist-delete "python-tornado"
                                (package-propagated-inputs terminado)))))))

<<<<<<< HEAD
(define-public python-fonttools
  (package
    (name "python-fonttools")
    (version "2.5")
    (source (origin
              (method url-fetch)
              (uri (string-append
                    "https://pypi.python.org/packages/source/F/FontTools/"
                    "fonttools-" version ".tar.gz"))
              (sha256
               (base32
                "08ay3x4ijarwhl60gqx2i9jzq6pxs20p4snc2d1q5jagh4rn39lb"))))
    (build-system python-build-system)
    (arguments '(#:test-target "check"))
    (propagated-inputs
     ;; XXX: module not found if setuptools is not available.
     `(("python-setuptools" ,python-setuptools)))
    (home-page "http://github.com/behdad/fonttools")
    (synopsis "Tools to manipulate font files")
    (description
     "FontTools/TTX is a library to manipulate font files from Python.  It
supports reading and writinfg of TrueType/OpenType fonts, reading and writing
of AFM files, reading (and partially writing) of PS Type 1 fonts.  The package
also contains a tool called “TTX” which converts TrueType/OpenType fonts to and
from an XML-based format.")
    (license (non-copyleft "file://LICENSE.txt"
                           "See LICENSE.txt in the distribution."))))

(define-public python2-fonttools
  (package-with-python2 python-fonttools))
=======
(define-public python-ly
  (package
    (name "python-ly")
    (version "0.9.2")
    (source
     (origin
       (method url-fetch)
       (uri (string-append
             "https://pypi.python.org/packages/source/p/python-ly/python-ly-"
             version ".tar.gz"))
       (sha256
        (base32
         "1bsjg4q9ihr8bfdclrcmb8yjcg8xm9dznh58f3zsyrkrjzwbhcd2"))))
    (build-system python-build-system)
    (native-inputs
     `(("python-setuptools" ,python-setuptools)))
    (synopsis "Tool and library for manipulating LilyPond files")
    (description "This package provides a Python library to parse, manipulate
or create documents in LilyPond format.  A command line program ly is also
provided that can be used to do various manipulations with LilyPond files.")
    (home-page "https://pypi.python.org/pypi/python-ly")
    (license gpl2+)))

(define-public python-appdirs
  (package
    (name "python-appdirs")
    (version "1.4.0")
    (source
      (origin
        (method url-fetch)
        (uri (string-append
               "https://pypi.python.org/packages/source/a/appdirs/appdirs-"
               version
               ".tar.gz"))
        (sha256
          (base32
            "1iddva7v3fq0aqzsahkazxr7vpw28mqcrsy818z4wyiqnkplbhlg"))))
    (build-system python-build-system)
    (inputs
      `(("python-setuptools" ,python-setuptools)))
    (home-page "http://github.com/ActiveState/appdirs")
    (synopsis
      "Determine platform-specific dirs, e.g. a \"user data dir\"")
    (description
      "This module provides a portable way of finding out where user data
should be stored on various operating systems.")
    (license license:expat)))

(define-public python2-appdirs
  (package-with-python2 python-appdirs))

(define-public python-llfuse
  (package
    (name "python-llfuse")
    (version "0.41")
    (source (origin
              (method url-fetch)
              (uri (string-append
                    "https://bitbucket.org/nikratio/python-llfuse/downloads/"
                    "llfuse-" version ".tar.bz2"))
              (sha256
               (base32
                "0yzy8ixpmxk00kdq6lx5vvwbs0n6s59qnja5q0js2ahbqyxiz2hb"))))
    (build-system python-build-system)
    (inputs
     `(("fuse" ,fuse)
       ("attr" ,attr)))
    (native-inputs
     `(("pkg-config" ,pkg-config)
       ("python-setuptools" ,python-setuptools)))
    (synopsis "Python bindings for FUSE")
    (description
     "Python-LLFUSE is a set of Python bindings for the low level FUSE API.")
    (home-page "https://bitbucket.org/nikratio/python-llfuse/")
    ;; Python-LLFUSE includes underscore.js, which is MIT (expat) licensed.
    ;; The rest of the package is licensed under LGPL2.0 or later.
    (license (list license:expat lgpl2.0+))))

(define-public python2-llfuse
  (package-with-python2 python-llfuse))

(define-public python-msgpack
  (package
    (name "python-msgpack")
    (version "0.4.6")
    (source (origin
              (method url-fetch)
              (uri (string-append
                    "https://pypi.python.org/packages/source/m/"
                    "msgpack-python/msgpack-python-" version ".tar.gz"))
              (sha256
               (base32
                "1527c76b6fn4zzkgfq5xvhh7x9a9686g7fjiz717rw5vklf5ik5z"))))
    (build-system python-build-system)
    (native-inputs
     `(("python-setuptools" ,python-setuptools)))
    (synopsis "MessagePack (de)serializer")
    (description "MessagePack is a fast, compact binary serialization format,
suitable for similar data to JSON.  This package provides CPython bindings for
reading and writing MessagePack data.")
    (home-page "https://pypi.python.org/pypi/msgpack-python/")
    (license asl2.0)))

(define-public python2-msgpack
  (package-with-python2 python-msgpack))
>>>>>>> 610075f7
<|MERGE_RESOLUTION|>--- conflicted
+++ resolved
@@ -4632,7 +4632,6 @@
                 ,@(alist-delete "python-tornado"
                                 (package-propagated-inputs terminado)))))))
 
-<<<<<<< HEAD
 (define-public python-fonttools
   (package
     (name "python-fonttools")
@@ -4663,7 +4662,7 @@
 
 (define-public python2-fonttools
   (package-with-python2 python-fonttools))
-=======
+
 (define-public python-ly
   (package
     (name "python-ly")
@@ -4768,5 +4767,4 @@
     (license asl2.0)))
 
 (define-public python2-msgpack
-  (package-with-python2 python-msgpack))
->>>>>>> 610075f7
+  (package-with-python2 python-msgpack))