;;; GNU Guix --- Functional package management for GNU
;;; Copyright © 2013, 2014, 2015, 2016, 2017, 2018, 2019, 2020 Ludovic Courtès <ludo@gnu.org>
;;; Copyright © 2015, 2017, 2020 Ricardo Wurmus <rekado@elephly.net>
;;; Copyright © 2017 Muriithi Frederick Muriuki <fredmanglis@gmail.com>
;;; Copyright © 2017, 2018 Oleg Pykhalov <go.wigust@gmail.com>
;;; Copyright © 2017 Roel Janssen <roel@gnu.org>
;;; Copyright © 2017–2021 Tobias Geerinckx-Rice <me@tobias.gr>
;;; Copyright © 2018 Julien Lepiller <julien@lepiller.eu>
;;; Copyright © 2018, 2019 Rutger Helling <rhelling@mykolab.com>
;;; Copyright © 2018 Sou Bunnbu <iyzsong@member.fsf.org>
;;; Copyright © 2018, 2019 Eric Bavier <bavier@member.fsf.org>
;;; Copyright © 2019, 2020 Efraim Flashner <efraim@flashner.co.il>
;;; Copyright © 2019 Jonathan Brielmaier <jonathan.brielmaier@web.de>
;;; Copyright © 2020 Mathieu Othacehe <m.othacehe@gmail.com>
;;; Copyright © 2020 Jan (janneke) Nieuwenhuizen <janneke@gnu.org>
;;; Copyright © 2020 Giacomo Leidi <goodoldpaul@autistici.org>
;;; Copyright © 2020 Jesse Gibbons <jgibbons2357+guix@gmail.com>
;;; Copyright © 2020 Martin Becze <mjbecze@riseup.net>
;;; Copyright © 2020 Vincent Legoll <vincent.legoll@gmail.com>
;;;
;;; This file is part of GNU Guix.
;;;
;;; GNU Guix is free software; you can redistribute it and/or modify it
;;; under the terms of the GNU General Public License as published by
;;; the Free Software Foundation; either version 3 of the License, or (at
;;; your option) any later version.
;;;
;;; GNU Guix is distributed in the hope that it will be useful, but
;;; WITHOUT ANY WARRANTY; without even the implied warranty of
;;; MERCHANTABILITY or FITNESS FOR A PARTICULAR PURPOSE.  See the
;;; GNU General Public License for more details.
;;;
;;; You should have received a copy of the GNU General Public License
;;; along with GNU Guix.  If not, see <http://www.gnu.org/licenses/>.

(define-module (gnu packages package-management)
  #:use-module (gnu packages)
  #:use-module (gnu packages acl)
  #:use-module (gnu packages attr)
  #:use-module (gnu packages avahi)
  #:use-module (gnu packages autotools)
  #:use-module (gnu packages backup)
  #:use-module (gnu packages base)
  #:use-module (gnu packages bash)
  #:use-module (gnu packages bdw-gc)
  #:use-module (gnu packages bison)
  #:use-module (gnu packages boost)
  #:use-module (gnu packages bootstrap)          ;for 'bootstrap-guile-origin'
  #:use-module (gnu packages check)
  #:use-module (gnu packages compression)
  #:use-module (gnu packages cpio)
  #:use-module (gnu packages crypto)
  #:use-module (gnu packages curl)
  #:use-module (gnu packages databases)
  #:use-module (gnu packages dbm)
  #:use-module (gnu packages docbook)
  #:use-module (gnu packages file)
  #:use-module (gnu packages gettext)
  #:use-module (gnu packages glib)
  #:use-module (gnu packages gnome)
  #:use-module (gnu packages gnupg)
  #:use-module (gnu packages graphviz)
  #:use-module (gnu packages gtk)
  #:use-module (gnu packages guile)
  #:use-module (gnu packages guile-xyz)
  #:use-module (gnu packages hurd)
  #:use-module (gnu packages libedit)
  #:use-module (gnu packages linux)
  #:use-module (gnu packages lisp)
  #:use-module (gnu packages man)
  #:use-module (gnu packages nettle)
  #:use-module (gnu packages networking)
  #:use-module (gnu packages nss)
  #:use-module (gnu packages patchutils)
  #:use-module (gnu packages perl)
  #:use-module (gnu packages perl-check)
  #:use-module (gnu packages pkg-config)
  #:use-module (gnu packages popt)
  #:use-module (gnu packages python)
  #:use-module (gnu packages python-web)
  #:use-module (gnu packages python-xyz)
  #:use-module (gnu packages serialization)
  #:use-module (gnu packages sqlite)
  #:use-module (gnu packages ssh)
  #:use-module (gnu packages texinfo)
  #:use-module (gnu packages time)
  #:use-module (gnu packages tls)
  #:use-module (gnu packages vim)
  #:use-module (gnu packages virtualization)
  #:use-module (gnu packages web)
  #:use-module (gnu packages xml)
  #:use-module (gnu packages xorg)
  #:use-module (guix build-system glib-or-gtk)
  #:use-module (guix build-system gnu)
  #:use-module (guix build-system meson)
  #:use-module (guix build-system python)
  #:use-module (guix download)
  #:use-module (guix gexp)
  #:use-module (guix git-download)
  #:use-module ((guix licenses) #:prefix license:)
  #:use-module (guix packages)
  #:use-module (guix utils)
  #:use-module (ice-9 match)
  #:use-module (srfi srfi-1))

(define (boot-guile-uri arch)
  "Return the URI for the bootstrap Guile tarball for ARCH."
  (cond ((string=? "armhf" arch)
         (string-append "http://alpha.gnu.org/gnu/guix/bootstrap/"
                        arch "-linux"
                        "/20150101/guile-2.0.11.tar.xz"))
        ((string=? "aarch64" arch)
         (string-append "http://alpha.gnu.org/gnu/guix/bootstrap/"
                        arch "-linux/20170217/guile-2.0.14.tar.xz"))
        (else
         (string-append "http://alpha.gnu.org/gnu/guix/bootstrap/"
                        arch "-linux"
                        "/20131110/guile-2.0.9.tar.xz"))))

;; NOTE: The commit IDs used here form a linked list threaded through the git
;; history. In a phenomenon known as boot-stripping, not only the head of this
;; list is used, but also a few older versions, when a guix from this package is
;; used to build something also depending on guix.
;;
;; Therefore, if, by accident, you set this package to a non-existent commit ID,
;; it is insufficient to simply correct it with the latest commit.
;; Instead, please push one commit that rolls back Guix to before the mistake,
;; and then another that points to the first one. That way, the faulty commit
;; won't appear on the linked list.
(define-public guix
  ;; Latest version of Guix, which may or may not correspond to a release.
  ;; Note: the 'update-guix-package.scm' script expects this definition to
  ;; start precisely like this.
  (let ((version "1.2.0")
        (commit "db42ee65bd657bae9b1a598cbdbe86079dc85f81")
        (revision 9))
    (package
      (name "guix")

      (version (if (zero? revision)
                   version
                   (string-append version "-"
                                  (number->string revision)
                                  "." (string-take commit 7))))
      (source (origin
                (method git-fetch)
                (uri (git-reference
                      (url "https://git.savannah.gnu.org/git/guix.git")
                      (commit commit)))
                (sha256
                 (base32
                  "1kizkw6cxh6mhc8kal2fglnhyp1i668b4ilqbxq72slbmf9jr9jl"))
                (file-name (string-append "guix-" version "-checkout"))))
      (build-system gnu-build-system)
      (arguments
       `(#:configure-flags (list
                            "--localstatedir=/var"
                            "--sysconfdir=/etc"
                            (string-append "--with-bash-completion-dir="
                                           (assoc-ref %outputs "out")
                                           "/etc/bash_completion.d")

                            ;; Set 'DOT_USER_PROGRAM' to the empty string so
                            ;; we don't keep a reference to Graphviz, whose
                            ;; closure is pretty big (too big for the Guix
                            ;; system installation image.)
                            "ac_cv_path_DOT_USER_PROGRAM=dot"

                            ;; To avoid problems with the length of shebangs,
                            ;; choose a fixed-width and short directory name
                            ;; for tests.
                            "ac_cv_guix_test_root=/tmp/guix-tests"
                            ,@(if (hurd-target?) '("--with-courage") '()))
         #:parallel-tests? #f         ;work around <http://bugs.gnu.org/21097>

         #:modules ((guix build gnu-build-system)
                    (guix build utils)
                    (srfi srfi-26)
                    (ice-9 popen)
                    (ice-9 rdelim))

         #:phases (modify-phases %standard-phases
                    (replace 'bootstrap
                      (lambda _
                        ;; Make sure 'msgmerge' can modify the PO files.
                        (for-each (lambda (po)
                                    (chmod po #o666))
                                  (find-files "." "\\.po$"))

                        (patch-shebang "build-aux/git-version-gen")

                        (call-with-output-file ".tarball-version"
                          (lambda (port)
                            (display ,version port)))

                        ;; Install SysV init files to $(prefix)/etc rather
                        ;; than to /etc.
                        (substitute* "nix/local.mk"
                          (("^sysvinitservicedir = .*$")
                           (string-append "sysvinitservicedir = \
$(prefix)/etc/init.d\n")))

                        ;; Install OpenRC init files to $(prefix)/etc rather
                        ;; than to /etc.
                        (substitute* "nix/local.mk"
                          (("^openrcservicedir = .*$")
                           (string-append "openrcservicedir = \
$(prefix)/etc/init.d\n")))

                        (invoke "sh" "bootstrap")))
                    (add-before 'build 'use-host-compressors
                      (lambda* (#:key inputs target #:allow-other-keys)
                        (when target
                          ;; Use host compressors.
                          (let ((bzip2 (assoc-ref inputs "bzip2"))
                                (gzip (assoc-ref inputs "gzip"))
                                (xz (assoc-ref inputs "xz")))
                            (substitute* "guix/config.scm"
                              (("\"[^\"]*/bin/bzip2")
                               (string-append "\"" bzip2 "/bin/bzip2"))
                              (("\"[^\"]*/bin/gzip") gzip
                               (string-append "\"" gzip "/bin/gzip"))
                              (("\"[^\"]*/bin//xz")
                               (string-append "\"" xz "/bin/xz")))))
                        #t))
                    (add-before 'check 'copy-bootstrap-guile
                      (lambda* (#:key system target inputs #:allow-other-keys)
                        ;; Copy the bootstrap guile tarball in the store
                        ;; used by the test suite.
                        (define (intern file recursive?)
                          ;; Note: don't use 'guix download' here because we
                          ;; need to set the 'recursive?' argument.
                          (define base
                            (strip-store-file-name file))

                          (define code
                            `(begin
                               (use-modules (guix))
                               (with-store store
                                 (let* ((item (add-to-store store ,base
                                                            ,recursive?
                                                            "sha256" ,file))
                                        (root (string-append "/tmp/gc-root-"
                                                             (basename item))))
                                   ;; Register a root so that the GC tests
                                   ;; don't delete those.
                                   (symlink item root)
                                   (add-indirect-root store root)))))

                          (invoke "./test-env" "guile" "-c"
                                  (object->string code)))

                        (unless target
                          (intern (assoc-ref inputs "boot-guile") #f)

                          ;; On x86_64 some tests need the i686 Guile.
                          ,@(if (and (not (%current-target-system))
                                     (string=? (%current-system)
                                               "x86_64-linux"))
                                '((intern (assoc-ref inputs "boot-guile/i686") #f))
                                '())

                          ;; Copy the bootstrap executables.
                          (for-each (lambda (input)
                                      (intern (assoc-ref inputs input) #t))
                                    '("bootstrap/bash" "bootstrap/mkdir"
                                      "bootstrap/tar" "bootstrap/xz")))
                        #t))
                    (add-after 'unpack 'disable-failing-tests
                      ;; XXX FIXME: These tests fail within the build container.
                      (lambda _
                        (substitute* "tests/syscalls.scm"
                          (("^\\(test-(assert|equal) \"(clone|setns|pivot-root)\"" all)
                           (string-append "(test-skip 1)\n" all)))
                        (substitute* "tests/containers.scm"
                          (("^\\(test-(assert|equal)" all)
                           (string-append "(test-skip 1)\n" all)))
                        (when (file-exists? "tests/guix-environment-container.sh")
                          (substitute* "tests/guix-environment-container.sh"
                            (("guix environment --version")
                             "exit 77\n")))
                        #t))
                    (add-before 'check 'set-SHELL
                      (lambda _
                        ;; 'guix environment' tests rely on 'SHELL' having a
                        ;; correct value, so set it.
                        (setenv "SHELL" (which "sh"))
                        #t))
                    (add-after 'install 'wrap-program
                      (lambda* (#:key inputs native-inputs outputs target
                                #:allow-other-keys)
                        ;; Make sure the 'guix' command finds GnuTLS,
                        ;; Guile-JSON, and Guile-Git automatically.
                        (let* ((out    (assoc-ref outputs "out"))
                               (guile  ,@(if (%current-target-system)
                                             '((assoc-ref native-inputs "guile"))
                                             '((assoc-ref inputs "guile"))))
                               (avahi  (assoc-ref inputs "guile-avahi"))
                               (gcrypt (assoc-ref inputs "guile-gcrypt"))
                               (json   (assoc-ref inputs "guile-json"))
                               (sqlite (assoc-ref inputs "guile-sqlite3"))
                               (zlib   (assoc-ref inputs "guile-zlib"))
                               (lzlib  (assoc-ref inputs "guile-lzlib"))
                               (git    (assoc-ref inputs "guile-git"))
                               (bs     (assoc-ref inputs
                                                  "guile-bytestructures"))
                               (ssh    (assoc-ref inputs "guile-ssh"))
                               (gnutls (assoc-ref inputs "gnutls"))
                               (locales (assoc-ref inputs "glibc-utf8-locales"))
                               (deps   (list gcrypt json sqlite gnutls git
                                             bs ssh zlib lzlib))
                               (deps*  ,@(if (%current-target-system)
                                             '(deps)
                                             '((cons avahi deps))))
                               (effective
                                (read-line
                                 (open-pipe* OPEN_READ
                                             (string-append guile "/bin/guile")
                                             "-c" "(display (effective-version))")))
                               (path   (string-join
                                        (map (cut string-append <>
                                                  "/share/guile/site/"
                                                  effective)
                                             (delete #f deps*))
                                        ":"))
                               (gopath (string-join
                                        (map (cut string-append <>
                                                  "/lib/guile/" effective
                                                  "/site-ccache")
                                             (delete #f deps*))
                                        ":"))
                               (locpath (string-append locales "/lib/locale")))

                          (wrap-program (string-append out "/bin/guix")
                            `("GUILE_LOAD_PATH" ":" prefix (,path))
                            `("GUILE_LOAD_COMPILED_PATH" ":" prefix (,gopath))
                            `("GUIX_LOCPATH" ":" suffix (,locpath)))

                          (when target
                            ;; XXX Touching wrap-program rebuilds world
                            (let ((bash (assoc-ref inputs "bash")))
                              (substitute* (string-append out "/bin/guix")
                                (("^#!.*/bash") (string-append "#! " bash "/bin/bash")))))
                          #t)))

                    ;; The 'guix' executable has 'OUT/libexec/guix/guile' as
                    ;; its shebang; that should remain unchanged, thus remove
                    ;; the 'patch-shebangs' phase, which would otherwise
                    ;; change it to 'GUILE/bin/guile'.
                    (delete 'patch-shebangs))))
      (native-inputs `(("pkg-config" ,pkg-config)

                       ;; Guile libraries are needed here for
                       ;; cross-compilation.
                       ("guile" ,guile-3.0-latest) ;for faster builds
                       ("gnutls" ,gnutls)
                       ,@(if (%current-target-system)
                             '()
                             `(("guile-avahi" ,guile-avahi)))
                       ("guile-gcrypt" ,guile-gcrypt)
                       ("guile-json" ,guile-json-4)
                       ("guile-sqlite3" ,guile-sqlite3)
                       ("guile-zlib" ,guile-zlib)
                       ("guile-lzlib" ,guile-lzlib)
                       ("guile-ssh" ,guile-ssh)
                       ("guile-git" ,guile-git)

                       ;; XXX: Keep the development inputs here even though
                       ;; they're unnecessary, just so that 'guix environment
                       ;; guix' always contains them.
                       ("autoconf" ,autoconf-wrapper)
                       ("automake" ,automake)
                       ("gettext" ,gettext-minimal)
                       ("texinfo" ,texinfo)
                       ("graphviz" ,graphviz)
                       ("help2man" ,help2man)
                       ("po4a" ,po4a)))
      (inputs
       `(("bzip2" ,bzip2)
         ("gzip" ,gzip)
         ("sqlite" ,sqlite)
         ("libgcrypt" ,libgcrypt)

         ("guile" ,guile-3.0-latest)

         ;; Some of the tests use "unshare" when it is available.
         ("util-linux" ,util-linux)

         ;; Many tests rely on the 'guile-bootstrap' package, which is why we
         ;; have it here.
         ("boot-guile" ,(bootstrap-guile-origin (%current-system)))
         ,@(if (and (not (%current-target-system))
                    (string=? (%current-system) "x86_64-linux"))
               `(("boot-guile/i686" ,(bootstrap-guile-origin "i686-linux")))
               '())
         ,@(if (%current-target-system)
               `(("bash" ,bash-minimal)
                 ("xz" ,xz))
               '())

         ;; Tests also rely on these bootstrap executables.
         ("bootstrap/bash" ,(bootstrap-executable "bash" (%current-system)))
         ("bootstrap/mkdir" ,(bootstrap-executable "mkdir" (%current-system)))
         ("bootstrap/tar" ,(bootstrap-executable "tar" (%current-system)))
         ("bootstrap/xz" ,(bootstrap-executable "xz" (%current-system)))

         ("glibc-utf8-locales" ,glibc-utf8-locales)))
      (propagated-inputs
       `(("gnutls" ,gnutls)
<<<<<<< HEAD
=======
         ;; Avahi requires "glib" which doesn't cross-compile yet.
         ,@(if (%current-target-system)
               '()
               `(("guile-avahi" ,guile-avahi)))
>>>>>>> 6985a1ac
         ("guile-gcrypt" ,guile-gcrypt)
         ("guile-json" ,guile-json-4)
         ("guile-sqlite3" ,guile-sqlite3)
         ("guile-ssh" ,guile-ssh)
         ("guile-git" ,guile-git)
         ("guile-zlib" ,guile-zlib)
         ("guile-lzlib" ,guile-lzlib)))
      (native-search-paths
       (list (search-path-specification
              (variable "GUIX_EXTENSIONS_PATH")
              (files '("share/guix/extensions")))))

      (home-page "https://www.gnu.org/software/guix/")
      (synopsis "Functional package manager for installed software packages and versions")
      (description
       "GNU Guix is a functional package manager for the GNU system, and is
also a distribution thereof.  It includes a virtual machine image.  Besides
the usual package management features, it also supports transactional
upgrades and roll-backs, per-user profiles, and much more.  It is based on
the Nix package manager.")
      (license license:gpl3+)
      (properties '((ftp-server . "alpha.gnu.org"))))))

(define-public guix-daemon
  ;; This package is for internal consumption: it allows us to quickly build
  ;; the 'guix-daemon' program and use that in (guix self), used by 'guix
  ;; pull'.
  (package
    (inherit guix)
    (properties `((hidden? . #t)))
    (name "guix-daemon")

    ;; Use a minimum set of dependencies.
    (native-inputs
     (fold alist-delete (package-native-inputs guix)
           '("po4a" "graphviz" "help2man")))
    (inputs
     `(("gnutls" ,gnutls)
       ("guile-git" ,guile-git)
       ("guile-json" ,guile-json-3)
       ("guile-gcrypt" ,guile-gcrypt)
       ,@(fold alist-delete (package-inputs guix)
               '("boot-guile" "boot-guile/i686" "util-linux"))))

    (propagated-inputs '())

    (arguments
     (substitute-keyword-arguments (package-arguments guix)
       ((#:configure-flags flags '())
        ;; Pretend we have those libraries; we don't actually need them.
        `(append ,flags
                 '("guix_cv_have_recent_guile_sqlite3=yes"
                   "guix_cv_have_recent_guile_ssh=yes")))
       ((#:tests? #f #f)
        #f)
       ((#:phases phases '%standard-phases)
        `(modify-phases ,phases
           (add-after 'unpack 'change-default-guix
             (lambda _
               ;; We need to tell 'guix-daemon' which 'guix' command to use.
               ;; Here we use a questionable hack where we hard-code root's
               ;; current guix, which could be wrong (XXX).  Note that scripts
               ;; like 'guix perform-download' do not run as root so we assume
               ;; that they have access to /var/guix/profiles/per-user/root.
               (substitute* "nix/libstore/globals.cc"
                 (("guixProgram = (.*)nixBinDir + \"/guix\"" _ before)
                  (string-append "guixProgram = " before
                                 "/var/guix/profiles/per-user/root\
/current-guix/bin/guix")))
               #t))
           (replace 'build
             (lambda _
               (invoke "make" "nix/libstore/schema.sql.hh")
               (invoke "make" "-j" (number->string
                                    (parallel-job-count))
                       "guix-daemon")))
           (delete 'copy-bootstrap-guile)
           (replace 'install
             (lambda* (#:key outputs #:allow-other-keys)
               (invoke "make" "install-binPROGRAMS")))
           (delete 'wrap-program)))))))


(define-public guile2.2-guix
  (package
    (inherit guix)
    (name "guile2.2-guix")
    (native-inputs
     `(("guile" ,guile-2.2)
       ("gnutls" ,guile2.2-gnutls)
       ("guile-gcrypt" ,guile2.2-gcrypt)
       ("guile-json" ,guile2.2-json)
       ("guile-sqlite3" ,guile2.2-sqlite3)
       ("guile-ssh" ,guile2.2-ssh)
       ("guile-git" ,guile2.2-git)
       ,@(fold alist-delete (package-native-inputs guix)
               '("guile" "gnutls" "guile-gcrypt" "guile-json"
                 "guile-sqlite3" "guile-ssh" "guile-git"))))
    (inputs
     `(("guile" ,guile-2.2)
       ,@(alist-delete "guile" (package-inputs guix))))
    (propagated-inputs
     `(("gnutls" ,gnutls)
       ("guile-gcrypt" ,guile2.2-gcrypt)
       ("guile-json" ,guile2.2-json)
       ("guile-sqlite3" ,guile2.2-sqlite3)
       ("guile-ssh" ,guile2.2-ssh)
       ("guile-git" ,guile2.2-git)))))

(define-public guile3.0-guix
  (deprecated-package "guile3.0-guix" guix))

(define-public guix-minimal
  ;; A version of Guix which is built with the minimal set of dependencies, as
  ;; outlined in the README "Requirements" section.  Intended as a CI job, so
  ;; marked as hidden.
  (hidden-package
   (package
     (inherit guix)
     (name "guix-minimal")
     (native-inputs
      (fold alist-delete
            (package-native-inputs guix)
            '("guile-ssh")))
     (propagated-inputs
      (fold alist-delete
            (package-propagated-inputs guix)
            '("guile-ssh"))))))

(define (source-file? file stat)
  "Return true if FILE is likely a source file, false if it is a typical
generated file."
  (define (wrong-extension? file)
    (or (string-suffix? "~" file)
        (member (file-extension file)
                '("o" "a" "lo" "so" "go"))))

  (match (basename file)
    ((or ".git" "autom4te.cache" "configure" "Makefile" "Makefile.in" ".libs")
     #f)
    ((? wrong-extension?)
     #f)
    (_
     #t)))

(define-public current-guix-package
  ;; This parameter allows callers to override the package that 'current-guix'
  ;; returns.  This is useful when 'current-guix' cannot compute it by itself,
  ;; for instance because it's not running from a source code checkout.
  (make-parameter #f))

(define-public current-guix
  (let* ((repository-root (delay (canonicalize-path
                                  (string-append (current-source-directory)
                                                 "/../.."))))
         (select? (delay (or (git-predicate (force repository-root))
                             source-file?))))
    (lambda ()
      "Return a package representing Guix built from the current source tree.
This works by adding the current source tree to the store (after filtering it
out) and returning a package that uses that as its 'source'."
      (or (current-guix-package)
          (package
            (inherit guix)
            (version (string-append (package-version guix) "+"))
            (source (local-file (force repository-root) "guix-current"
                                #:recursive? #t
                                #:select? (force select?))))))))


;;;
;;; Other tools.
;;;

(define-public nix
  (package
    (name "nix")
    (version "2.3.10")
    (source (origin
             (method url-fetch)
             (uri (string-append "https://nixos.org/releases/nix/nix-"
                                 version "/nix-" version ".tar.xz"))
             (sha256
              (base32
               "1axphwkx270c10bjyn4icq9wlx46npgnw0qkpymigl23vramxa58"))))
    (build-system gnu-build-system)
    (arguments
     `(#:configure-flags '("--sysconfdir=/etc" "--enable-gc")
       #:phases
       (modify-phases %standard-phases
         (replace 'install
           ;; Don't try & fail to create subdirectories in /etc, but keep them
           ;; in the output as examples.
           (lambda* (#:key (make-flags '()) outputs #:allow-other-keys)
             (let* ((out (assoc-ref outputs "out"))
                    (etc (string-append out "/etc")))
               (apply invoke "make" "install"
                      (string-append "sysconfdir=" etc)
                      (string-append "profiledir=" etc "/profile.d")
                      make-flags)))))))
    (native-inputs `(("pkg-config" ,pkg-config)))
    (inputs `(("boost" ,boost)
              ("brotli" ,brotli)
              ("bzip2" ,bzip2)
              ("curl" ,curl)
              ("editline" ,editline)
              ("libgc" ,libgc)
              ("libseccomp" ,libseccomp)
              ("libsodium" ,libsodium)
              ("openssl" ,openssl)
              ("sqlite" ,sqlite)
              ("xz" ,xz)))
    (home-page "https://nixos.org/nix/")
    (synopsis "The Nix package manager")
    (description
     "Nix is a purely functional package manager.  This means that it treats
packages like values in purely functional programming languages such as
Haskell—they are built by functions that don't have side-effects, and they
never change after they have been built.  Nix stores packages in the Nix
store, usually the directory /nix/store, where each package has its own unique
sub-directory.")
    (license license:lgpl2.1+)))

(define-public stow
  (package
    (name "stow")
    (version "2.3.1")
    (source (origin
              (method url-fetch)
              (uri (string-append "mirror://gnu/stow/stow-"
                                  version ".tar.gz"))
              (sha256
               (base32
                "0jrxy12ywn7smdzdnvwzjw77l6knx6jkj2rckgykg1dpf6bdkm89"))))
    (build-system gnu-build-system)
    (inputs
     `(("perl" ,perl)))
    (native-inputs
     `(("perl-test-simple" ,perl-test-simple)
       ("perl-test-output" ,perl-test-output)
       ("perl-capture-tiny" ,perl-capture-tiny)
       ("perl-io-stringy" ,perl-io-stringy)))
    (home-page "https://www.gnu.org/software/stow/")
    (synopsis "Managing installed software packages")
    (description
     "GNU Stow is a symlink manager.  It generates symlinks to directories
of data and makes them appear to be merged into the same directory.  It is
typically used for managing software packages installed from source, by
letting you install them apart in distinct directories and then create
symlinks to the files in a common directory such as /usr/local.")
    (license license:gpl3+)))

(define-public xstow
  (package
    (name "xstow")
    (version "1.0.2")
    (source (origin
              (method url-fetch)
              (uri (string-append "mirror://sourceforge/xstow/xstow-"
                                  version ".tar.bz2"))
              (sha256
               (base32
                "1vy6lcswpkixh7h5mvsmq2wbcih6lpsmcva3m7v6f5npllciy13g"))))
    (build-system gnu-build-system)
    (synopsis "Replacement of GNU Stow written in C++")
    (description
     "XStow is a replacement of GNU Stow written in C++.  It supports all
features of Stow with some extensions.")
    (home-page "http://xstow.sourceforge.net/")
    (license license:gpl2)))

(define-public rpm
  (package
    (name "rpm")
    (version "4.16.1.2")
    (source (origin
              (method url-fetch)
              (uri (string-append "http://ftp.rpm.org/releases/rpm-"
                                  (version-major+minor version) ".x/rpm-"
                                  version ".tar.bz2"))
              (sha256
               (base32
                "1k6ank2aad7r503w12m6m494mxr6iccj52wqhwbc94pwxsf34mw3"))))
    (build-system gnu-build-system)
    (arguments
     '(#:configure-flags '("--with-external-db"   ;use the system's bdb
                           "--enable-python"
                           "--without-lua")
       #:phases (modify-phases %standard-phases
                  (add-before 'configure 'set-nss-library-path
                    (lambda* (#:key inputs #:allow-other-keys)
                      (let ((nss (assoc-ref inputs "nss")))
                        (setenv "LIBRARY_PATH"
                                (string-append (getenv "LIBRARY_PATH") ":"
                                               nss "/lib/nss"))
                        #t))))))
    (native-inputs
     `(("pkg-config" ,pkg-config)))
    (inputs
     `(("python" ,python)
       ("xz" ,xz)
       ("bdb" ,bdb)
       ("popt" ,popt)
       ("nss" ,nss)
       ("nspr" ,nspr)
       ("libarchive" ,libarchive)
       ("libgcrypt" ,libgcrypt)
       ("file" ,file)
       ("bzip2" ,bzip2)
       ("zlib" ,zlib)
       ("cpio" ,cpio)))
    (home-page "https://rpm.org/")
    (synopsis "The RPM Package Manager")
    (description
     "The RPM Package Manager (RPM) is a command-line driven package
management system capable of installing, uninstalling, verifying, querying,
and updating computer software packages.  Each software package consists of an
archive of files along with information about the package like its version, a
description.  There is also a library permitting developers to manage such
transactions from C or Python.")

    ;; The whole is GPLv2+; librpm itself is dual-licensed LGPLv2+ | GPLv2+.
    (license license:gpl2+)))

(define-public python-anaconda-client
  (package
    (name "python-anaconda-client")
    (version "1.6.3")
    (source
     (origin
       (method git-fetch)
       (uri (git-reference
              (url "https://github.com/Anaconda-Platform/anaconda-client")
              (commit version)))
       (file-name (git-file-name name version))
       (sha256
        (base32
         "0w1bfxnydjl9qp53r2gcvr6vlpdqqilcrzqxrll9sgg6vwdyiyyp"))))
    (build-system python-build-system)
    (propagated-inputs
     `(("python-pyyaml" ,python-pyyaml)
       ("python-requests" ,python-requests)
       ("python-clyent" ,python-clyent)))
    (native-inputs
     `(("python-pytz" ,python-pytz)
       ("python-dateutil" ,python-dateutil)
       ("python-mock" ,python-mock)
       ("python-coverage" ,python-coverage)
       ("python-pillow" ,python-pillow)))
    (arguments
     `(#:phases
       (modify-phases %standard-phases
         ;; This is needed for some tests.
         (add-before 'check 'set-up-home
           (lambda* _ (setenv "HOME" "/tmp") #t))
         (add-before 'check 'remove-network-tests
           (lambda* _
             ;; Remove tests requiring a network connection
             (let ((network-tests '("tests/test_upload.py"
                                    "tests/test_authorizations.py"
                                    "tests/test_login.py"
                                    "tests/test_whoami.py"
                                    "utils/notebook/tests/test_data_uri.py"
                                    "utils/notebook/tests/test_base.py"
                                    "utils/notebook/tests/test_downloader.py"
                                    "inspect_package/tests/test_conda.py")))
               (with-directory-excursion "binstar_client"
                 (for-each delete-file network-tests)))
             #t)))))
    (home-page "https://github.com/Anaconda-Platform/anaconda-client")
    (synopsis "Anaconda Cloud command line client library")
    (description
     "Anaconda Cloud command line client library provides an interface to
Anaconda Cloud.  Anaconda Cloud is useful for sharing packages, notebooks and
environments.")
    (license license:bsd-3)))

(define-public python2-anaconda-client
  (package-with-python2 python-anaconda-client))

(define-public python-conda-package-handling
  (package
    (name "python-conda-package-handling")
    (version "1.6.0")
    (source
     (origin
       (method git-fetch)
       (uri (git-reference
             (url "https://github.com/conda/conda-package-handling/")
             (commit version)))
       (file-name (git-file-name name version))
       (sha256
        (base32
         "0bqbs6a8jbjmbn47n5n1p529cx7pf4vgfnhqca9mflgidfb5i0jf"))))
    (build-system python-build-system)
    (arguments
     `(#:phases
       (modify-phases %standard-phases
         (add-after 'unpack 'use-unmodified-libarchive
           (lambda _
             (substitute* "setup.py"
               (("archive_and_deps") "archive"))
             #t))
         (replace 'check
           (lambda* (#:key inputs outputs #:allow-other-keys)
             (add-installed-pythonpath inputs outputs)
             (invoke "pytest" "-vv" "tests"
                     "-k"
                     (string-append
                      ;; TODO: these three fail because the mocker fixture
                      ;; cannot be found
                      "not test_rename_to_trash"
                      " and not test_api_extract_tarball_with_libarchive_import_error"
                      " and not test_delete_trash"
                      ;; TODO: this one does not raise an exception when it
                      ;; should.
                      " and not test_secure_refusal_to_extract_abs_paths")))))))
    (propagated-inputs
     `(("python-six" ,python-six)
       ("python-tqdm" ,python-tqdm)))
    (inputs
     `(("libarchive" ,libarchive)))
    (native-inputs
     `(("python-cython" ,python-cython)
       ("python-pytest" ,python-pytest)
       ("python-pytest-cov" ,python-pytest-cov)
       ("python-mock" ,python-mock)))
    (home-page "https://conda.io")
    (synopsis "Create and extract conda packages of various formats")
    (description
     "This library is an abstraction of Conda package handling and a tool for
extracting, creating, and converting between formats.")
    (license license:bsd-3)))

(define-public conda
  (package
    (name "conda")
    (version "4.8.3")
    (source
     (origin
       (method git-fetch)
       (uri (git-reference
              (url "https://github.com/conda/conda")
              (commit version)))
       (file-name (git-file-name name version))
       (sha256
        (base32
         "0iv1qzk21jsk6vdp3106xvpvl68zgfdqb3kyzpya87jhkl204l7r"))))
    (build-system python-build-system)
    (arguments
     `(#:phases
       (modify-phases %standard-phases
         (add-after 'unpack 'fix-permissions
           (lambda _
             ;; This file is no longer writable after downloading with
             ;; 'git-fetch'
             (make-file-writable
              "tests/conda_env/support/saved-env/environment.yml")
             #t))
         (add-after 'unpack 'correct-python-executable-name
           (lambda* (#:key inputs #:allow-other-keys)
             (let ((python (assoc-ref inputs "python-wrapper")))
               #;
               (substitute* "conda/common/path.py"
                 (("python_version or ''")
                  "python_version or '3'"))
               (substitute* "conda/core/initialize.py"
                 (("python_exe = join")
                  (format #f "python_exe = \"~a/bin/python\" #"
                          python))))
             #t))
         (add-after 'unpack 'do-not-use-python-root-as-prefix
           (lambda* (#:key inputs outputs #:allow-other-keys)
             (let ((out (assoc-ref outputs "out"))
                   (python (assoc-ref inputs "python-wrapper")))
               (substitute* "tests/core/test_initialize.py"
                 (("\"\"\"\\) % conda_prefix")
                  (format #f "\"\"\") % \"~a\"" python))
                 (("CONDA_PYTHON_EXE \"%s\"' % join\\(conda_prefix")
                  (format #f "CONDA_PYTHON_EXE \"%s\"' % join(\"~a\""
                          python))
                 (("conda_prefix = abspath\\(sys.prefix\\)")
                  (format #f "conda_prefix = abspath(\"~a\")" out)))
               (substitute* "conda/base/context.py"
                 (("os.chdir\\(sys.prefix\\)")
                  (format #f "os.chdir(\"~a\")" out))
                 (("sys.prefix, '.condarc'")
                  (format #f "\"~a\", '.condarc'" out))
                 (("return abspath\\(sys.prefix\\)")
                  (format #f "return abspath(\"~a\")" out))
                 (("os.path.join\\(sys.prefix, bin_dir, exe\\)")
                  (format #f "\"~a/bin/conda\"" out))
                 (("'CONDA_EXE', sys.executable")
                  (format #f "'CONDA_EXE', \"~a/bin/conda\"" out))))
             #t))
         (add-before 'build 'create-version-file
           (lambda _
             (with-output-to-file "conda/.version"
               (lambda () (display ,version)))
             #t))
         (replace 'check
           (lambda _
             (setenv "HOME" "/tmp")
             (invoke "py.test" "-vv"
                     "-k"
                     (string-append
                      "not integration"
                      ;; This one reports a newer version of conda than
                      ;; expected.
                      " and not test_auto_update_conda"
                      ;; This fails because the output directory is not a
                      ;; Conda environment.
                      " and not test_list"
                      ;; This fails because we patched the default root
                      ;; prefix.
                      " and not test_default_target_is_root_prefix"
                      ;; TODO: I don't understand what this failure means
                      " and not test_PrefixData_return_value_contract"
                      ;; TODO: same here
                      " and not test_install_1"
                      ;; Not sure if this is really wrong.  This fails because
                      ;; /gnu/store/...python-conda-4.8.3/bin/python
                      ;; is not /gnu/store/...python-wrapper-3.8.2/bin/python
                      " and not test_make_entry_point"))))
         (add-after 'install 'init
           ;; This writes a whole bunch of shell initialization files to the
           ;; prefix directory.  Many features of conda can only be used after
           ;; running "conda init".
           (lambda* (#:key inputs outputs #:allow-other-keys)
             (add-installed-pythonpath inputs outputs)
             (setenv "HOME" "/tmp")

             ;; "conda init" insists on using sudo, because it is hell-bent on
             ;; modifying system files.
             (mkdir-p "/tmp/fake-sudo")
             (with-output-to-file "/tmp/fake-sudo/sudo"
               (lambda () (format #t "#!~/bin/sh~%exec $@" (which "sh"))))
             (chmod "/tmp/fake-sudo/sudo" #o700)
             (setenv "PATH" (string-append "/tmp/fake-sudo:"
                                           (getenv "PATH")))

             (invoke (string-append (assoc-ref outputs "out")
                                    "/bin/conda")
                     "init"))))))
    (inputs
     `(("python-wrapper" ,python-wrapper)))
    (propagated-inputs
     `(("python-anaconda-client" ,python-anaconda-client)
       ("python-conda-package-handling" ,python-conda-package-handling)
       ("python-cytoolz" ,python-cytoolz)
       ("python-pycosat" ,python-pycosat)
       ("python-pytest" ,python-pytest)
       ("python-pyyaml" ,python-pyyaml)
       ("python-requests" ,python-requests)
       ("python-responses" ,python-responses)
       ("python-ruamel.yaml" ,python-ruamel.yaml)
       ("python-tqdm" ,python-tqdm)
       ;; XXX: This is dragged in by libarchive and is needed at runtime.
       ("zstd" ,zstd)))
    (home-page "https://github.com/conda/conda")
    (synopsis "Cross-platform, OS-agnostic, system-level binary package manager")
    (description
     "Conda is a cross-platform, Python-agnostic binary package manager.  It
is the package manager used by Anaconda installations, but it may be used for
other systems as well.  Conda makes environments first-class citizens, making
it easy to create independent environments even for C libraries.  Conda is
written entirely in Python.")
    (license license:bsd-3)))

(define-public python-conda
  (deprecated-package "python-conda" conda))

(define-public gwl
  (package
    (name "gwl")
    (version "0.2.1")
    (source (origin
              (method url-fetch)
              (uri (string-append "mirror://gnu/gwl/gwl-" version ".tar.gz"))
              (sha256
               (base32
                "1ji5jvzni8aml9fmimlr11g3k8isrnlvnbzhmwgdjh72hils0alc"))))
    (build-system gnu-build-system)
    (arguments
     `(#:phases
       (modify-phases %standard-phases
         (add-before 'build 'fix-tests
           (lambda _
             ;; Avoid cross-device link.
             (substitute* "tests/cache.scm"
               (("/tmp/gwl-test-input-XXXXXX")
                (string-append (getcwd) "/gwl-test-input-XXXXXX")))
             #t)))))
    (native-inputs
     `(("autoconf" ,autoconf)
       ("automake" ,automake)
       ("pkg-config" ,pkg-config)
       ("texinfo" ,texinfo)
       ("graphviz" ,graphviz)))
    (inputs
     `(("guile" ,@(assoc-ref (package-native-inputs guix) "guile"))))
    (propagated-inputs
     `(("guix" ,guix)
       ("guile-commonmark" ,guile-commonmark)
       ("guile-gcrypt" ,guile-gcrypt)
       ("guile-pfds" ,guile-pfds)
       ("guile-syntax-highlight" ,guile-syntax-highlight)
       ("guile-wisp" ,guile-wisp)))
    (home-page "https://workflows.guix.info")
    (synopsis "Workflow management extension for GNU Guix")
    (description "The @dfn{Guix Workflow Language} (GWL) provides an
extension to GNU Guix's declarative language for package management to
automate the execution of programs in scientific workflows.  The GWL
can use process engines to integrate with various computing
environments.")
    ;; The Scheme modules in guix/ and gnu/ are licensed GPL3+,
    ;; the web interface modules in gwl/ are licensed AGPL3+,
    ;; and the fonts included in this package are licensed OFL1.1.
    (license (list license:gpl3+ license:agpl3+ license:silofl1.1))))

(define-public guix-build-coordinator
  (let ((commit "b5d998c22f7d4db3e26166ada9489af363f2d47a")
        (revision "15"))
    (package
      (name "guix-build-coordinator")
      (version (git-version "0" revision commit))
      (source (origin
                (method git-fetch)
                (uri (git-reference
                      (url "https://git.cbaines.net/git/guix/build-coordinator")
                      (commit commit)))
                (sha256
                 (base32
                  "1jfmwfx7cvfsvryc3w70nw6mixdamjymkqh40qkv99sspkd86dkr"))
                (file-name (string-append name "-" version "-checkout"))))
      (build-system gnu-build-system)
      (arguments
       `(#:modules (((guix build guile-build-system)
                     #:select (target-guile-effective-version))
                    ,@%gnu-build-system-modules)
         #:imported-modules ((guix build guile-build-system)
                             ,@%gnu-build-system-modules)
         #:phases
         (modify-phases %standard-phases
           (add-before 'build 'set-GUILE_AUTO_COMPILE
             (lambda _
               ;; To avoid warnings relating to 'guild'.
               (setenv "GUILE_AUTO_COMPILE" "0")
               #t))
           (add-after 'install 'wrap-executable
             (lambda* (#:key inputs outputs #:allow-other-keys)
               (let* ((out (assoc-ref outputs "out"))
                      (bin (string-append out "/bin"))
                      (guile (assoc-ref inputs "guile"))
                      (version (target-guile-effective-version))
                      (scm (string-append out "/share/guile/site/" version))
                      (go  (string-append out "/lib/guile/" version "/site-ccache")))
                 (for-each
                  (lambda (file)
                    (simple-format (current-error-port) "wrapping: ~A\n" file)
                    (wrap-program file
                      `("PATH" ":" prefix
                        (,bin
                         ;; Support building without sqitch as an input, as it
                         ;; can't be cross-compiled yet
                         ,@(or (and=> (assoc-ref inputs "sqitch")
                                      list)
                               '())))
                      `("GUILE_LOAD_PATH" ":" prefix
                        (,scm ,(getenv "GUILE_LOAD_PATH")))
                      `("GUILE_LOAD_COMPILED_PATH" ":" prefix
                        (,go ,(getenv "GUILE_LOAD_COMPILED_PATH")))))
                  (find-files bin)))
               #t))
           (delete 'strip))))             ; As the .go files aren't compatible
      (native-inputs
       `(("pkg-config" ,pkg-config)
         ("autoconf" ,autoconf)
         ("automake" ,automake)
         ("gnutls" ,gnutls)

         ;; Guile libraries are needed here for cross-compilation.
         ("guile-json" ,guile-json-4)
         ("guile-gcrypt" ,guile-gcrypt)
         ("guix" ,guix)
         ("guile-prometheus" ,guile-prometheus)
         ("guile-fibers" ,guile-fibers)
         ("guile-lib" ,guile-lib)
         ("guile" ,@(assoc-ref (package-native-inputs guix) "guile"))))
      (inputs
       `(("guile" ,@(assoc-ref (package-native-inputs guix) "guile"))
         ("sqlite" ,sqlite)
         ,@(if (hurd-target?)
               '()
               `(("sqitch" ,sqitch)))))
      (propagated-inputs
       `(,@(if (hurd-target?)
               '()
               `(("guile-fibers" ,guile-fibers)))
         ("guile-prometheus" ,guile-prometheus)
         ("guile-gcrypt" ,guile-gcrypt)
         ("guile-json" ,guile-json-4)
         ("guile-lib" ,guile-lib)
         ("guile-lzlib" ,guile-lzlib)
         ("guile-zlib" ,guile-zlib)
         ("guile-sqlite3" ,guile-sqlite3)
         ("guix" ,guix)
         ("gnutls" ,gnutls)))
      (home-page "https://git.cbaines.net/guix/build-coordinator/")
      (synopsis "Tool to help build derivations")
      (description
       "The Guix Build Coordinator helps with performing lots of builds across
potentially many machines, and with doing something with the results and
outputs of those builds.")
      (license license:gpl3+))))

(define-public guix-jupyter
  (package
    (name "guix-jupyter")
    (version "0.1.0")
    (home-page "https://gitlab.inria.fr/guix-hpc/guix-kernel")
    (source (origin
              (method git-fetch)
              (uri (git-reference (url home-page)
                                  (commit (string-append "v" version))))
              (sha256
               (base32
                "01z7jjkc7r7lj6637rcgpz40v8xqqyfp6871h94yvcnwm7zy9h1n"))
              (modules '((guix build utils)))
              (snippet
               '(begin
                  ;; Allow builds with Guile 3.0.
                  (substitute* "configure.ac"
                    (("^GUILE_PKG.*")
                     "GUILE_PKG([3.0 2.2])\n"))

                  ;; Avoid name clash and build failure now that
                  ;; 'define-json-mapping' is also provided by Guile-JSON, as
                  ;; of version 4.3.
                  (substitute* (find-files "." "\\.scm$")
                    (("define-json-mapping")
                     "define-json-mapping*")
                    (("<=>")
                     "<->"))
                  #t))
              (file-name (string-append "guix-jupyter-" version "-checkout"))))
    (build-system gnu-build-system)
    (arguments
     `(#:modules ((srfi srfi-26)
                  (ice-9 match)
                  (ice-9 popen)
                  (ice-9 rdelim)
                  (guix build utils)
                  (guix build gnu-build-system))
       #:phases
       (modify-phases %standard-phases
         (add-after 'install 'sed-kernel-json
           (lambda* (#:key inputs outputs #:allow-other-keys)
             (let* ((out   (assoc-ref outputs "out"))
                    (guix  (assoc-ref inputs  "guix"))
                    (guile (assoc-ref inputs  "guile"))
                    (json  (assoc-ref inputs  "guile-json"))
                    (git   (assoc-ref inputs  "guile-git"))
                    (bs    (assoc-ref inputs  "guile-bytestructures"))
                    (s-zmq (assoc-ref inputs  "guile-simple-zmq"))
                    (gcrypt (assoc-ref inputs  "guile-gcrypt"))
                    (deps  (list out s-zmq guix json git bs gcrypt))
                    (effective
                     (read-line
                      (open-pipe* OPEN_READ
                                  (string-append guile "/bin/guile")
                                  "-c" "(display (effective-version))")))
                    (path (map (cut string-append "-L\", \"" <>
                                    "/share/guile/site/"
                                    effective)
                               deps))
                    (gopath (map (cut string-append "-C\", \"" <>
                                      "/lib/guile/" effective
                                      "/site-ccache")
                                 deps))
                    (kernel-dir (string-append out "/share/jupyter/kernels/guix/")))
               (substitute* (string-append kernel-dir "kernel.json")
                 (("-s")
                  (string-join
                   (list (string-join path "\",\n\t\t\"")
                         (string-join gopath "\",\n\t\t\"")
                         "-s")
                   "\",\n\t\t\""))
                 (("guix-jupyter-kernel.scm")
                  (string-append out "/share/guile/site/3.0/"
                                 "guix-jupyter-kernel.scm")))
               #t))))))
    (native-inputs
     `(("autoconf" ,autoconf)
       ("automake" ,automake)
       ("pkg-config" ,pkg-config)

       ;; For testing.
       ("jupyter" ,jupyter)
       ("python-ipython" ,python-ipython)
       ("python-ipykernel" ,python-ipykernel)))
    (inputs
     `(("guix" ,guix)
       ("guile" ,@(assoc-ref (package-native-inputs guix) "guile"))))
    (propagated-inputs
     `(("guile-json" ,guile-json-4)
       ("guile-simple-zmq" ,guile-simple-zmq)
       ("guile-gcrypt" ,guile-gcrypt)))
    (synopsis "Guix kernel for Jupyter")
    (description
     "Guix-Jupyter is a Jupyter kernel.  It allows you to annotate notebooks
with information about their software dependencies, such that code is executed
in the right software environment.  Guix-Jupyter spawns the actual kernels
such as @code{python-ipykernel} on behalf of the notebook user and runs them
in an isolated environment, in separate namespaces.")
    (license license:gpl3+)))

(define-public gcab
  (package
    (name "gcab")
    (version "1.4")
    (source (origin
              (method url-fetch)
              (uri (string-append "mirror://gnome/sources/gcab/"
                                  version "/gcab-" version ".tar.xz"))
              (sha256
               (base32
                "13q43iqld4l50yra45lhvkd376pn6qpk7rkx374zn8y9wsdzm9b7"))))
    (build-system meson-build-system)
    (native-inputs
     `(("glib:bin" ,glib "bin")         ; for glib-mkenums
       ("intltool" ,intltool)
       ("pkg-config" ,pkg-config)
       ("vala" ,vala)))
    (inputs
     `(("glib" ,glib)
       ("zlib" ,zlib)))
    (arguments
     `(#:configure-flags
       ;; XXX This ‘documentation’ is for developers, and fails informatively:
       ;; Error in gtkdoc helper script: 'gtkdoc-mkhtml' failed with status 5
       (list "-Ddocs=false"
             "-Dintrospection=false")))
    (home-page "https://wiki.gnome.org/msitools") ; no dedicated home page
    (synopsis "Microsoft Cabinet file manipulation library")
    (description
     "The libgcab library provides GObject functions to read, write, and modify
Microsoft cabinet (.@dfn{CAB}) files.")
    (license (list license:gpl2+        ; tests/testsuite.at
                   license:lgpl2.1+)))) ; the rest

(define-public msitools
  (package
    (name "msitools")
    (version "0.100")
    (source (origin
              (method url-fetch)
              (uri (string-append "mirror://gnome/sources/msitools/"
                                  version "/msitools-" version ".tar.xz"))
              (sha256
               (base32
                "1skq17qr2ic4qr3779j49byfm8rncwbsq9rj1a33ncn2m7isdwdv"))))
    (build-system gnu-build-system)
    (native-inputs
     `(("bison" ,bison)
       ("pkg-config" ,pkg-config)))
    (inputs
     `(("gcab" ,gcab)
       ("glib" ,glib)
       ("libgsf" ,libgsf)
       ("libxml2" ,libxml2)
       ("uuid" ,util-linux "lib")))
    (home-page "https://wiki.gnome.org/msitools")
    (synopsis "Windows Installer file manipulation tool")
    (description
     "msitools is a collection of command-line tools to inspect, extract, build,
and sign Windows@tie{}Installer (.@dfn{MSI}) files.  It aims to be a solution
for packaging and deployment of cross-compiled Windows applications.")
    (license license:lgpl2.1+)))

(define-public libostree
  (package
    (name "libostree")
    (version "2020.8")
    (source
     (origin
       (method url-fetch)
       (uri (string-append
             "https://github.com/ostreedev/ostree/releases/download/v"
             (version-major+minor version) "/libostree-" version ".tar.xz"))
       (sha256
        (base32 "16v73v63h16ika73kgh2cvgm0v27r2d48m932mbj3xm6s295kapx"))))
    (build-system gnu-build-system)
    (arguments
     '(#:phases
       (modify-phases %standard-phases
         (add-before 'check 'pre-check
           (lambda _
             ;; Don't try to use the non-existing '/var/tmp' as test
             ;; directory.
             (setenv "TEST_TMPDIR" (getenv "TMPDIR"))
             #t)))
       ;; XXX: fails with:
       ;;     tap-driver.sh: missing test plan
       ;;     tap-driver.sh: internal error getting exit status
       ;;     tap-driver.sh: fatal: I/O or internal error
       #:tests? #f))
    (native-inputs
     `(("attr" ,attr)                   ; for tests
       ("bison" ,bison)
       ("glib:bin" ,glib "bin")         ; for 'glib-mkenums'
       ("gobject-introspection" ,gobject-introspection)
       ("pkg-config" ,pkg-config)
       ("xsltproc" ,libxslt)))
    (inputs
     `(("avahi" ,avahi)
       ("docbook-xml" ,docbook-xml-4.2)
       ("docbook-xsl" ,docbook-xsl)
       ("e2fsprogs" ,e2fsprogs)
       ("fuse" ,fuse)
       ("glib" ,glib)
       ("gpgme" ,gpgme)
       ("libarchive" ,libarchive)
       ("libsoup" ,libsoup)
       ("util-linux" ,util-linux)))
    (home-page "https://ostree.readthedocs.io/en/latest/")
    (synopsis "Operating system and container binary deployment and upgrades")
    (description
     "@code{libostree} is both a shared library and suite of command line
tools that combines a \"git-like\" model for committing and downloading
bootable file system trees, along with a layer for deploying them and managing
the boot loader configuration.")
    (license license:lgpl2.0+)))

(define-public flatpak
  (package
   (name "flatpak")
   (version "1.8.2")
   (source
    (origin
     (method url-fetch)
     (uri (string-append "https://github.com/flatpak/flatpak/releases/download/"
                         version "/flatpak-" version ".tar.xz"))
     (sha256
      (base32 "1c45a0k7wx685n5b3ihv7dk0mm2kmwbw7cx8w5g2la62yxfn49kr"))))

   ;; Wrap 'flatpak' so that GIO_EXTRA_MODULES is set, thereby allowing GIO to
   ;; find the TLS backend in glib-networking.
   (build-system glib-or-gtk-build-system)

   (arguments
    '(#:configure-flags
      (list
       "--enable-documentation=no" ;; FIXME
       "--enable-system-helper=no"
       "--localstatedir=/var"
       (string-append "--with-system-bubblewrap="
                      (assoc-ref %build-inputs "bubblewrap")
                      "/bin/bwrap")
       (string-append "--with-system-dbus-proxy="
                      (assoc-ref %build-inputs "xdg-dbus-proxy")
                      "/bin/xdg-dbus-proxy"))
      #:phases
      (modify-phases %standard-phases
        (add-after 'unpack 'fix-tests
          (lambda* (#:key inputs #:allow-other-keys)
            (copy-recursively
             (string-append (assoc-ref inputs "glibc-utf8-locales")
                            "/lib/locale/") "/tmp/locale")
            (for-each make-file-writable (find-files "/tmp"))
            (substitute* "tests/make-test-runtime.sh"
              (("cp `which.*") "echo guix\n")
              (("cp -r /usr/lib/locale/C\\.\\*")
               (string-append "mkdir ${DIR}/usr/lib/locale/en_US; \
cp -r /tmp/locale/*/en_US.*")))
            (substitute* "tests/libtest.sh"
              (("/bin/kill") (which "kill"))
              (("/usr/bin/python3") (which "python3")))
            #t))
        ;; Many tests fail for unknown reasons, so we just run a few basic
        ;; tests.
        (replace 'check
          (lambda _
            (setenv "HOME" "/tmp")
            (invoke "make" "check"
                    "TESTS=tests/test-basic.sh tests/test-config.sh testcommon"))))))
    (native-inputs
    `(("bison" ,bison)
      ("dbus" ,dbus) ; for dbus-daemon
      ("gettext" ,gettext-minimal)
      ("glib:bin" ,glib "bin")          ; for glib-mkenums + gdbus-codegen
      ("glibc-utf8-locales" ,glibc-utf8-locales)
      ("gobject-introspection" ,gobject-introspection)
      ("libcap" ,libcap)
      ("pkg-config" ,pkg-config)
      ("python" ,python)
      ("python-pyparsing" ,python-pyparsing)
      ("socat" ,socat)
      ("which" ,which)))
   (propagated-inputs `(("glib-networking" ,glib-networking)
                        ("gnupg" ,gnupg)
                        ("gsettings-desktop-schemas"
                         ,gsettings-desktop-schemas)))
   (inputs
    `(("appstream-glib" ,appstream-glib)
      ("bubblewrap" ,bubblewrap)
      ("dconf" ,dconf)
      ("fuse" ,fuse)
      ("gdk-pixbuf" ,gdk-pixbuf)
      ("gpgme" ,gpgme)
      ("json-glib" ,json-glib)
      ("libarchive" ,libarchive)
      ("libostree" ,libostree)
      ("libseccomp" ,libseccomp)
      ("libsoup" ,libsoup)
      ("libxau" ,libxau)
      ("libxml2" ,libxml2)
      ("util-linux" ,util-linux)
      ("xdg-dbus-proxy" ,xdg-dbus-proxy)))
   (home-page "https://flatpak.org")
   (synopsis "System for building, distributing, and running sandboxed desktop
applications")
   (description "Flatpak is a system for building, distributing, and running
sandboxed desktop applications on GNU/Linux.")
   (license license:lgpl2.1+)))

(define-public akku
  (package
    (name "akku")
    (version "1.0.1")
    (source (origin
              (method git-fetch)
              (uri (git-reference
                    (url "https://gitlab.com/akkuscm/akku.git")
                    (commit (string-append "v" version))))
              (file-name (git-file-name name version))
              (sha256 (base32 "1dm32ws3nshnnscd7k75zswxxs1pp25y2q4k8j5ms241hz47by3c"))))
    (build-system gnu-build-system)
    (arguments
     '(#:phases (modify-phases %standard-phases
                  (replace 'bootstrap
                    (lambda* (#:key outputs #:allow-other-keys)
                      (for-each patch-shebang
                                '("bootstrap"
                                  ".akku/env"))
                      (let* ((home "/tmp")
                             (datadir (string-append home "/.local/share/akku/")))
                        (mkdir-p datadir)
                        (invoke "touch" (string-append datadir "index.db"))
                        (setenv "HOME" home))
                      (invoke "./bootstrap")
                      #t))
                  (add-after 'install 'wrap-executables
                    (lambda* (#:key outputs inputs #:allow-other-keys)
                      (let ((out (assoc-ref outputs "out"))
                            (curl (assoc-ref inputs "curl")))
                        (wrap-program (string-append out "/bin/akku")
                          `("LD_LIBRARY_PATH" ":" prefix (,(string-append curl "/lib"))))
                        #t))))))
    (native-inputs
     `(("which" ,which)
       ("autoconf" ,autoconf)
       ("automake" ,automake)
       ("pkg-config" ,pkg-config)))
    (inputs
     `(("guile" ,guile-3.0)
       ("curl" ,curl)))
    (home-page "https://akkuscm.org/")
    (synopsis "Language package manager for Scheme")
    (description
     "Akku.scm is a project-based language package manager for R6RS and R7RS Scheme.
It is mainly meant for programmers who develop portable programs or libraries in Scheme,
but could potentially work for end-users of those programs.  It also has a translator
from R7RS, which allows most R7RS code to run on R6RS implementations.")
    (license license:gpl3+)))<|MERGE_RESOLUTION|>--- conflicted
+++ resolved
@@ -407,13 +407,10 @@
          ("glibc-utf8-locales" ,glibc-utf8-locales)))
       (propagated-inputs
        `(("gnutls" ,gnutls)
-<<<<<<< HEAD
-=======
          ;; Avahi requires "glib" which doesn't cross-compile yet.
          ,@(if (%current-target-system)
                '()
                `(("guile-avahi" ,guile-avahi)))
->>>>>>> 6985a1ac
          ("guile-gcrypt" ,guile-gcrypt)
          ("guile-json" ,guile-json-4)
          ("guile-sqlite3" ,guile-sqlite3)
