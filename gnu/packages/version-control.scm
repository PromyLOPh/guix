--- conflicted
+++ resolved
@@ -1596,11 +1596,7 @@
 (define-public pre-commit
   (package
     (name "pre-commit")
-<<<<<<< HEAD
-    (version "2.14.0")
-=======
     (version "2.15.0")
->>>>>>> 2a054d29
     (source
      (origin
        ;; No tests in the PyPI tarball.
@@ -1610,11 +1606,7 @@
              (commit (string-append "v" version))))
        (file-name (git-file-name name version))
        (sha256
-<<<<<<< HEAD
-        (base32 "0k6a9bmci5j0q0vmnmxxyx99h3i7lks8p7d76byadnxdh117ygqg"))))
-=======
         (base32 "0hyynhg52qq8rd37cwk2gl1jjy7hpqh74zl2lg89kkdhhx0xfiaj"))))
->>>>>>> 2a054d29
     (build-system python-build-system)
     (arguments
      `(#:phases
