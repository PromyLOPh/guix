--- conflicted
+++ resolved
@@ -1434,23 +1434,13 @@
 
                #t))))
        #:make-flags
-<<<<<<< HEAD
-       (list "CC=gcc"
+       (list ,(string-append "CC=" (cc-for-target))
              (string-append "prefix=" (assoc-ref %outputs "out"))
              (string-append "libdir=" (assoc-ref %outputs "lib") "/lib")
              (string-append "includedir=" (assoc-ref %outputs "lib") "/include")
              ;; Auto-detection is over-engineered and buggy.
              "PCLIBDIR=lib"
              "PCINCDIR=include"
-=======
-       ;; TODO: Integrate in next rebuild cycle.
-       (list ,(if (%current-target-system)
-                (string-append "CC=" (cc-for-target))
-                "CC=gcc")
-             (string-append "PREFIX=" (assoc-ref %outputs "out"))
-             (string-append "LIBDIR=" (assoc-ref %outputs "lib") "/lib")
-             (string-append "INCLUDEDIR=" (assoc-ref %outputs "lib") "/include")
->>>>>>> 7c2e6740
              ;; Skip auto-detection of, and creating a dependency on, the build
              ;; environment's ‘xz’ for what amounts to a dubious feature anyway.
              "HAVE_LZMA=0"
