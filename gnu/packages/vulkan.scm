;;; GNU Guix --- Functional package management for GNU
;;; Copyright © 2017, 2018, 2019 Rutger Helling <rhelling@mykolab.com>
;;; Copyright © 2018, 2019 Tobias Geerinckx-Rice <me@tobias.gr>
;;; Copyright © 2018 Efraim Flashner <efraim@flashner.co.il>
;;; Copyright © 2020, 2023 Marius Bakke <marius@gnu.org>
;;; Copyright © 2021 Mathieu Othacehe <othacehe@gnu.org>
;;; Copyright © 2022 Kaelyn Takata <kaelyn.alexi@protonmail.com>
;;; Copyright © 2022 dan <i@dan.games>
;;;
;;; This file is part of GNU Guix.
;;;
;;; GNU Guix is free software; you can redistribute it and/or modify it
;;; under the terms of the GNU General Public License as published by
;;; the Free Software Foundation; either version 3 of the License, or (at
;;; your option) any later version.
;;;
;;; GNU Guix is distributed in the hope that it will be useful, but
;;; WITHOUT ANY WARRANTY; without even the implied warranty of
;;; MERCHANTABILITY or FITNESS FOR A PARTICULAR PURPOSE.  See the
;;; GNU General Public License for more details.
;;;
;;; You should have received a copy of the GNU General Public License
;;; along with GNU Guix.  If not, see <http://www.gnu.org/licenses/>.

(define-module (gnu packages vulkan)
  #:use-module ((guix licenses) #:prefix license:)
  #:use-module (guix packages)
  #:use-module (guix download)
  #:use-module (guix git-download)
  #:use-module (guix gexp)
  #:use-module (guix build-system cmake)
  #:use-module (guix build-system gnu)
  #:use-module (gnu packages)
  #:use-module (gnu packages autotools)
  #:use-module (gnu packages bison)
  #:use-module (gnu packages check)
  #:use-module (gnu packages cmake)
  #:use-module (gnu packages freedesktop)
  #:use-module (gnu packages gettext)
  #:use-module (gnu packages gl)
  #:use-module (gnu packages pkg-config)
  #:use-module (gnu packages python)
  #:use-module (gnu packages wine)
  #:use-module (gnu packages xorg))

;; Note: Remember to change vulkan-loader version when bumping this.
(define %vulkan-sdk-version "sdk-1.3.231.1")

(define-public spirv-headers
  (package
    (name "spirv-headers")
    (version %vulkan-sdk-version)
    (source
     (origin
       (method git-fetch)
       (uri (git-reference
             (url "https://github.com/KhronosGroup/SPIRV-Headers")
             (commit version)))
       (sha256
        (base32
         "0z8b485hryya2g0jxv7amwg3fjj7pchbgnsa5ldf5fwgh5js0icm"))
       (file-name (git-file-name name version))))
    (build-system cmake-build-system)
    (arguments
     `(#:tests? #f))                    ;no tests
    (home-page "https://github.com/KhronosGroup/SPIRV-Headers")
    (synopsis "Machine-readable files from the SPIR-V Registry")
    (description
     "SPIRV-Headers is a repository containing machine-readable files from
the SPIR-V Registry.  This includes:
@itemize
@item Header files for various languages.
@item JSON files describing the grammar for the SPIR-V core instruction set,
and for the GLSL.std.450 extended instruction set.
@item The XML registry file.
@end itemize\n")
    (license (license:x11-style
              (string-append "https://github.com/KhronosGroup/SPIRV-Headers/blob/"
                             version "/LICENSE")))))

(define-public spirv-tools
  (package
    (name "spirv-tools")
    (version %vulkan-sdk-version)
    (source
     (origin
      (method git-fetch)
      (uri (git-reference
            (url "https://github.com/KhronosGroup/SPIRV-Tools")
            (commit version)))
      (sha256
       (base32 "03d489ind2az7w7q1slj3mdc04372r3qqbnd7m9akxbg7yix1a5j"))
      (file-name (git-file-name name version))))
    (build-system cmake-build-system)
    (arguments
     `(#:configure-flags (list "-DBUILD_SHARED_LIBS=ON"
                               ;; Some packages like mpv fail to link
                               ;; when the static libraries are built.
                               "-DSPIRV_TOOLS_BUILD_STATIC=OFF"
                               (string-append
                                "-DSPIRV-Headers_SOURCE_DIR="
                                (assoc-ref %build-inputs "spirv-headers")))))
    (inputs (list spirv-headers))
    (native-inputs (list pkg-config python))
    (home-page "https://github.com/KhronosGroup/SPIRV-Tools")
    (synopsis "API and commands for processing SPIR-V modules")
    (description
     "The SPIR-V Tools project provides an API and commands for processing
SPIR-V modules.  The project includes an assembler, binary module
parser,disassembler, validator, and optimizer for SPIR-V.")
    (license license:asl2.0)))

(define-public spirv-cross
  (package
    (name "spirv-cross")
    (version %vulkan-sdk-version)
    (source
     (origin
       (method git-fetch)
       (uri (git-reference
             (url "https://github.com/KhronosGroup/SPIRV-Cross")
             (commit version)))
       (sha256
        (base32 "1ypbc1krkr0yywa1m976g3sjyb80l7hxwrnh6gp70w6va1dlnnn9"))
       (file-name (git-file-name name version))))
    (build-system cmake-build-system)
    (arguments
     `(#:configure-flags
       (list "-DSPIRV_CROSS_SHARED=YES")
       #:phases
       (modify-phases %standard-phases
         (add-after 'unpack 'fix-tests-to-find-deps
           (lambda* (#:key inputs #:allow-other-keys)
             (substitute* "CMakeLists.txt"
               (("\\$\\{CMAKE_(.*)_DIR\\}/external/glslang(.*)/bin")
                (string-append (assoc-ref inputs "glslang") "/bin")))
             (substitute* "CMakeLists.txt"
               (("\\$\\{CMAKE_(.*)_DIR\\}/external/spirv-tools(.*)/bin")
                (string-append (assoc-ref inputs "spirv-tools") "/bin")))))
         (add-before 'check 'update-reference-shaders
           (lambda _
             (with-directory-excursion "../source"
               (invoke "./update_test_shaders.sh")))))))
    (inputs
     (list glslang spirv-headers spirv-tools))
    (native-inputs (list python))
    (home-page "https://github.com/KhronosGroup/SPIRV-Cross")
    (synopsis "Parser for and converter of SPIR-V to other shader languages")
    (description
     "SPIRV-Cross tries hard to emit readable and clean output from the
SPIR-V, aiming to emit GLSL or MSL that looks like human-written code.")
    (license license:asl2.0)))

(define-public glslang
  (package
    (name "glslang")
<<<<<<< HEAD
    (version "11.11.0")
=======
    (version %vulkan-sdk-version)
>>>>>>> 97ed6757
    (source
     (origin
       (method git-fetch)
       (uri (git-reference
             (url "https://github.com/KhronosGroup/glslang")
             (commit version)))
<<<<<<< HEAD
       (sha256
        (base32
         "03jnaj90q2cg2hjdsg96ashz28dw5hcsg9rvf60bp2mphzzsklpq"))
       (file-name (string-append name "-" version "-checkout"))))
=======
       (patches (search-patches "glslang-install-static-libs.patch"))
       (sha256
        (base32
         "12a1zl8qxa28nbf6m67260c0lwdw3bqbj0jz1382wgm5px1fpqw6"))
       (file-name (git-file-name name version))))
>>>>>>> 97ed6757
    (build-system cmake-build-system)
    (arguments
     '(#:tests? #f                      ;FIXME: requires bundled SPIRV-Tools
       #:configure-flags '("-DBUILD_SHARED_LIBS=ON")))
    (native-inputs
     (list pkg-config python))
    (home-page "https://github.com/KhronosGroup/glslang")
    (synopsis "OpenGL and OpenGL ES shader front end and validator")
    (description
     "Glslang is the official reference compiler front end for the
OpenGL@tie{}ES and OpenGL shading languages.  It implements a strict
interpretation of the specifications for these languages.")
    ;; Modified BSD license. See "copyright" section of
    ;; https://www.khronos.org/opengles/sdk/tools/Reference-Compiler/
    (license (list license:bsd-3
                   ;; include/SPIRV/{bitutils,hex_float}.h are Apache 2.0.
                   license:asl2.0))))

(define-public vulkan-headers
  (package
    (name "vulkan-headers")
    (version %vulkan-sdk-version)
    (source
     (origin
       (method git-fetch)
       (uri (git-reference
             (url "https://github.com/KhronosGroup/Vulkan-Headers")
             (commit version)))
       (file-name (git-file-name name version))
       (sha256
        (base32
         "167zdank6pn66mzjdwgrdlmhmsy4v2k0nhw0nwg649k863rgi00j"))))
    (build-system cmake-build-system)
    (arguments
     `(#:tests? #f))                    ; No tests.
    (home-page
     "https://github.com/KhronosGroup/Vulkan-Headers")
    (synopsis "Vulkan Header files and API registry")
    (description
     "Vulkan-Headers contains header files and API registry for Vulkan.")
    (license (list license:asl2.0)))) ;LICENSE.txt

(define-public vulkan-loader
  (package
    (name "vulkan-loader")
    ;; XXX: Take a slightly newer commit to fix a test failure on i686:
    ;; https://github.com/KhronosGroup/Vulkan-Loader/pull/1036
    (version "sdk-1.3.232")
    (source
     (origin
       (method git-fetch)
       (uri (git-reference
             (url "https://github.com/KhronosGroup/Vulkan-Loader")
             (commit "v1.3.232")))
       (file-name (git-file-name name version))
       (sha256
        (base32
         "0w69sh669sx9pwlvv2rv92ds2hm2rbzsa6qqcmd8kcad0qfq7dz2"))))
    (build-system cmake-build-system)
    (arguments
     (list
      #:configure-flags
      #~(list (string-append "-DVULKAN_HEADERS_INSTALL_DIR="
                             (dirname (dirname
                                       (search-input-directory
                                        %build-inputs "include/vulkan"))))
              "-DBUILD_TESTS=ON")
       #:phases
       #~(modify-phases %standard-phases
           (add-after 'unpack 'fix-pkg-config-file
             (lambda* (#:key inputs #:allow-other-keys)
               (let ((vulkan-headers (dirname (search-input-directory
                                               inputs "include/vulkan"))))
                 ;; Ensure the pkg-config file refers to vulkan-headers.
                 (substitute* "loader/vulkan.pc.in"
                   (("^includedir=.*")
                    (string-append "includedir=" vulkan-headers "\n"))))))
           (add-after 'unpack 'use-system-googletest
             (lambda _
               ;; Inform the build system that googletest is already built.
               (substitute* "CMakeLists.txt"
                 ((".*if\\(TARGET gtest\\)")
                  (string-append "    find_package(GTest REQUIRED)\n"
                                 "    if(true)")))
               ;; Use the namespaced variable.
               (substitute* "tests/framework/CMakeLists.txt"
                 (("PUBLIC gtest ")
                  "PUBLIC GTest::gtest ")))))))
    (native-inputs
     (list googletest
           libxrandr
           pkg-config
           python
           wayland))
    (inputs
     (list vulkan-headers))
    (home-page
     "https://github.com/KhronosGroup/Vulkan-Loader")
    (synopsis "Khronos official ICD loader and validation layers for Vulkan")
    (description
     "Vulkan allows multiple @dfn{Installable Client Drivers} (ICDs) each
supporting one or more devices to be used collectively.  The loader is
responsible for discovering available Vulkan ICDs on the system and inserting
Vulkan layer libraries, including validation layers between the application
and the ICD.")
    ;; This software is mainly Apache 2.0 licensed, but contains some components
    ;; covered by other licenses.  See COPYRIGHT.txt for details.
    (license (list license:asl2.0       ;LICENSE.txt
                   (license:x11-style "file://COPYRIGHT.txt")
                   license:bsd-3))))

(define-public vulkan-tools
  (package
    (name "vulkan-tools")
    (version %vulkan-sdk-version)
    (source
     (origin
       (method git-fetch)
       (uri (git-reference
             (url "https://github.com/KhronosGroup/Vulkan-Tools")
             (commit version)))
       (file-name (git-file-name name version))
       (sha256
        (base32
         "0jzwjfx4c7y15wkwfhhc64rzljpi47bxrm5jw5blfsqjh8zsd27a"))))
    (build-system cmake-build-system)
    (inputs
     (list glslang libxrandr vulkan-loader wayland wayland-protocols))
    (native-inputs
     (list pkg-config python vulkan-headers))
    (arguments
     `(#:tests? #f                      ;no tests
       #:configure-flags (list (string-append "-DGLSLANG_INSTALL_DIR="
                               (assoc-ref %build-inputs "glslang")))))
    (home-page
     "https://github.com/KhronosGroup/Vulkan-Tools")
    (synopsis "Tools and utilities for Vulkan")
    (description
     "Vulkan-Tools provides tools and utilities that can assist development by
enabling developers to verify their applications correct use of the Vulkan
API.")
    (license (list license:asl2.0)))) ;LICENSE.txt

(define-public shaderc
  (package
    (name "shaderc")
    ;; shaderc doesn't follow the versioning scheme of vulkan sdk
    (version "2022.3")
    (source
     (origin
       (method git-fetch)
       (uri (git-reference
             (url "https://github.com/google/shaderc")
             (commit (string-append "v" version))))
       (file-name (git-file-name name version))
       (sha256
        (base32
         "0sdbfi66zmqj0c5q5yv2zvcvry7557yzgxk2mwflyjgqh7kdhb8d"))))
    (build-system cmake-build-system)
    (arguments
     `(;; FIXME: Skip most of the tests, because enabling system gtest breaks
       ;; the build: <https://github.com/google/shaderc/issues/470>.
       #:configure-flags
       (list "-DSHADERC_SKIP_TESTS=ON"
             ;; Note: despite the name, this just specifies the headers.
             (string-append "-Dglslang_SOURCE_DIR="
                            (assoc-ref %build-inputs "glslang") "/include/glslang"))
       #:phases
       (modify-phases %standard-phases
         (add-after 'unpack 'do-not-look-for-bundled-sources
           (lambda _
             (substitute* "CMakeLists.txt"
               (("add_subdirectory\\(third_party\\)")
                ""))

             (substitute* "glslc/test/CMakeLists.txt"
               (("\\$<TARGET_FILE:spirv-dis>")
                (which "spirv-dis")))

             ;; Do not attempt to use git to encode version information.
             (substitute* "glslc/CMakeLists.txt"
               (("add_dependencies\\(glslc_exe build-version\\)")
                ""))
             (call-with-output-file "glslc/src/build-version.inc"
               (lambda (port)
                 (format port "\"~a\"\n\"~a\"\n\"~a\"~%"
                         ,version
                         ,(package-version spirv-tools)
                         ,(package-version glslang))))
             #t))
         ;; see: https://github.com/google/shaderc/pull/1276
         (add-after 'do-not-look-for-bundled-sources 'drop-additional-glslang-deps
           (lambda _
             (substitute* "glslc/CMakeLists.txt"
               (("OSDependent OGLCompiler") ""))
             (substitute* "libshaderc/CMakeLists.txt"
               (("OSDependent OGLCompiler") ""))
             (substitute* "libshaderc_util/CMakeLists.txt"
               (("OSDependent OGLCompiler") "")))))))
    (inputs
     (list glslang python spirv-headers spirv-tools))
    (native-inputs
     (list pkg-config))
    (home-page "https://github.com/google/shaderc")
    (synopsis "Tools for shader compilation")
    (description "Shaderc is a collection of tools, libraries, and tests for
shader compilation.")
    (license license:asl2.0)))

(define-public vkd3d
  (let ((commit "56cd4a94d541707959ce7677af6d1a34739e5579")) ; Release 1.2.
    (package
     (name "vkd3d")
     (version "1.2")
     (source
      (origin
       (method git-fetch)
       (uri (git-reference
             (url "https://source.winehq.org/git/vkd3d.git")
             (commit commit)))
       (sha256
        (base32
         "1n4a622drgnprvz5hjxzyzcsg2lp5rlf1sajki2vzf5gsx6fdpk8"))
       (file-name (string-append name "-" version "-checkout"))))
     (build-system gnu-build-system)
     (arguments
      `(#:configure-flags '("--with-spirv-tools")
        #:phases (modify-phases %standard-phases
                   (add-after 'unpack 'patch-for-new-vulkan
                     (lambda _
                       ;; Mimic upstream commit 8e7bf8a5c3e0047 for
                       ;; compatibility with newer vulkan-headers.
                       (substitute* "libs/vkd3d/vkd3d_private.h"
                         (("VK_PIPELINE_BIND_POINT_RANGE_SIZE")
                          "2u"))
                       #t)))))
     (native-inputs
      `(("autoconf" ,autoconf)
        ("automake" ,automake)
        ("gettext" ,gettext-minimal)
        ("libtool" ,libtool)
        ("pkg-config" ,pkg-config)))
     (inputs
      (list libx11
            libxcb
            spirv-headers
            spirv-tools
            vulkan-headers
            vulkan-loader
            wine-minimal ; Needed for 'widl'.
            xcb-util
            xcb-util-keysyms
            xcb-util-wm))
     (home-page "https://source.winehq.org/git/vkd3d.git/")
     (synopsis "Direct3D 12 to Vulkan translation library")
     (description "vkd3d is a library for translating Direct3D 12 to Vulkan.")
     (license license:lgpl2.1))))

(define-public vulkan-validationlayers
  (package
    (name "vulkan-validationlayers")
    (version %vulkan-sdk-version)
    (source (origin
              (method git-fetch)
              (uri (git-reference
                    (url
                     "https://github.com/KhronosGroup/Vulkan-ValidationLayers")
                    (commit version)))
              (file-name (git-file-name name version))
              (sha256
               (base32
                "07djrk6yym4vl2b52wr09r8y649v5lark5hnr5rwvlxwxdmd9g75"))))
    (build-system cmake-build-system)
    (inputs (list glslang
                  libxrandr
                  mesa
                  shaderc
                  spirv-tools
                  vulkan-loader
                  wayland))
    (native-inputs (list pkg-config python spirv-headers vulkan-headers))
    (arguments
     (list #:tests? #f ;no tests
           #:configure-flags
           #~(list "-DUSE_ROBIN_HOOD_HASHING=OFF"
                   (string-append "-DGLSLANG_INSTALL_DIR="
                                  (dirname (dirname
                                            (search-input-directory
                                             %build-inputs
                                             "include/glslang"))))
                   (string-append "-DSPIRV_HEADERS_INSTALL_DIR="
                                  (dirname (dirname
                                            (search-input-directory
                                             %build-inputs
                                             "include/spirv"))))
                   (string-append "-DSPIRV_TOOLS_INSTALL_DIR="
                                  (dirname (dirname
                                            (search-input-directory
                                             %build-inputs
                                             "include/spirv-tools"))))
                   (string-append "-DVULKAN_HEADERS_INSTALL_DIR="
                                  (dirname (dirname
                                            (search-input-directory
                                             %build-inputs
                                             "include/vulkan"))))
                   "-Wno-dev")
           #:phases #~(modify-phases %standard-phases
                        (add-after 'install 'set-layer-path-in-manifest
                          (lambda _
                            (let ((manifest (string-append #$output
                                             "/share/vulkan/explicit_layer.d"
                                             "/VkLayer_khronos_validation.json")))
                              (substitute* manifest
                                (("\"libVkLayer_khronos_validation.so\"")
                                 (string-append "\"" #$output
                                  "/lib/libVkLayer_khronos_validation.so\"")))))))))
    (home-page "https://github.com/KhronosGroup/Vulkan-ValidationLayers")
    (synopsis "Khronos official validation layers for Vulkan")
    (description
     "Vulkan-ValidationLayers provides the Khronos official validation layers that
can assist development by enabling developers to verify their applications correctly
use the Vulkan API.")
    (license license:asl2.0)))

(define-public volk
  (package
    (name "volk")
    (version %vulkan-sdk-version)
    (source (origin
              (method git-fetch)
              (uri (git-reference
                    (url "https://github.com/zeux/volk")
                    (commit version)))
              (file-name (git-file-name name version))
              (sha256
               (base32
                "0xaw3kg754mknx8lfj1p74a9npjfvdvlpicvn0hla4495zpc10rq"))))
    (build-system cmake-build-system)
    (arguments
     '(#:tests? #f                      ;no test
       #:configure-flags '("-DVOLK_INSTALL=ON" "-DVOLK_PULL_IN_VULKAN=ON")))
    (inputs (list vulkan-headers))
    (synopsis "Meta loader for Vulkan API")
    (description
     "Volk is a meta-loader for Vulkan.  It allows you to dynamically load
entrypoints required to use Vulkan without linking the Vulkan loader.
Additionally, volk simplifies the use of Vulkan extensions by automatically
loading all associated entrypoints.  Finally, volk enables loading Vulkan
entrypoints directly from the driver which can increase performance by
skipping loader dispatch overhead.")
    (home-page "https://github.com/zeux/volk")
    (license license:expat)))

(define-public vulkan-memory-allocator
  (package
    (name "vulkan-memory-allocator")
    (version "3.0.1")
    (source
     (origin
       (method git-fetch)
       (uri
        (git-reference
         (url "https://github.com/GPUOpen-LibrariesAndSDKs/VulkanMemoryAllocator")
         (commit (string-append "v" version))))
       (file-name (git-file-name name version))
       (sha256
        (base32
         "1hpzjwl5bgqv9hmf1fdldihfllcbdg515f391a200klg0rnixdds"))))
    (build-system cmake-build-system)
    (arguments
     ;; no test
     `(#:tests? #f))
    (inputs (list vulkan-loader vulkan-headers))
    (synopsis "Vulkan memory allocation library")
    (description
     "The Vulkan Memory Allocator (VMA) library provides a simple and easy to
integrate API to help users allocate memory for Vulkan buffer and image
storage.")
    (home-page
     "https://github.com/GPUOpen-LibrariesAndSDKs/VulkanMemoryAllocator")
    (license license:expat)))<|MERGE_RESOLUTION|>--- conflicted
+++ resolved
@@ -154,29 +154,18 @@
 (define-public glslang
   (package
     (name "glslang")
-<<<<<<< HEAD
-    (version "11.11.0")
-=======
-    (version %vulkan-sdk-version)
->>>>>>> 97ed6757
+    (version %vulkan-sdk-version)
     (source
      (origin
        (method git-fetch)
        (uri (git-reference
              (url "https://github.com/KhronosGroup/glslang")
              (commit version)))
-<<<<<<< HEAD
-       (sha256
-        (base32
-         "03jnaj90q2cg2hjdsg96ashz28dw5hcsg9rvf60bp2mphzzsklpq"))
-       (file-name (string-append name "-" version "-checkout"))))
-=======
        (patches (search-patches "glslang-install-static-libs.patch"))
        (sha256
         (base32
          "12a1zl8qxa28nbf6m67260c0lwdw3bqbj0jz1382wgm5px1fpqw6"))
        (file-name (git-file-name name version))))
->>>>>>> 97ed6757
     (build-system cmake-build-system)
     (arguments
      '(#:tests? #f                      ;FIXME: requires bundled SPIRV-Tools
