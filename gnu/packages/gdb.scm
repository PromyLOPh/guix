;;; GNU Guix --- Functional package management for GNU
;;; Copyright © 2013, 2014, 2015, 2019, 2020 Ludovic Courtès <ludo@gnu.org>
;;; Copyright © 2015 Mark H Weaver <mhw@netris.org>
;;; Copyright © 2015, 2016, 2019 Efraim Flashner <efraim@flashner.co.il>
;;; Copyright © 2020 Marius Bakke <mbakke@fastmail.com>
;;; Copyright © 2020 Vincent Legoll <vincent.legoll@gmail.com>
;;; Copyright © 2020 Jan (janneke) Nieuwenhuizen <janneke@gnu.org>
;;; Copyright © 2020 Maxim Cournoyer <maxim.cournoyer@gmail.com>
;;;
;;; This file is part of GNU Guix.
;;;
;;; GNU Guix is free software; you can redistribute it and/or modify it
;;; under the terms of the GNU General Public License as published by
;;; the Free Software Foundation; either version 3 of the License, or (at
;;; your option) any later version.
;;;
;;; GNU Guix is distributed in the hope that it will be useful, but
;;; WITHOUT ANY WARRANTY; without even the implied warranty of
;;; MERCHANTABILITY or FITNESS FOR A PARTICULAR PURPOSE.  See the
;;; GNU General Public License for more details.
;;;
;;; You should have received a copy of the GNU General Public License
;;; along with GNU Guix.  If not, see <http://www.gnu.org/licenses/>.

(define-module (gnu packages gdb)
  #:use-module (gnu packages)
  #:use-module (gnu packages hurd)
  #:use-module (gnu packages ncurses)
  #:use-module (gnu packages readline)
  #:use-module (gnu packages dejagnu)
  #:use-module (gnu packages texinfo)
  #:use-module (gnu packages multiprecision)
  #:use-module (gnu packages xml)
  #:use-module (gnu packages guile)
  #:use-module (gnu packages pretty-print)
  #:use-module (gnu packages python)
  #:use-module (gnu packages pkg-config)
  #:use-module ((guix licenses) #:select (gpl3+))
  #:use-module (guix packages)
  #:use-module (guix download)
  #:use-module (guix build-system gnu)
  #:use-module (srfi srfi-1))

(define-public gdb
  (package
    (name "gdb")
    (version "9.2")
    (source (origin
             (method url-fetch)
             (uri (string-append "mirror://gnu/gdb/gdb-"
                                 version ".tar.xz"))
             (patches (search-patches "gdb-hurd.patch"))
             (sha256
              (base32
               "0mf5fn8v937qwnal4ykn3ji1y2sxk0fa1yfqi679hxmpg6pdf31n"))))

    (build-system gnu-build-system)
    (arguments
     `(#:tests? #f ; FIXME "make check" fails on single-processor systems.

       #:out-of-source? #t

       #:modules ((srfi srfi-1)
                  ,@%gnu-build-system-modules)

       #:phases (modify-phases %standard-phases
                  (add-after
                   'configure 'post-configure
                   (lambda _
                     (for-each patch-makefile-SHELL
                               (find-files "." "Makefile\\.in"))
                     #t))
                  (add-after
                   'install 'remove-libs-already-in-binutils
                   (lambda* (#:key native-inputs inputs outputs
                             #:allow-other-keys)
                     ;; Like Binutils, GDB installs libbfd, libopcodes, etc.
                     ;; However, this leads to collisions when both are
                     ;; installed, and really is none of its business,
                     ;; conceptually.  So remove them.
                     (let* ((binutils (or (assoc-ref inputs "binutils")
                                          (assoc-ref native-inputs "binutils")))
                            (out      (assoc-ref outputs "out"))
                            (files1   (with-directory-excursion binutils
                                        (append (find-files "lib")
                                                (find-files "include"))))
                            (files2   (with-directory-excursion out
                                        (append (find-files "lib")
                                                (find-files "include"))))
                            (common   (lset-intersection string=?
                                                         files1 files2)))
                       (with-directory-excursion out
                         (for-each delete-file common)
                         #t)))))))
    (inputs
     `(("expat" ,expat)
       ("mpfr" ,mpfr)
       ("gmp" ,gmp)
       ("readline" ,readline)
       ("ncurses" ,ncurses)
       ("guile" ,guile-2.0)
       ("python-wrapper" ,python-wrapper)
       ("source-highlight" ,source-highlight)

       ;; Allow use of XML-formatted syscall information.  This enables 'catch
       ;; syscall' and similar commands.
       ("libxml2" ,libxml2)

       ;; The Hurd needs -lshouldbeinlibc.
       ,@(if (hurd-target?) `(("hurd" ,hurd)) '())))
    (native-inputs
      `(("texinfo" ,texinfo)
        ("dejagnu" ,dejagnu)
        ("pkg-config" ,pkg-config)
<<<<<<< HEAD
        ,@(if (hurd-target?) `(("mig" ,mig)) '())))
    ;; TODO: Add support for the GDB_DEBUG_FILE_DIRECTORY environment variable
    ;; in GDB itself instead of relying on some glue code in the Guix-provided
    ;; .gdbinit file.
    (native-search-paths (list (search-path-specification
                                (variable "GDB_DEBUG_FILE_DIRECTORY")
                                (files '("lib/debug")))))
=======
        ,@(if (hurd-target?)
              ;; When cross-compiling from x86_64-linux, make sure to use a
              ;; 32-bit MiG because we assume target i586-pc-gnu.
              `(("mig" ,(if (%current-target-system)
                            mig/32-bit
                            mig)))
              '())))
>>>>>>> 353bdae3
    (home-page "https://www.gnu.org/software/gdb/")
    (synopsis "The GNU debugger")
    (description
     "GDB is the GNU debugger.  With it, you can monitor what a program is
doing while it runs or what it was doing just before a crash.  It allows you
to specify the runtime conditions, to define breakpoints, and to change how
the program is running to try to fix bugs.  It can be used to debug programs
written in C, C++, Ada, Objective-C, Pascal and more.")
    (license gpl3+)))

(define-public gdb-minimal
  (package/inherit
   gdb
   (name "gdb-minimal")
   (inputs (fold alist-delete (package-inputs gdb)
                 '("libxml2" "ncurses" "python-wrapper" "source-highlight")))))

;; This version of GDB is required by some of the Rust compilers, see
;; <https://bugs.gnu.org/37810>.
(define-public gdb-8.2
  (package
    (inherit gdb)
    (version "8.2.1")
    (source (origin
              (method url-fetch)
              (uri (string-append "mirror://gnu/gdb/gdb-"
                                  version ".tar.xz"))
              (sha256
               (base32
                "00i27xqawjv282a07i73lp1l02n0a3ywzhykma75qg500wll6sha"))))))<|MERGE_RESOLUTION|>--- conflicted
+++ resolved
@@ -112,15 +112,6 @@
       `(("texinfo" ,texinfo)
         ("dejagnu" ,dejagnu)
         ("pkg-config" ,pkg-config)
-<<<<<<< HEAD
-        ,@(if (hurd-target?) `(("mig" ,mig)) '())))
-    ;; TODO: Add support for the GDB_DEBUG_FILE_DIRECTORY environment variable
-    ;; in GDB itself instead of relying on some glue code in the Guix-provided
-    ;; .gdbinit file.
-    (native-search-paths (list (search-path-specification
-                                (variable "GDB_DEBUG_FILE_DIRECTORY")
-                                (files '("lib/debug")))))
-=======
         ,@(if (hurd-target?)
               ;; When cross-compiling from x86_64-linux, make sure to use a
               ;; 32-bit MiG because we assume target i586-pc-gnu.
@@ -128,7 +119,12 @@
                             mig/32-bit
                             mig)))
               '())))
->>>>>>> 353bdae3
+    ;; TODO: Add support for the GDB_DEBUG_FILE_DIRECTORY environment
+    ;; variable in GDB itself instead of relying on some glue code in
+    ;; the Guix-provided .gdbinit file.
+    (native-search-paths (list (search-path-specification
+                                (variable "GDB_DEBUG_FILE_DIRECTORY")
+                                (files '("lib/debug")))))
     (home-page "https://www.gnu.org/software/gdb/")
     (synopsis "The GNU debugger")
     (description
