;;; GNU Guix --- Functional package management for GNU
;;; Copyright © 2013, 2014, 2015, 2023 Andreas Enge <andreas@enge.fr>
;;; Copyright © 2015 Sou Bunnbu <iyzsong@gmail.com>
;;; Copyright © 2015, 2018, 2019, 2020, 2021 Ludovic Courtès <ludo@gnu.org>
;;; Copyright © 2015, 2016, 2017, 2018, 2019 Efraim Flashner <efraim@flashner.co.il>
;;; Copyright © 2016, 2017 Nikita <nikita@n0.is>
;;; Copyright © 2016 Thomas Danckaert <post@thomasdanckaert.be>
;;; Copyright © 2017, 2018, 2019, 2023 Ricardo Wurmus <rekado@elephly.net>
;;; Copyright © 2017 Quiliro <quiliro@fsfla.org>
;;; Copyright © 2017, 2018, 2020, 2021 Tobias Geerinckx-Rice <me@tobias.gr>
;;; Copyright © 2018, 2020, 2022 Nicolas Goaziou <mail@nicolasgoaziou.fr>
;;; Copyright © 2018 Hartmut Goebel <h.goebel@crazy-compilers.com>
;;; Copyright © 2018 Eric Bavier <bavier@member.fsf.org>
;;; Copyright © 2019, 2020, 2022 Marius Bakke <marius@gnu.org>
;;; Copyright © 2018 John Soo <jsoo1@asu.edu>
;;; Copyright © 2020 Mike Rosset <mike.rosset@gmail.com>
;;; Copyright © 2020 Jakub Kądziołka <kuba@kadziolka.net>
;;; Copyright © 2020 Kei Kebreau <kkebreau@posteo.net>
;;; Copyright © 2020 TomZ <tomz@freedommail.ch>
;;; Copyright © 2020 Jonathan Brielmaier <jonathan.brielmaier@web.de>
;;; Copyright © 2020 Michael Rohleder <mike@rohleder.de>
;;; Copyright © 2020, 2021, 2022, 2023 Maxim Cournoyer <maxim.cournoyer@gmail.com>
;;; Copyright © 2021, 2022 Brendan Tildesley <mail@brendan.scot>
;;; Copyright © 2021, 2022, 2023 Guillaume Le Vaillant <glv@posteo.net>
;;; Copyright © 2021 Nicolò Balzarotti <nicolo@nixo.xyz>
;;; Copyright © 2022 Foo Chuan Wei <chuanwei.foo@hotmail.com>
;;; Copyright © 2022 Zhu Zihao <all_but_last@163.com>
;;; Copyright © 2022 Petr Hodina <phodina@protonmail.com>
;;; Copyright © 2022 Yash Tiwari <yasht@mailbox.org>
;;; Copyright © 2023 Sharlatan Hellseher <sharlatanus@gmail.com>
;;;
;;; This file is part of GNU Guix.
;;;
;;; GNU Guix is free software; you can redistribute it and/or modify it
;;; under the terms of the GNU General Public License as published by
;;; the Free Software Foundation; either version 3 of the License, or (at
;;; your option) any later version.
;;;
;;; GNU Guix is distributed in the hope that it will be useful, but
;;; WITHOUT ANY WARRANTY; without even the implied warranty of
;;; MERCHANTABILITY or FITNESS FOR A PARTICULAR PURPOSE.  See the
;;; GNU General Public License for more details.
;;;
;;; You should have received a copy of the GNU General Public License
;;; along with GNU Guix.  If not, see <http://www.gnu.org/licenses/>.

(define-module (gnu packages qt)
  #:use-module ((guix licenses) #:prefix license:)
  #:use-module (guix packages)
  #:use-module (guix download)
  #:use-module (guix git-download)
  #:use-module (guix build-system cmake)
  #:use-module (guix build-system gnu)
  #:use-module (guix build-system meson)
  #:use-module (guix build-system trivial)
  #:use-module (guix build-system python)
  #:use-module (guix build-system pyproject)
  #:use-module (guix build-system qt)
  #:use-module (guix gexp)
  #:use-module (guix packages)
  #:use-module (guix deprecation)
  #:use-module (guix utils)
  #:use-module (gnu packages)
  #:use-module (gnu packages bash)
  #:use-module (gnu packages base)
  #:use-module (gnu packages bison)
  #:use-module (gnu packages check)
  #:use-module (gnu packages cmake)
  #:use-module (gnu packages compression)
  #:use-module (gnu packages cpp)
  #:use-module (gnu packages cups)
  #:use-module (gnu packages curl)
  #:use-module (gnu packages databases)
  #:use-module (gnu packages documentation)
  #:use-module (gnu packages elf)
  #:use-module (gnu packages enchant)
  #:use-module (gnu packages fontutils)
  #:use-module (gnu packages flex)
  #:use-module (gnu packages freedesktop)
  #:use-module (gnu packages gcc)
  #:use-module (gnu packages gdb)
  #:use-module (gnu packages ghostscript)
  #:use-module (gnu packages gl)
  #:use-module (gnu packages glib)
  #:use-module (gnu packages gnome)
  #:use-module (gnu packages gnupg)
  #:use-module (gnu packages gperf)
  #:use-module (gnu packages graphics)
  #:use-module (gnu packages gstreamer)
  #:use-module (gnu packages gtk)
  #:use-module (gnu packages icu4c)
  #:use-module (gnu packages image)
  #:use-module (gnu packages kde-frameworks)
  #:use-module (gnu packages libevent)
  #:use-module (gnu packages linux)
  #:use-module (gnu packages llvm)
  #:use-module (gnu packages maths)
  #:use-module (gnu packages markup)
  #:use-module (gnu packages networking)
  #:use-module (gnu packages ninja)
  #:use-module (gnu packages node)
  #:use-module (gnu packages nss)
  #:use-module (gnu packages pciutils)
  #:use-module (gnu packages pcre)
  #:use-module (gnu packages perl)
  #:use-module (gnu packages pkg-config)
  #:use-module (gnu packages pulseaudio)
  #:use-module (gnu packages protobuf)
  #:use-module (gnu packages python)
  #:use-module (gnu packages python-build)
  #:use-module (gnu packages python-xyz)
  #:use-module (gnu packages python-web)
  #:use-module (gnu packages regex)
  #:use-module (gnu packages ruby)
  #:use-module (gnu packages sdl)
  #:use-module (gnu packages serialization)
  #:use-module (gnu packages sqlite)
  #:use-module (gnu packages telephony)
  #:use-module (gnu packages tls)
  #:use-module (gnu packages valgrind)
  #:use-module (gnu packages video)
  #:use-module (gnu packages vulkan)
  #:use-module (gnu packages xdisorg)
  #:use-module (gnu packages xiph)
  #:use-module (gnu packages xorg)
  #:use-module (gnu packages xml)
  #:use-module (srfi srfi-1))

(define %qt-version "5.15.8")

(define-public qite
  (let ((commit "75fb3b6bbd5c6a5a8fc35e08a6efbfb588ed546a")
        (revision "74"))
    (package
      (name "qite")
      (version (git-version "0" revision commit))
      (source
       (origin
         (method git-fetch)
         (uri
          (git-reference
           (url "https://github.com/Ri0n/qite")
           (commit commit)))
         (file-name (git-file-name name version))
         (sha256
          (base32 "0jmmgy9pvk9hwwph1nwy7hxhczy8drhl4ymhnjjn6yx7bckssvsq"))))
      (build-system qt-build-system)
      (arguments
       `(#:tests? #f                    ; no target
         #:phases
         (modify-phases %standard-phases
           (add-after 'unpack 'chdir
             (lambda _
               (chdir "libqite"))))))
      (inputs
       (list qtbase-5 qtmultimedia-5))
      (home-page "https://github.com/Ri0n/qite/")
      (synopsis "Qt Interactive Text Elements")
      (description "Qite manages interactive elements on QTextEdit.")
      (license license:asl2.0))))

(define-public qt5ct
  (package
    (name "qt5ct")
    (version "1.5")
    (source
     (origin
       (method url-fetch)
       (uri
        (string-append "mirror://sourceforge/qt5ct/qt5ct-" version ".tar.bz2"))
       (sha256
        (base32 "14742vs32m98nbfb5mad0i8ciff5f45gfcb5v03p4hh2dvhhqgfn"))))
    (build-system qt-build-system)
    (arguments
     (list
      #:tests? #f                      ; No target
      #:phases
      #~(modify-phases %standard-phases
          (add-after 'unpack 'patch
            (lambda _
              (substitute* '("src/qt5ct-qtplugin/CMakeLists.txt"
                             "src/qt5ct-style/CMakeLists.txt")
                (("\\$\\{PLUGINDIR\\}")
                 (string-append #$output "/lib/qt5/plugins"))))))))
    (native-inputs
     (list qttools-5))
    (inputs
     (list qtsvg-5))
    (synopsis "Qt5 Configuration Tool")
    (description "Qt5CT is a program that allows users to configure Qt5
settings (such as icons, themes, and fonts) in desktop environments or
window managers, that don't provide Qt integration by themselves.")
    (home-page "https://qt5ct.sourceforge.io/")
    (license license:bsd-2)))

(define-public kvantum
  (package
    (name "kvantum")
    (version "1.0.7")
    (source (origin
              (method url-fetch)
              (uri (string-append
                    "https://github.com/tsujan/Kvantum/releases/download/V"
                    version "/Kvantum-" version ".tar.xz"))
              (sha256
               (base32
                "0zwxswbgd3wc7al3fhrl5qc0fmmb6mkygywjh1spbqpl7s8jw5s3"))))
    (build-system qt-build-system)
    (arguments
     (list
      #:tests? #f                       ;no tests
      #:phases
      #~(modify-phases %standard-phases
          (add-after 'unpack 'chdir
            (lambda _
              (chdir "Kvantum")))
          (add-after 'chdir 'patch-style-dir
            (lambda _
              (substitute* "style/CMakeLists.txt"
                (("\\$\\{KVANTUM_STYLE_DIR\\}")
                 (string-append #$output
                                "/lib/qt5/plugins/styles"))))))))
    (native-inputs (list qttools-5))
    (inputs (list
             kwindowsystem
             libx11
             libxext
             qtbase-5
             qtsvg-5
             qtx11extras))
    (synopsis "SVG-based theme engine for Qt")
    (description
     "Kvantum is an SVG-based theme engine for Qt,
tuned to KDE and LXQt, with an emphasis on elegance, usability and
practicality.")
    (home-page "https://github.com/tsujan/Kvantum")
    (license license:gpl3+)))

(define-public materialdecoration
  (let ((commit "6a5de23f2e5162fbee39d16f938473ff970a2ec0")
        (revision "9"))
    (package
      (name "materialdecoration")
      (version
       (git-version "1.1.0" revision commit))
      (source
       (origin
         (method git-fetch)
         (uri
          (git-reference
           (url "https://github.com/lirios/materialdecoration.git")
           (commit commit)))
         (file-name
          (git-file-name name version))
         (sha256
          (base32 "1zdrcb39fhhmn76w8anv1dnspz26pdl6izmj1mlm02aza4y8ffp4"))
         (modules '((guix build utils)
                    (ice-9 ftw)
                    (srfi srfi-1)))
         (snippet
          `(begin
             (delete-file-recursively "cmake/3rdparty")))))
      (build-system qt-build-system)
      (arguments
       `(#:tests? #f                    ; No target
         #:configure-flags
         ,#~(list
             (string-append "-DCMAKE_CXX_FLAGS=-I"
                            #$(this-package-input "qtbase")
                            "/include/qt5/QtXkbCommonSupport/"
                            #$(package-version qtbase-5)))))
      (native-inputs
       (list cmake-shared extra-cmake-modules pkg-config))
      (inputs
       (list qtbase-5
             qtwayland-5
             wayland
             libxkbcommon))
      (synopsis "Material Decoration for Qt")
      (description "MaterialDecoration is a client-side decoration for Qt
applications on Wayland.")
      (home-page "https://github.com/lirios/materialdecoration")
      (license license:lgpl3+))))

(define-public grantlee
  (package
    (name "grantlee")
    (version "5.2.0")
    (source
      (origin
        (method git-fetch)
        (uri (git-reference
              (url "https://github.com/steveire/grantlee")
              (commit (string-append "v" version))))
        (file-name (git-file-name name version))
        (sha256
         (base32 "02dyqxjyxiqxrlz5g7v9ly8f095vs3iha39l75q6s8axs36y01lq"))))
    (native-inputs
     ;; Optional: lcov and cccc, both are for code coverage
     (list doxygen))
    (inputs
     (list qtbase-5 qtdeclarative-5 qtscript))
    (build-system cmake-build-system)
    (arguments
     `(#:phases
       (modify-phases %standard-phases
         (add-before 'check 'check-setup
           (lambda _
             ;; make Qt render "offscreen", required for tests
             (setenv "QT_QPA_PLATFORM" "offscreen"))))))
    (home-page "https://github.com/steveire/grantlee")
    (synopsis "Libraries for text templating with Qt")
    (description "Grantlee Templates can be used for theming and generation of
other text such as code.  The syntax uses the syntax of the Django template
system, and the core design of Django is reused in Grantlee.")
    (license license:lgpl2.1+)))

(define (qt-urls component version)
  "Return a list of URLs for VERSION of the Qt5 COMPONENT."
  ;; We can't use a mirror:// scheme because these URLs are not exact copies:
  ;; the layout differs between them.
  (list (string-append "https://download.qt.io/official_releases/qt/"
                       (version-major+minor version) "/" version
                       "/submodules/" component "-everywhere-opensource-src-"
                       version ".tar.xz")
        (string-append "https://download.qt.io/official_releases/qt/"
                       (version-major+minor version) "/" version
                       "/submodules/" component "-everywhere-src-"
                       version ".tar.xz")
        (string-append "https://download.qt.io/archive/qt/"
                       (version-major+minor version) "/" version
                       "/submodules/" component "-everywhere-opensource-src-"
                       version ".tar.xz")
        (let ((directory (string-append "qt5" (string-drop component 2))))
          (string-append "http://sources.buildroot.net/" directory "/"
                         component "-everywhere-opensource-src-" version ".tar.xz"))
        (string-append "https://distfiles.macports.org/qt5/"
                       component "-everywhere-opensource-src-" version ".tar.xz")))

(define-public qtbase-5
  (package
    (name "qtbase")
<<<<<<< HEAD
    (version %qt-version)
=======
    (version "5.15.8")
>>>>>>> 50dd91bc
    (source (origin
              (method url-fetch)
              (uri (qt-urls name version))
              (sha256
               (base32
                "175ynjndpzsw69vnsq4swykn9f48568ww9b4z3yw7azkqwk13cdz"))
              ;; Use TZDIR to avoid depending on package "tzdata".
              (patches (search-patches "qtbase-use-TZDIR.patch"
                                       "qtbase-moc-ignore-gcc-macro.patch"
                                       "qtbase-absolute-runpath.patch"))
              (modules '((guix build utils)))
              (snippet
               ;; corelib uses bundled harfbuzz, md4, md5, sha3
               '(begin
                  (with-directory-excursion "src/3rdparty"
                    (for-each delete-file-recursively
                              (list "double-conversion" "freetype" "harfbuzz-ng"
                                    "libpng" "libjpeg" "pcre2" "sqlite" "xcb"
                                    "zlib")))))))
    (build-system gnu-build-system)
    (outputs '("out" "debug"))
    (propagated-inputs
     (list mesa
           ;; Use which the package, not the function
           (@ (gnu packages base) which)))
    (inputs
     (list alsa-lib
           cups
           dbus
           double-conversion
           eudev
           expat
           fontconfig
           freetype
           glib
           gtk+               ;for GTK theme support
           harfbuzz
           icu4c
           libinput-minimal
           libjpeg-turbo
           libmng
           libpng
           libx11
           libxcomposite
           libxcursor
           libxfixes
           libxi
           libxinerama
           libxkbcommon
           libxml2
           libxrandr
           libxrender
           libxslt
           libxtst
           mtdev
           `(,mariadb "dev")
           nss
           openssl
           pcre2
           postgresql
           pulseaudio
           sqlite
           unixodbc
           xcb-util
           xcb-util-image
           xcb-util-keysyms
           xcb-util-renderutil
           xcb-util-wm
           xdg-utils
           zlib))
    (native-inputs
     (list bison
           flex
           gperf
           perl
           pkg-config
           python
           vulkan-headers
           ruby))
    (arguments
     `(#:configure-flags
       (let ((out (assoc-ref %outputs "out")))
         (list "-verbose"
               "-prefix" out
               "-docdir" (string-append out "/share/doc/qt5")
               "-headerdir" (string-append out "/include/qt5")
               "-archdatadir" (string-append out "/lib/qt5")
               "-datadir" (string-append out "/share/qt5")
               "-examplesdir" (string-append
                               out "/share/doc/qt5/examples")
               "-opensource"
               "-confirm-license"

               ;; Later stripped into the :debug output.
               "-force-debug-info"

               ;; These features require higher versions of Linux than the
               ;; minimum version of the glibc.  See
               ;; src/corelib/global/minimum-linux_p.h.  By disabling these
               ;; features Qt5 applications can be used on the oldest
               ;; kernels that the glibc supports, including the RHEL6
               ;; (2.6.32) and RHEL7 (3.10) kernels.
               "-no-feature-getentropy" ; requires Linux 3.17
               "-no-feature-renameat2"  ; requires Linux 3.16

               ;; Do not build examples; if desired, these could go
               ;; into a separate output, but for the time being, we
               ;; prefer to save the space and build time.
               "-no-compile-examples"
               ;; Most "-system-..." are automatic, but some use
               ;; the bundled copy by default.
               "-system-sqlite"
               "-system-harfbuzz"
               "-system-pcre"
               ;; explicitly link with openssl instead of dlopening it
               "-openssl-linked"
               ;; explicitly link with dbus instead of dlopening it
               "-dbus-linked"
               ;; don't use the precompiled headers
               "-no-pch"
               ;; drop special machine instructions that do not have
               ;; runtime detection
               ,@(if (string-prefix? "x86_64"
                                     (or (%current-target-system)
                                         (%current-system)))
                     '()
                     '("-no-sse2"))
               "-no-mips_dsp"
               "-no-mips_dspr2"))
       #:phases
       (modify-phases %standard-phases
         (add-after 'configure 'patch-bin-sh
           (lambda _
             (substitute* '("config.status"
                            "configure"
                            "mkspecs/features/qt_functions.prf"
                            "qmake/library/qmakebuiltins.cpp")
               (("/bin/sh") (which "sh")))))
         (add-after 'configure 'patch-xdg-open
           (lambda _
             (substitute* '("src/platformsupport/services/genericunix/qgenericunixservices.cpp")
               (("^.*const char \\*browsers.*$" all)
                (string-append "*browser = QStringLiteral(\""
                               (which "xdg-open")
                               "\"); return true; \n" all)))))
         (replace 'configure
           ;; Overridden to not pass "--enable-fast-install", which makes the
           ;; configure process fail.
           (lambda* (#:key outputs configure-flags #:allow-other-keys)
             (let ((out (assoc-ref outputs "out")))
               (substitute* "configure"
                 (("/bin/pwd") (which "pwd")))
               (substitute* "src/corelib/global/global.pri"
                 (("/bin/ls") (which "ls")))
               ;; The configuration files for other Qt5 packages are searched
               ;; through a call to "find_package" in Qt5Config.cmake, which
               ;; disables the use of CMAKE_PREFIX_PATH via the parameter
               ;; "NO_DEFAULT_PATH". Re-enable it so that the different
               ;; components can be installed in different places.
               (substitute* (find-files "." ".*\\.cmake")
                 (("NO_DEFAULT_PATH") ""))
               (format #t "build directory: ~s~%" (getcwd))
               (format #t "configure flags: ~s~%" configure-flags)
               (apply invoke "./configure" configure-flags))))
         (add-after 'install 'patch-mkspecs
           (lambda* (#:key outputs #:allow-other-keys)
             (let* ((out (assoc-ref outputs "out"))
                    (archdata (string-append out "/lib/qt5"))
                    (mkspecs (string-append archdata "/mkspecs"))
                    (qt_config.prf (string-append
                                    mkspecs "/features/qt_config.prf")))
               ;; For each Qt module, let `qmake' uses search paths in the
               ;; module directory instead of all in QT_INSTALL_PREFIX.
               (substitute* qt_config.prf
                 (("\\$\\$\\[QT_INSTALL_HEADERS\\]")
                  "$$clean_path($$replace(dir, mkspecs/modules, ../../include/qt5))")
                 (("\\$\\$\\[QT_INSTALL_LIBS\\]")
                  "$$clean_path($$replace(dir, mkspecs/modules, ../../lib))")
                 (("\\$\\$\\[QT_HOST_LIBS\\]")
                  "$$clean_path($$replace(dir, mkspecs/modules, ../../lib))")
                 (("\\$\\$\\[QT_INSTALL_BINS\\]")
                  "$$clean_path($$replace(dir, mkspecs/modules, ../../bin))"))

               ;; Searches Qt tools in the current PATH instead of QT_HOST_BINS.
               (substitute* (string-append mkspecs "/features/qt_functions.prf")
                 (("cmd = \\$\\$\\[QT_HOST_BINS\\]/\\$\\$2")
                  "cmd = $$system(which $${2}.pl 2>/dev/null || which $${2})"))

               ;; Resolve qmake spec files within qtbase by absolute paths.
               (substitute*
                   (map (lambda (file)
                          (string-append mkspecs "/features/" file))
                        '("device_config.prf" "moc.prf" "qt_build_config.prf"
                          "qt_config.prf" "winrt/package_manifest.prf"))
                 (("\\$\\$\\[QT_HOST_DATA/get\\]") archdata)
                 (("\\$\\$\\[QT_HOST_DATA/src\\]") archdata)))))
         (add-after 'patch-mkspecs 'patch-prl-files
           (lambda* (#:key outputs #:allow-other-keys)
             (let ((out (assoc-ref outputs "out")))
               ;; Insert absolute references to the qtbase libraries because
               ;; QT_INSTALL_LIBS does not always resolve correctly, depending
               ;; on context.  See <https://bugs.gnu.org/38405>
               (substitute* (find-files (string-append out "/lib") "\\.prl$")
                 (("\\$\\$\\[QT_INSTALL_LIBS\\]")
                  (string-append out "/lib"))))))
         (add-after 'unpack 'patch-paths
           ;; Use the absolute paths for dynamically loaded libs, otherwise
           ;; the lib will be searched in LD_LIBRARY_PATH which typically is
           ;; not set in guix.
           (lambda* (#:key inputs #:allow-other-keys)
             ;; libresolve
             (let ((glibc (assoc-ref inputs ,(if (%current-target-system)
                                                 "cross-libc" "libc"))))
               (substitute* '("src/network/kernel/qdnslookup_unix.cpp"
                              "src/network/kernel/qhostinfo_unix.cpp")
                 (("^\\s*(lib.setFileName\\(QLatin1String\\(\")(resolv\"\\)\\);)" _ a b)
                  (string-append a glibc "/lib/lib" b))))
             ;; libGL
             (substitute* "src/plugins/platforms/xcb/gl_integrations/xcb_glx/qglxintegration.cpp"
               (("^\\s*(QLibrary lib\\(QLatin1String\\(\")(GL\"\\)\\);)" _ a b)
                (string-append a (assoc-ref inputs "mesa") "/lib/lib" b)))
             ;; libXcursor
             (substitute* "src/plugins/platforms/xcb/qxcbcursor.cpp"
               (("^\\s*(QLibrary xcursorLib\\(QLatin1String\\(\")(Xcursor\"\\), 1\\);)" _ a b)
                (string-append a (assoc-ref inputs "libxcursor") "/lib/lib" b))
               (("^\\s*(xcursorLib.setFileName\\(QLatin1String\\(\")(Xcursor\"\\)\\);)" _ a b)
                (string-append a (assoc-ref inputs "libxcursor") "/lib/lib" b))))))))
    (native-search-paths
     (list (search-path-specification
            (variable "QMAKEPATH")
            (files '("lib/qt5")))
           (search-path-specification
            (variable "QML2_IMPORT_PATH")
            (files '("lib/qt5/qml")))
           (search-path-specification
            (variable "QT_PLUGIN_PATH")
            (files '("lib/qt5/plugins")))
           (search-path-specification
            (variable "XDG_DATA_DIRS")
            (files '("share")))
           (search-path-specification
            (variable "XDG_CONFIG_DIRS")
            (files '("etc/xdg")))))
    (home-page "https://www.qt.io/")
    (synopsis "Cross-platform GUI library")
    (description "Qt is a cross-platform application and UI framework for
developers using C++ or QML, a CSS & JavaScript like language.")
    (license (list license:lgpl2.1 license:lgpl3))))

(define-public qtbase
  (package/inherit qtbase-5
    (name "qtbase")
    (version "6.3.2")
    (source (origin
              (inherit (package-source qtbase-5))
              (uri (qt-urls name version))
              (sha256
               (base32
                "19m9r8sf9mvyrwipn44if3nhding4ljys2mwf04b7dkhz16vlabr"))
              (modules '((guix build utils)))
              (snippet
               ;; corelib uses bundled harfbuzz, md4, md5, sha3
               '(with-directory-excursion "src/3rdparty"
                  (for-each delete-file-recursively
                            ;; The bundled pcre2 copy is kept, as its headers
                            ;; are required by some internal bootstrap target
                            ;; used for the tools.
                            (list "double-conversion" "freetype" "harfbuzz-ng"
                                  "libpng" "libjpeg" "sqlite" "xcb" "zlib"))))))
    (build-system cmake-build-system)
    (arguments
     (substitute-keyword-arguments (package-arguments qtbase-5)
       ((#:configure-flags _ ''())
        `(let ((out (assoc-ref %outputs "out")))
           (list "-DQT_BUILD_TESTS=ON"
                 (string-append "-DINSTALL_ARCHDATADIR=" out "/lib/qt6")
                 (string-append "-DINSTALL_DATADIR=" out "/share/qt6")
                 (string-append "-DINSTALL_DOCDIR=" out "/share/doc/qt6")
                 (string-append "-DINSTALL_MKSPECSDIR=" out "/lib/qt6/mkspecs")
                 (string-append "-DINSTALL_EXAMPLESDIR=" out
                                "/share/doc/qt6/examples")
                 (string-append "-DINSTALL_INCLUDEDIR=" out "/include/qt6")
                 ;; Link with DBus and OpenSSL so they don't get dlopen'ed.
                 "-DINPUT_dbus=linked"
                 "-DINPUT_openssl=linked"
                 ;; These features require higher versions of Linux than the
                 ;; minimum version of the glibc.  See
                 ;; src/corelib/global/minimum-linux_p.h.  By disabling these
                 ;; features Qt applications can be used on the oldest kernels
                 ;; that the glibc supports, including the RHEL6 (2.6.32) and
                 ;; RHEL7 (3.10) kernels.
                 "-DFEATURE_getentropy=OFF" ; requires Linux 3.17
                 "-DFEATURE_renameat2=OFF"  ; requires Linux 3.16
                 ;; Most system libraries are used by default, except in some
                 ;; cases such as for those below.
                 "-DFEATURE_system_pcre2=ON"
                 "-DFEATURE_system_sqlite=ON"
                 "-DFEATURE_system_xcb_xinput=ON"
                 ;; Don't use the precompiled headers.
                 "-DBUILD_WITH_PCH=OFF"
                 ;; Drop special machine instructions that do not have runtime
                 ;; detection.
                 ,@(if (string-prefix? "x86_64"
                                       (or (%current-target-system)
                                           (%current-system)))
                       '()              ;implicitly enabled
                       '("-DFEATURE_sse2=OFF"
                         "-DFEATURE_sse3=OFF"
                         "-DFEATURE_ssse3=OFF"
                         "-DFEATURE_sse4_1=OFF"
                         "-DFEATURE_sse4_2=OFF"))
                 "-DFEATURE_mips_dsp=OFF"
                 "-DFEATURE_mips_dspr2=OFF")))
       ((#:phases phases)
        #~(modify-phases #$phases
            (add-after 'unpack 'honor-CMAKE_PREFIX_PATH
              (lambda _
                ;; The configuration files for other Qt packages are searched
                ;; through a call to "find_package" in Qt5Config.cmake, which
                ;; disables the use of CMAKE_PREFIX_PATH via the parameter
                ;; "NO_DEFAULT_PATH".  Re-enable it so that the different
                ;; components can be installed in different places.
                (substitute* (find-files "." "\\.cmake(\\.in)?$")
                  (("\\bNO_DEFAULT_PATH\\b") ""))
                ;; Because Qt goes against the grain of CMake and set
                ;; NO_DEFAULT_PATH, it needs to invent yet another variable
                ;; to do what CMAKE_PREFIX_PATH could have done:
                ;; QT_ADDITIONAL_PACKAGES_PREFIX_PATH.  Since we patch out
                ;; the NO_DEFAULT_PATH, we can set the default value of
                ;; QT_ADDITIONAL_PACKAGES_PREFIX_PATH to that of
                ;; CMAKE_PREFIX_PATH to ensure tools such as
                ;; 'qmlimportscanner' from qtdeclarative work out of the
                ;; box.
                (substitute* "cmake/QtConfig.cmake.in"
                  (("(set\\(QT_ADDITIONAL_PACKAGES_PREFIX_PATH )\"\"" _ head)
                   (string-append head "\"$ENV{CMAKE_PREFIX_PATH}\"")))))
            (delete 'patch-bin-sh)
            (delete 'patch-xdg-open)
            (add-after 'patch-paths 'patch-more-paths
              (lambda* (#:key inputs #:allow-other-keys)
                (substitute* (find-files "bin" "\\.in$")
                  (("/bin/pwd")
                   (search-input-file inputs "bin/pwd"))
                  ;; Do not keep a reference to cmake-minimal; it is looked
                  ;; from PATH anyway.
                  (("original_cmake_path=\"@CMAKE_COMMAND@\"")
                   "original_cmake_path=\"\""))
                (substitute* "src/gui/platform/unix/qgenericunixservices.cpp"
                  (("\"xdg-open\"")
                   (format #f "~s" (search-input-file inputs "bin/xdg-open"))))
                (substitute* '("mkspecs/features/qt_functions.prf"
                               "qmake/library/qmakebuiltins.cpp")
                  (("/bin/sh")
                   (search-input-file inputs "bin/bash")))
                (substitute* "src/corelib/CMakeLists.txt"
                  (("/bin/ls")
                   (search-input-file inputs "bin/ls")))))
            (add-after 'patch-source-shebangs 'do-not-capture-python
              (lambda _
                (substitute* '("mkspecs/features/uikit/devices.py"
                               "util/testrunner/qt-testrunner.py")
                  (((which "python3"))
                   "/usr/bin/env python3"))))
            (replace 'configure
              (assoc-ref %standard-phases 'configure))
            (delete 'check)             ;move after patch-prl-files
            (add-after 'patch-prl-files 'check
              (lambda* (#:key tests? parallel-tests? #:allow-other-keys)
                (when tests?
                  ;; The tests expect to find the modules provided by this
                  ;; package; extend the environment variables needed to do so.
                  (setenv "CMAKE_PREFIX_PATH"
                          (string-append #$output
                                         ":" (getenv "CMAKE_PREFIX_PATH")))
                  (setenv "QMAKEPATH" (string-append #$output "/lib/qt6"))
                  (setenv "QML2_IMPORT_PATH"
                          (string-append #$output "/lib/qt6/qml"))
                  (setenv "QT_PLUGIN_PATH"
                          (string-append #$output "/lib/qt6/plugins"))
                  (setenv "QT_QPA_PLATFORM" "offscreen")
                  ;; Skip tests known to fail on GNU/Linux, in a CI context or
                  ;; due to bitness (see: https://code.qt.io/cgit/qt/qtbase.git
                  ;; /tree/src/testlib/qtestblacklist.cpp).
                  (setenv "QTEST_ENVIRONMENT" "linux ci 32bit")
                  (setenv "HOME" "/tmp") ;some tests require a writable HOME
                  (invoke
                   "xvfb-run" "ctest" "--output-on-failure"
                   "-j" (if parallel-tests?
                            (number->string (parallel-job-count))
                            "1")
                   "-E"                 ;disable problematic tests
                   (string-append
                    "("
                    (string-join
                     (list
                      ;; The 'tst_moc' test fails with "'fi.exists()' returned FALSE".
                      "tst_moc"
                      ;; The 'test_rcc' test fails on a comparison:
                      ;; <<<<<< actual
                      ;; 0x0,0x0,0x0,0x0,0x0,0x0,0x3,0xe8,
                      ;; ======
                      ;; 0x0,0x0,0x0,0x0,0x0,0x0,0x0,0x0,
                      ;; >>>>>> expected
                      "tst_rcc"
                      ;; The 'tst_qtemporarydir' and 'tst_qtemporaryfile'
                      ;; tests depend on '/home' not being writable.
                      "tst_qtemporarydir"
                      "tst_qtemporaryfile"
                      ;; The 'tst_qdir' compares two directories which are
                      ;; unexpectedly different when inside the build
                      ;; container.
                      "tst_qdir"
                      ;; This checks the last modified time of '/', and fails
                      ;; because Epoch 0 is considered to be invalid.
                      "tst_qresourceengine"
                      ;; The 'tst_qfilesystemwatcher' installs a watcher on
                      ;; '/home', which doesn't exist in the build container.
                      "tst_qfilesystemwatcher"
                      ;; Not all of the tested formats are supported by our
                      ;; build of openssl; 871 passed, 122 failed.
                      "tst_qsslkey"
                      ;; The 'mockplugins' test fail following error: "Unknown
                      ;; platform linux-g++", and the other plugin tests
                      ;; depend on it.
                      "mockplugins"
                      "test_plugin_flavor.*"
                      ;; The 'test_import_plugins' fails with "Could NOT find
                      ;; Qt6MockPlugins1".
                      "test_import_plugins"
                      ;; The 'tst_QTimeZone::systemZone' validates the
                      ;; currently set timezone and fails.
                      "tst_qtimezone"
                      ;; The 'tst_qdatetime' fails with:
                      ;; FAIL!  : tst_QDateTime::offsetFromUtc() Compared values are not the same
                      ;; Actual   (dt5.offsetFromUtc()): 0
                      ;; Expected (46800)              : 46800
                      "tst_qdatetime"
                      ;; The tst_QObjectRace::destroyRace is flaky (see:
                      ;; https://bugreports.qt.io/browse/QTBUG-103489).
                      "tst_qobjectrace"
                      ;; The 'tst_QSettings::fromFile' assumes the data
                      ;; location to be relative to the root directory and
                      ;; fails.
                      "tst_qsettings"
                      ;; The 'tst_qaddpreroutine',
                      ;; 'test_generating_cpp_exports' and
                      ;; 'test_static_resources' tests fail with: "Unknown
                      ;; platform linux-g++.
                      "tst_qaddpreroutine"
                      "test_generating_cpp_exports"
                      "test_static_resources"
                      ;; The 'tst_qfile' fails since there is no /home in the
                      ;; build container.
                      "tst_qfile"
                      ;; The 'tst_QGlyphRun::mixedScripts' test fails with:
                      ;; Actual   (glyphRuns.size()): 1
                      ;; Expected (2)               : 2
                      "tst_qglyphrun"
                      ;; The 'tst_qx11info' test fails with "Internal error:
                      ;; QPA plugin doesn't implement generatePeekerId",
                      ;; likely requires a real display.
                      "tst_qx11info"
                      ;; The 'tst_qgraphicswidget' test fails because "This
                      ;; plugin does not support propagateSizeHints".
                      "tst_qgraphicswidget"
                      ;; The 'tst_qdnslookup' test requires networking.
                      "tst_qdnslookup"
                      ;; The 'tst_qcompleter' and 'tst_QFiledialog::completer'
                      ;; attempt to complete paths they assume exist, such as
                      ;; "/home", "/etc" or "/root" and fail.
                      "tst_qcompleter"
                      "tst_qfiledialog") "|")
                    ")")))))
            (replace 'patch-mkspecs
              (lambda* (#:key outputs #:allow-other-keys)
                (let* ((archdata (search-input-directory outputs "lib/qt6"))
                       (mkspecs (search-input-directory outputs
                                                        "lib/qt6/mkspecs"))
                       (qt_config.prf
                        (search-input-file
                         outputs "lib/qt6/mkspecs/features/qt_config.prf"))
                       (qt_functions.prf
                        (search-input-file
                         outputs "lib/qt6/mkspecs/features/qt_functions.prf")))
                  ;; For each Qt module, let `qmake' uses search paths in the
                  ;; module directory instead of all in QT_INSTALL_PREFIX.
                  (substitute* qt_config.prf
                    (("\\$\\$\\[QT_INSTALL_HEADERS\\]")
                     "$$clean_path($$replace(dir, mkspecs/modules, ../../include/qt6))")
                    (("\\$\\$\\[QT_INSTALL_LIBS\\]")
                     "$$clean_path($$replace(dir, mkspecs/modules, ../../lib))")
                    (("\\$\\$\\[QT_HOST_LIBS\\]")
                     "$$clean_path($$replace(dir, mkspecs/modules, ../../lib))")
                    (("\\$\\$\\[QT_INSTALL_BINS\\]")
                     "$$clean_path($$replace(dir, mkspecs/modules, ../../bin))"))

                  ;; Searches Qt tools in the current PATH instead of QT_HOST_BINS.
                  (substitute* qt_functions.prf
                    (("cmd = \\$\\$\\[QT_HOST_BINS\\]/\\$\\$2")
                     "cmd = $$system(which $${2}.pl 2>/dev/null || which $${2})"))

                  ;; Resolve qmake spec files within qtbase by absolute paths.
                  (substitute*
                      (map (lambda (file)
                             (search-input-file
                              outputs
                              (string-append "lib/qt6/mkspecs/features/" file)))
                           '("device_config.prf" "moc.prf" "qt_build_config.prf"
                             "qt_config.prf"))
                    (("\\$\\$\\[QT_HOST_DATA/get\\]") archdata)
                    (("\\$\\$\\[QT_HOST_DATA/src\\]") archdata)))))))))
    (native-inputs
     (modify-inputs (package-native-inputs qtbase-5)
       (prepend wayland-protocols
                xvfb-run)))
    (inputs
     (modify-inputs (package-inputs qtbase-5)
       (prepend bash-minimal coreutils-minimal libxcb md4c)
       (replace "postgresql" postgresql))) ;use latest postgresql
    (native-search-paths
     (list (search-path-specification
            (variable "QMAKEPATH")
            (files '("lib/qt6")))
           (search-path-specification
            (variable "QML2_IMPORT_PATH")
            (files '("lib/qt6/qml")))
           (search-path-specification
            (variable "QT_PLUGIN_PATH")
            (files '("lib/qt6/plugins")))
           (search-path-specification
            (variable "XDG_DATA_DIRS")
            (files '("share")))
           (search-path-specification
            (variable "XDG_CONFIG_DIRS")
            (files '("etc/xdg")))))))

(define-public qt3d-5
  (package
    (inherit qtbase-5)
    (name "qt3d")
<<<<<<< HEAD
    (version %qt-version)
=======
    (version "5.15.8")
>>>>>>> 50dd91bc
    (source (origin
              (method url-fetch)
              (uri (qt-urls name version))
              (sha256
               (base32
                "18hbv4l9w0czaxcch6af9130fgs4sf400xp0pfzl81c78fwrkfsb"))))
    (propagated-inputs `())
    (native-inputs (list perl))
    (inputs (list mesa qtbase-5 vulkan-headers zlib))
    (arguments
     (list #:phases #~(modify-phases %standard-phases
                        (add-before 'configure 'configure-qmake
                          (lambda* (#:key inputs outputs #:allow-other-keys)
                            (let* ((tmpdir (string-append (getenv "TMPDIR")))
                                   (qmake (string-append tmpdir "/qmake"))
                                   (qt.conf (string-append tmpdir "/qt.conf")))
                              (symlink (which "qmake") qmake)
                              (setenv "PATH"
                                      (string-append tmpdir ":"
                                                     (getenv "PATH")))
                              (with-output-to-file qt.conf
                                (lambda ()
                                  (format #t "[Paths]
Prefix=~a
ArchData=lib/qt5
Data=share/qt5
Documentation=share/doc/qt5
Headers=include/qt5
Libraries=lib
LibraryExecutables=lib/qt5/libexec
Binaries=bin
Tests=tests
Plugins=lib/qt5/plugins
Imports=lib/qt5/imports
Qml2Imports=lib/qt5/qml
Translations=share/qt5/translations
Settings=etc/xdg
Examples=share/doc/qt5/examples
HostPrefix=~a
HostData=lib/qt5
HostBinaries=bin
HostLibraries=lib

[EffectiveSourcePaths]
HostPrefix=~a
HostData=lib/qt5"
                                          #$output #$output #$(this-package-input
                                                               "qtbase")))))))
                        (replace 'configure
                          (lambda* (#:key inputs outputs #:allow-other-keys)
                            (invoke "qmake"
                                    "QT_BUILD_PARTS = libs tools tests")))
                        (add-before 'check 'set-display
                          (lambda _
                            (setenv "QT_QPA_PLATFORM" "offscreen"))))))
    (synopsis "Qt module for 3D")
    (description "The Qt3d module provides classes for displaying 3D.")))

(define-public qt5compat
  (package
    (name "qt5compat")
    (version "6.3.2")
    (source (origin
              (method url-fetch)
              (uri (qt-urls name version))
              (sha256
               (base32
                "1k30hnwnlbay1hnkdavgf6plsdzrryzcqd2qz8x11r477w7sr8wi"))))
    (build-system cmake-build-system)
    (arguments
     (list
      #:configure-flags #~(list "-DQT_BUILD_TESTS=ON")
      #:phases #~(modify-phases %standard-phases
                   (add-after 'install 'delete-installed-tests
                     (lambda _
                       (delete-file-recursively
                        (string-append #$output "/tests")))))))
    (native-inputs (list perl))
    (inputs (list icu4c libxkbcommon qtbase qtdeclarative qtshadertools))
    (home-page (package-home-page qtbase))
    (synopsis "Legacy Qt 5 APIs ported to Qt 6")
    (description "The @code{qt5compat} package includes application
programming interfaces (APIs) from Qt 5 that were ported to Qt 6, to ease
migration.  It provides for example the @code{GraphicalEffects} module that
came with the @{qtgraphicaleffects} Qt 5 package.")
    (license (list license:gpl2+ license:lgpl3+)))) ;dual licensed

(define-public qtsvg-5
  (package
    (inherit qtbase-5)
    (name "qtsvg")
<<<<<<< HEAD
    (version %qt-version)
=======
    (version "5.15.8")
>>>>>>> 50dd91bc
    (source (origin
              (method url-fetch)
              (uri (qt-urls name version))
              (sha256
               (base32
                "0qnmcvp5jap4qq9w7xak66g6fsb48q1lg02rn4lycvnhgwzblbww"))))
    (propagated-inputs `())
    (native-inputs (list perl))
    (inputs
     (list mesa qtbase-5 zlib))
    (arguments
     `(#:phases
       (modify-phases %standard-phases
         (add-before 'configure 'configure-qmake
           (lambda* (#:key inputs outputs #:allow-other-keys)
             (let* ((out (assoc-ref outputs "out"))
                    (qtbase (assoc-ref inputs "qtbase"))
                    (tmpdir (string-append (getenv "TMPDIR")))
                    (qmake (string-append tmpdir "/qmake"))
                    (qt.conf (string-append tmpdir "/qt.conf")))
               ;; Use qmake with a customized qt.conf to override install
               ;; paths to $out.
               (symlink (which "qmake") qmake)
               (setenv "PATH" (string-append tmpdir ":" (getenv "PATH")))
               (with-output-to-file qt.conf
                 (lambda ()
                   (format #t "[Paths]
Prefix=~a
ArchData=lib/qt5
Data=share/qt5
Documentation=share/doc/qt5
Headers=include/qt5
Libraries=lib
LibraryExecutables=lib/qt5/libexec
Binaries=bin
Tests=tests
Plugins=lib/qt5/plugins
Imports=lib/qt5/imports
Qml2Imports=lib/qt5/qml
Translations=share/qt5/translations
Settings=etc/xdg
Examples=share/doc/qt5/examples
HostPrefix=~a
HostData=lib/qt5
HostBinaries=bin
HostLibraries=lib

[EffectiveSourcePaths]
HostPrefix=~a
HostData=lib/qt5
" out out qtbase))))))
         (replace 'configure
           (lambda* (#:key inputs outputs #:allow-other-keys)
             ;; Valid QT_BUILD_PARTS variables are:
             ;; libs tools tests examples demos docs translations
             (invoke "qmake" "QT_BUILD_PARTS = libs tools tests")))
         (add-before 'check 'set-display
           (lambda _
             ;; make Qt render "offscreen", required for tests
             (setenv "QT_QPA_PLATFORM" "offscreen"))))))
    (synopsis "Qt module for displaying SVGs")
    (description "The QtSvg module provides classes for displaying the
 contents of SVG files.")))

(define-public qtsvg
  (package
    (name "qtsvg")
    (version "6.3.2")
    (source (origin
              (method url-fetch)
              (uri (qt-urls name version))
              (sha256
               (base32
                "14i3f23k9k0731akpwa6zzhw5m3c0m2l5r7irvim4h4faah445ac"))))
    (build-system cmake-build-system)
    (arguments
     (list
      #:configure-flags #~(list "-DQT_BUILD_TESTS=ON")
      #:phases
      #~(modify-phases %standard-phases
          (add-before 'check 'set-display
            (lambda _
              ;; Make Qt render "offscreen", required for tests.
              (setenv "QT_QPA_PLATFORM" "offscreen")))
          (add-after 'install 'delete-installed-tests
            (lambda _
              (delete-file-recursively (string-append #$output "/tests")))))))
    (native-inputs (list perl))
    (inputs (list libxkbcommon mesa qtbase zlib))
    (synopsis "Qt module for displaying SVGs")
    (description "The QtSvg module provides classes for displaying the
 contents of SVG files.")
    (home-page (package-home-page qtbase))
    (license (package-license qtbase))))

(define-public qtimageformats
  (package (inherit qtsvg-5)
    (name "qtimageformats")
<<<<<<< HEAD
    (version %qt-version)
=======
    (version "5.15.8")
>>>>>>> 50dd91bc
    (source (origin
             (method url-fetch)
             (uri (qt-urls name version))
             (sha256
              (base32
               "0c6fq9zcw5hbkiny56wx2fbm123x14l7habydv6zhvnhn3rhwi31"))
             (modules '((guix build utils)))
             (snippet
              '(begin
                 (delete-file-recursively "src/3rdparty")))))
    (native-inputs `())
    (inputs
     (list jasper
           libmng
           libtiff
           libwebp
           mesa
           qtbase-5
           zlib))
    (synopsis "Additional Image Format plugins for Qt")
    (description "The QtImageFormats module contains plugins for adding
support for MNG, TGA, TIFF and WBMP image formats.")))

(define-public qtx11extras
  (package (inherit qtsvg-5)
    (name "qtx11extras")
<<<<<<< HEAD
    (version %qt-version)
=======
    (version "5.15.8")
>>>>>>> 50dd91bc
    (source (origin
             (method url-fetch)
             (uri (qt-urls name version))
             (sha256
              (base32
               "1gzmf0y2byzrgfbing7xk3cwlbk1cyjlhqjbfh8n37y09gg65maf"))))
    (arguments
     (substitute-keyword-arguments (package-arguments qtsvg-5)
       ((#:tests? _ #f) #f))) ; TODO: Enable the tests
    (native-inputs (list perl))
    (inputs
     (list mesa qtbase-5))
    (synopsis "Qt Extras for X11")
    (description "The QtX11Extras module includes the library to access X11
from within Qt 5.")))

(define-public qxlsx
  (package
    (name "qxlsx")
    (version "1.4.5")
    (source
     (origin
       (method git-fetch)
       (uri (git-reference
             (url "https://github.com/QtExcel/QXlsx")
             (commit (string-append "v" version))))
       (file-name (git-file-name name version))
       (sha256
        (base32 "1h95h96vz47cnfp62j7bx6ih725gbv005hm0cfqanfvqd5xd9qsg"))))
    (build-system cmake-build-system)
    (arguments
     (list
      #:configure-flags
      #~(list "../source/QXlsx"
              "-DCMAKE_BUILD_TYPE=Release"
              (string-append "-DCMAKE_INSTALL_PREFIX=" #$output))
      #:phases
      #~(modify-phases %standard-phases
          (replace 'check
            (lambda* (#:key tests? #:allow-other-keys)
              (when tests?
                (with-directory-excursion "../source/TestExcel"
                  (invoke "qmake")
                  (invoke "make" "-j" (number->string (parallel-job-count)))
                  (invoke "./TestExcel"))))))))
     (inputs
      (list libxkbcommon qtbase vulkan-headers))
     (home-page "https://qtexcel.github.io/QXlsx/")
     (synopsis "C++ library to read/write Excel XLSX files using Qt")
     (description
      "QXlsx is a successor of QtXlsx and providies a functionality to work with Excel
XLSX document format.")
     (license license:expat)))

(define-public qxlsx-qt5
  (package/inherit qxlsx
    (name "qxlsx-qt5")
    (inputs
     (list qtbase-5))
    (synopsis "Qt5 build for the qxlsx library.")))

(define-public qtxmlpatterns
  (package (inherit qtsvg-5)
    (name "qtxmlpatterns")
<<<<<<< HEAD
    (version %qt-version)
=======
    (version "5.15.8")
>>>>>>> 50dd91bc
    (source (origin
             (method url-fetch)
             (uri (qt-urls name version))
             (sha256
              (base32
               "1inf7ar32a557faqpwdsmafhz1p6k8hywpw3wbsdjlj74dkgdq35"))))
    (arguments
     (substitute-keyword-arguments (package-arguments qtsvg-5)
       ((#:phases phases)
        `(modify-phases ,phases
           (add-after 'unpack 'disable-network-tests
             (lambda _ (substitute* "tests/auto/auto.pro"
                         (("qxmlquery") "# qxmlquery")
                         (("xmlpatterns ") "# xmlpatterns"))))
           (add-after 'unpack 'skip-qquickxmllistmodel-test
             (lambda _ (substitute* "tests/auto/auto.pro"
                         ((".*qquickxmllistmodel.*") ""))))))))
    (native-inputs (list perl qtdeclarative-5))
    (inputs (list qtbase-5))
    (synopsis "Qt XML patterns module")
    (description "The QtXmlPatterns module is a XQuery and XPath engine for
XML and custom data models.  It contains programs such as xmlpatterns and
xmlpatternsvalidator.")))

(define-public qtdeclarative-5
  (package
    (inherit qtsvg-5)
    (name "qtdeclarative")
<<<<<<< HEAD
    (version %qt-version)
=======
    (version "5.15.8")
>>>>>>> 50dd91bc
    (source (origin
              (method url-fetch)
              (uri (qt-urls name version))
              (sha256
               (base32
                "1kb8nj17vmnky0ayiwypim7kf6rmlmfcjf6gnrw8rydmp61w0vh2"))))
    (arguments
     (substitute-keyword-arguments (package-arguments qtsvg-5)
       ((#:tests? _ #f) #f)             ;TODO: Enable the tests
       ((#:phases phases)
        #~(modify-phases #$phases
            (add-after 'build 'fix-qt5core-install-prefix
              (lambda _
                ;; The Qt5Core install prefix is set to qtbase, but qmlcachegen
                ;; is provided by qtdeclarative-5.
                (substitute*
                    "lib/cmake/Qt5QuickCompiler/Qt5QuickCompilerConfig.cmake"
                  (("\\$\\{_qt5Core_install_prefix\\}") #$output))))
            (add-after 'unpack 'fix-linking-riscv64
              (lambda _
                (substitute* "src/qml/qml.pro"
                  (("DEFINES \\+= QT_NO_FOREACH")
                   (string-append
                    "isEqual(QT_ARCH, \"riscv64\"): QMAKE_LIBS += -latomic\n\n"
                    "DEFINES += QT_NO_FOREACH")))))))))
    (native-inputs
     (list perl
           pkg-config
           python
           python-wrapper
           qtsvg-5
           vulkan-headers))
    (inputs
     (list mesa qtbase-5))
    (synopsis "Qt QML module (Quick 2)")
    (description "The Qt QML module provides a framework for developing
applications and libraries with the QML language.  It defines and implements the
language and engine infrastructure, and provides an API to enable application
developers to extend the QML language with custom types and integrate QML code
with JavaScript and C++.")))

(define-public qtdeclarative
  (package
    (name "qtdeclarative")
    (version "6.3.2")
    ;; TODO: Package 'masm' and unbundle from sources.
    (source (origin
              (method url-fetch)
              (uri (qt-urls name version))
              (sha256
               (base32
                "1hbw63828pp8vm9b46i2pkcbcpr4mq9nblhmpwrw2pflq0fi24xq"))))
    (build-system cmake-build-system)
    (arguments
     (list
      ;; The build takes 12 minutes on a Ryzen 3900X when building with Ninja,
      ;; compared to 24 minutes with Make.
      #:configure-flags #~(list "-GNinja"
                                "-DQT_BUILD_TESTS=ON")
      #:phases
      #~(modify-phases %standard-phases
          (add-after 'unpack 'honor-cmake-install-rpath
            ;; The build system goes out of its way to compute a runpath it
            ;; thinks makes more sense, and fails.  Revert to the default
            ;; behavior, which is to honor CMAKE_INSTALL_RPATH.
            (lambda _
              (substitute* "src/qml/Qt6QmlMacros.cmake"
                (("set_target_properties.*PROPERTIES.*INSTALL_RPATH.*" all)
                 (string-append "# " all)))))
          (add-after 'unpack 'patch-qlibraryinfo-paths
            (lambda _
              ;; The QLibraryInfo paths are hard-coded to point to the qtbase
              ;; installation, but all the tools used in the test suite come
              ;; from this package.
              (substitute* (find-files "tests" "\\.cpp$")
                (("QLibraryInfo::path\\(QLibraryInfo::BinariesPath)")
                 (string-append "QStringLiteral(\"" #$output "/bin\")"))
                (("QLibraryInfo::path\\(QLibraryInfo::LibraryExecutablesPath)")
                 (string-append "QStringLiteral(\"" #$output
                                "/lib/qt6/libexec\")"))
                (("QLibraryInfo::path\\(QLibraryInfo::QmlImportsPath)")
                 (string-append "QStringLiteral(\"" #$output
                                "/lib/qt6/qml\")")))))
          (replace 'build
            (lambda* (#:key parallel-build? #:allow-other-keys)
              (apply invoke "cmake" "--build" "."
                     (if parallel-build?
                         `("--parallel" ,(number->string (parallel-job-count)))
                         '()))))
          (delete 'check)               ;move after the install phase
          (replace 'install
            (lambda _
              (invoke "cmake" "--install" ".")))
          (add-after 'install 'check
            (lambda* (#:key tests? parallel-tests? #:allow-other-keys)
              (when tests?
                ;; The tests expect to find the modules provided by this
                ;; package; extend the environment variables needed to do so.
                (setenv "QML2_IMPORT_PATH"
                        (string-append #$output "/lib/qt6/qml"))
                (setenv "QT_PLUGIN_PATH"
                        (string-append #$output "/lib/qt6/plugins:"
                                       (getenv "QT_PLUGIN_PATH")))
                (setenv "QT_QPA_PLATFORM" "offscreen")
                ;; Skip tests known to fail on GNU/Linux, in a CI context or
                ;; due to bitness (see: https://code.qt.io/cgit/qt/qtbase.git
                ;; /tree/src/testlib/qtestblacklist.cpp).
                (setenv "QTEST_ENVIRONMENT" "linux ci 32bit")
                (setenv "HOME" "/tmp")  ;a few tests require a writable HOME
                (invoke
                 "ctest" "--output-on-failure"
                 "-j" (if parallel-tests?
                          (number->string (parallel-job-count))
                          "1")
                 "-E"                   ;exclude some tests by regex
                 (string-append
                  "("
                  (string-join
                   (list
                    ;; This test is marked as flaky upstream (see:
                    ;; https://bugreports.qt.io/browse/QTBUG-101488).
                    "tst_qquickfiledialogimpl"
                    ;; These tests all fail because 'test_overlappingHandles'
                    ;; (see: https://bugreports.qt.io/browse/QTBUG-95750).
                    "tst_basic"
                    "tst_fusion"
                    "tst_imagine"
                    "tst_material"
                    "tst_universal"
                    ;; Fails due to using the wrong lib/qt6/qml prefix:
                    ;; "Warning: Failed to find the following builtins:
                    ;; builtins.qmltypes, jsroot.qmltypes (so will use
                    ;; qrc). Import paths used:
                    ;; /gnu/store/...-qtbase-6.3.1/lib/qt6/qml"
                    "tst_qmltc_qprocess"
                    ;; This one also causes non-determinstic failures (see:
                    ;; https://bugreports.qt.io/browse/QTBUG-101488).
                    "tst_qquickfolderdialogimpl"
                    ;; These test fail when running qmlimportscanner; perhaps
                    ;; an extra CMAKE_PREFIX_PATH location is missing to
                    ;; correctly locate the imports.
                    "empty_qmldir"
                    "qtquickcompiler"
                    "cmake_tooling_imports"
                    ;; This test seems to hangs for a long time, possibly
                    ;; waiting for a killed process, which becomes a zombie in
                    ;; the build container (perhaps solved after
                    ;; fixing/applying #30948).
                    "tst_qqmlpreview") "|")
                  ")")))))
          (add-after 'install 'delete-installed-tests
            (lambda _
              (delete-file-recursively (string-append #$output "/tests")))))))
    (native-inputs
     (list ninja
           perl
           pkg-config
           python
           qtshadertools
           vulkan-headers))
    (inputs
     (list libxkbcommon
           mesa
           qtbase))
    (home-page (package-home-page qtbase))
    (synopsis "Qt QML module (Quick 2)")
    (description "The Qt QML module provides a framework for developing
applications and libraries with the QML language.  It defines and implements
the language and engine infrastructure, and provides an API to enable
application developers to extend the QML language with custom types and
integrate QML code with JavaScript and C++.")
    (license (package-license qtbase))))

(define-public qtconnectivity
  (package
    (inherit qtsvg-5)
    (name "qtconnectivity")
<<<<<<< HEAD
    (version %qt-version)
=======
    (version "5.15.8")
>>>>>>> 50dd91bc
    (source (origin
              (method url-fetch)
              (uri (qt-urls name version))
              (sha256
               (base32
                "1j6qgkg77ycwcjxnhh38i9np1z8pjsqrzvfk3zsyq07f6k563fnc"))))
    (native-inputs
     (list perl pkg-config qtdeclarative-5))
    (inputs
     (list bluez qtbase-5))
    (synopsis "Qt Connectivity module")
    (description "The Qt Connectivity modules provides modules for interacting
with Bluetooth and NFC.")))

(define-public qtwebsockets-5
  (package (inherit qtsvg-5)
    (name "qtwebsockets")
<<<<<<< HEAD
    (version %qt-version)
=======
    (version "5.15.8")
>>>>>>> 50dd91bc
    (source (origin
             (method url-fetch)
             (uri (qt-urls name version))
             (sha256
              (base32
               "12h520lpj2pljgkyq36p1509mw4pxgb76n30d32kg52crjsk34pa"))))
    (arguments
     (substitute-keyword-arguments (package-arguments qtsvg-5)
       ((#:tests? _ #f) #f))) ; TODO: Enable the tests
    (native-inputs
     (list perl qtdeclarative-5))
    (inputs (list qtbase-5))
    (synopsis "Qt Web Sockets module")
    (description "WebSocket is a web-based protocol designed to enable two-way
communication between a client application and a remote host.  The Qt
WebSockets module provides C++ and QML interfaces that enable Qt applications
to act as a server that can process WebSocket requests, or a client that can
consume data received from the server, or both.")))

(define-public qtwebsockets
  (package
    (name "qtwebsockets")
    (version "6.3.2")
    (source (origin
              (method url-fetch)
              (uri (qt-urls name version))
              (sha256
               (base32
                "1smbvidaybphvsmaap9v1pbkibwmng11hb925g0ww4ghwzpxkb8q"))))
    (build-system cmake-build-system)
    (arguments
     (list
      #:configure-flags #~(list "-DQT_BUILD_TESTS=ON")
      #:phases #~(modify-phases %standard-phases
                   (delete 'check)      ;move after install
                   (add-after 'install 'prepare-for-tests
                     (lambda _
                       (setenv "QT_QPA_PLATFORM" "offscreen")
                       (setenv "QML2_IMPORT_PATH"
                               (string-append #$output "/lib/qt6/qml:"
                                              (getenv "QML2_IMPORT_PATH")))))
                   (add-after 'prepare-for-tests 'check
                     (assoc-ref %standard-phases 'check))
                   (add-after 'check 'delete-installed-tests
                     (lambda _
                       (delete-file-recursively
                        (string-append #$output "/tests")))))))
    (native-inputs (list perl))
    (inputs (list qtbase qtdeclarative))
    (synopsis "Qt Web Sockets module")
    (description "WebSocket is a web-based protocol designed to enable two-way
communication between a client application and a remote host.  The Qt
WebSockets module provides C++ and QML interfaces that enable Qt applications
to act as a server that can process WebSocket requests, or a client that can
consume data received from the server, or both.")
    (home-page (package-home-page qtbase))
    (license (package-license qtbase))))

(define-public qtsensors
  (package
    (inherit qtsvg-5)
    (name "qtsensors")
<<<<<<< HEAD
    (version %qt-version)
=======
    (version "5.15.8")
>>>>>>> 50dd91bc
    (source (origin
              (method url-fetch)
              (uri (qt-urls name version))
              (sha256
               (base32
                "1fdpgbikvxjacyipcyac0czqhv96pvc75dl9cyafslws8m53fm56"))))
    (arguments
     (substitute-keyword-arguments (package-arguments qtsvg-5)
       ((#:parallel-tests? _ #f) #f)    ; can lead to race condition
       ((#:phases phases)
        `(modify-phases ,phases
           (add-after 'unpack 'fix-tests
             (lambda _
               (substitute* "tests/auto/qsensorgestures_gestures/tst_sensorgestures_gestures.cpp"
                 (("2000") "5000")      ;lengthen test timeout
                 (("QTest::newRow(\"twist\") << \"twist\"") "")))))))) ;failing test
    (native-inputs
     (list perl qtdeclarative-5))
    (inputs (list qtbase-5))
    (synopsis "Qt Sensors module")
    (description "The Qt Sensors API provides access to sensor hardware via QML
and C++ interfaces.  The Qt Sensors API also provides a motion gesture
recognition API for devices.")))

(define-public qtmultimedia-5
  (package
    (inherit qtsvg-5)
    (name "qtmultimedia")
<<<<<<< HEAD
    (version %qt-version)
=======
    (version "5.15.8")
>>>>>>> 50dd91bc
    (source (origin
              (method url-fetch)
              (uri (qt-urls name version))
              (sha256
               (base32
                "1fz0ffpckvbg6qfhab2rrzfnvh4mlalqxcn0kbkd21mi44apjirk"))
              (modules '((guix build utils)))
              (snippet
               '(begin
                  (delete-file-recursively
                   "examples/multimedia/spectrum/3rdparty")
                  ;; We also prevent the spectrum example from being built.
                  (substitute* "examples/multimedia/multimedia.pro"
                    (("spectrum") "#"))))))
    (arguments
     (substitute-keyword-arguments (package-arguments qtsvg-5)
       ((#:phases phases)
        `(modify-phases ,phases
           (replace 'configure
             (lambda* (#:key outputs #:allow-other-keys)
               (let ((out (assoc-ref outputs "out")))
                 (invoke "qmake" "QT_BUILD_PARTS = libs tools tests"
                         (string-append "QMAKE_LFLAGS_RPATH=-Wl,-rpath," out "/lib -Wl,-rpath,")
                         (string-append "PREFIX=" out)))))))
       ((#:tests? _ #f) #f)))           ; TODO: Enable the tests
    (native-inputs
     (list perl pkg-config python qtdeclarative-5))
    (inputs
     (list alsa-lib
           mesa
           pulseaudio
           qtbase-5
           ;; Gstreamer is needed for the mediaplayer plugin
           gstreamer
           gst-plugins-base))
    (synopsis "Qt Multimedia module")
    (description "The Qt Multimedia module provides set of APIs to play and
record media, and manage a collection of media content.  It also contains a
set of plugins for interacting with pulseaudio and GStreamer.")))

(define-public qtshadertools
  (package
    (name "qtshadertools")
    (version "6.3.2")
    (source (origin
              (method url-fetch)
              (uri (qt-urls name version))
              ;; Note: the source bundles *patched* glslang and SPIRV-Cross
              ;; sources.
              (sha256
               (base32
                "1bmkrpk414clx8pnyrdslqlsnfmsdldmwrdcqzz6rwi8ymk2ggpn"))))
    (build-system cmake-build-system)
    (arguments
     (list
      #:configure-flags #~(list "-DQT_BUILD_TESTS=ON")
      #:phases #~(modify-phases %standard-phases
                   (add-before 'check 'prepare-for-tests
                     (lambda _
                       (setenv "QT_QPA_PLATFORM" "offscreen"))))))
    (native-inputs (list perl))
    (inputs (list glslang libxkbcommon qtbase))
    (home-page (package-home-page qtbase))
    (synopsis "Shader pipeline API and and tools for Qt")
    (description "The @code{qtshadertools} module provides APIs and tools
supporting shader pipeline functionality as offered in Qt Quick to operate on
Vulkan, OpenGL and other main graphic APIs.")
    (license (package-license qtbase))))

(define-public qtmultimedia
  (package
    (name "qtmultimedia")
    (version "6.3.2")
    (source (origin
              (method url-fetch)
              (uri (qt-urls name version))
              (sha256
               (base32
                "0hqwq0ad6z8c5kyyvbaddj00mciijn2ns2r60jc3mqh98nm2js3z"))
              (modules '((guix build utils)))
              (snippet
               '(begin
                  (delete-file-recursively
                   "examples/multimedia/spectrum/3rdparty")
                  ;; We also prevent the spectrum example from being built.
                  (substitute* "examples/multimedia/multimedia.pro"
                    (("spectrum") "#"))))))
    (build-system cmake-build-system)
    (arguments
     (list
      #:configure-flags #~(list "-DQT_BUILD_TESTS=ON"
                                "-DQT_FEATURE_pulseaudio=ON")
      #:phases
      #~(modify-phases %standard-phases
          (add-after 'unpack 'disable-integration-tests
            (lambda _
              ;; XXX: The tst_qaudiodecoderbackend, tst_qaudiodevice,
              ;; tst_qaudiosource, tst_qmediaplayerbackend and
              ;; tst_qcamerabackend tests fail, presumably because they
              ;; require a functional pulseaudio daemon (which requires a dbus
              ;; session bus, which requires an X11 server, and then is still
              ;; unhappy).
              (substitute* "tests/auto/CMakeLists.txt"
                (("add_subdirectory\\(integration)") ""))))
          (add-before 'check 'prepare-for-tests
            (lambda _
              (setenv "QT_QPA_PLATFORM" "offscreen")))
          (add-after 'install 'delete-installed-tests
            (lambda _
              (delete-file-recursively (string-append #$output "/tests")))))))
    (native-inputs
     (list perl
           pkg-config
           qtshadertools
           vulkan-headers))
    (inputs
     (list alsa-lib
           glib
           gstreamer
           gst-plugins-base             ;gstreamer-gl
           gst-plugins-good             ;camera support, additional plugins
           gst-libav                    ;ffmpeg plugin
           libxkbcommon
           mesa
           qtbase
           qtdeclarative
           pulseaudio))
    (home-page (package-home-page qtbase))
    (synopsis "Qt Multimedia module")
    (description "The Qt Multimedia module provides set of APIs to play and
record media, and manage a collection of media content.  It also contains a
set of plugins for interacting with pulseaudio and GStreamer.")
    (license (package-license qtbase))))

(define-public qtwayland-5
  (package
    (inherit qtsvg-5)
    (name "qtwayland")
<<<<<<< HEAD
    (version %qt-version)
=======
    (version "5.15.8")
>>>>>>> 50dd91bc
    (source (origin
              (method url-fetch)
              (uri (qt-urls name version))
              (patches (search-patches "qtwayland-gcc-11.patch"
                                       "qtwayland-dont-recreate-callbacks.patch"
                                       "qtwayland-cleanup-callbacks.patch"))
              (sha256
               (base32
                "0aa5jcvvap6qca6imdkhs1mhv5bnaxn466mmpl7x78jx1za7n3ps"))))
    (arguments
     (substitute-keyword-arguments (package-arguments qtsvg-5)
       ((#:phases phases)
        #~(modify-phases #$phases
            (add-after 'unpack 'disable-failing-tests
              (lambda _
                ;; FIXME: tst_seatv4::animatedCursor() fails for no good
                ;; reason and breaks these two tests.
                (substitute* "tests/auto/client/seatv4/tst_seatv4.cpp"
                  (((string-append "QVERIFY\\(!cursorSurface\\(\\)->"
                                   "m_waitingFrameCallbacks\\.empty\\(\\)\\);"))
                   "")
                  (("QTRY_COMPARE\\(bufferSpy\\.count\\(\\), 1\\);")
                   ""))))
            (add-before 'check 'set-test-environment
              (lambda _
                ;; Do not fail just because /etc/machine-id is missing.
                (setenv "DBUS_FATAL_WARNINGS" "0")))))))
    (native-inputs (list glib perl pkg-config qtdeclarative-5))
    (inputs
     (list fontconfig
           freetype
           libx11
           libxcomposite
           libxext
           libxkbcommon
           libxrender
           mesa
           mtdev
           qtbase-5
           vulkan-headers
           wayland))
    (synopsis "Qt Wayland module")
    (description "The Qt Wayland module provides the QtWayland client and
compositor libraries.")))

(define-public qtwayland
  (package
    (name "qtwayland")
    (version "6.3.2")
    (source
     (origin
       (method url-fetch)
       (uri (qt-urls name version))
       (sha256
        (base32 "0rwiirkibgpvx05pg2842j4dcq9ckxmcqxhaf50xx2i55z64ll83"))))
    (build-system cmake-build-system)
    (arguments
     (list #:configure-flags #~(list "-DQT_BUILD_TESTS=ON")
           #:phases
           #~(modify-phases %standard-phases
               (add-after 'unpack 'disable-failing-tests
                 (lambda _
                   ;; FIXME: tst_seatv4::animatedCursor() fails here.
                   ;; See also: <https://bugreports.qt.io/browse/QTBUG-78317>
                   (substitute* "tests/auto/client/seatv4/tst_seatv4.cpp"
                     (((string-append
                        "QVERIFY\\(!cursorSurface\\(\\)->"
                        "m_waitingFrameCallbacks\\.empty\\(\\)\\);")) "")
                     (("QTRY_COMPARE\\(bufferSpy\\.count\\(\\), 1\\);") ""))))
               (add-before 'check 'set-test-environment
                 (lambda _
                   ;; Do not fail just because /etc/machine-id is missing.
                   (setenv "DBUS_FATAL_WARNINGS" "0")
                   ;; Make Qt render "offscreen", required for tests.
                   (setenv "QT_QPA_PLATFORM" "offscreen"))))))
    (native-inputs (list glib perl pkg-config qtdeclarative))
    (inputs
     (list fontconfig
           freetype
           libx11
           libxcomposite
           libxext
           libxkbcommon
           libxrender
           mesa
           mtdev
           qtbase
           vulkan-headers
           wayland))
    (synopsis "Qt Wayland module")
    (description "The Qt Wayland module provides the QtWayland client and
compositor libraries.")
    (home-page (package-home-page qtbase))
    (license (package-license qtbase))))

(define-public qtserialport
  (package
    (inherit qtsvg-5)
    (name "qtserialport")
<<<<<<< HEAD
    (version %qt-version)
=======
    (version "5.15.8")
>>>>>>> 50dd91bc
    (source (origin
              (method url-fetch)
              (uri (qt-urls name version))
              (sha256
               (base32
                "04i8pdyml1sw4dkk9vyw2xy5bz3fp6f90fws7ag5y8iizfgs5v2v"))))
    (native-inputs (list perl))
    (inputs (list qtbase-5 eudev))
    (arguments
     (substitute-keyword-arguments (package-arguments qtsvg-5)
       ((#:phases phases)
        #~(modify-phases #$phases
            (add-after 'unpack 'patch-dlopen-paths
              (lambda* (#:key inputs #:allow-other-keys)
                (substitute* "src/serialport/qtudev_p.h"
                  ;; Use the absolute paths for dynamically loaded libs,
                  ;; otherwise the lib will be searched in LD_LIBRARY_PATH which
                  ;; typically is not set in guix.
                  (("setFileNameAndVersion\\(QStringLiteral\\(\"udev\")")
                   (format #f "setFileNameAndVersion(QStringLiteral(~s))"
                           (string-append #$(this-package-input "eudev")
                                          "/lib/libudev"))))))))))
    (synopsis "Qt Serial Port module")
    (description "The Qt Serial Port module provides the library for
interacting with serial ports from within Qt.")))

(define-public qtserialbus
  (package
    (inherit qtsvg-5)
    (name "qtserialbus")
<<<<<<< HEAD
    (version %qt-version)
=======
    (version "5.15.8")
>>>>>>> 50dd91bc
    (source (origin
              (method url-fetch)
              (uri (qt-urls name version))
              (sha256
               (base32
                "0ws3pjbp4g8f49k8q0qa5hgyisbyk3m7kl8pwzkfws048glvz570"))))
    (arguments
     (substitute-keyword-arguments (package-arguments qtsvg-5)
       ((#:phases phases '%standard-phases)
        #~(modify-phases #$phases
            (add-after 'unpack 'patch-libsocketcan-reference
              (lambda* (#:key inputs #:allow-other-keys)
                (substitute* "src/plugins/canbus/socketcan/libsocketcan.cpp"
                  (("QStringLiteral\\(\"socketcan\"\\)")
                   (format #f "QStringLiteral(~s)"
                           (search-input-file inputs
                                              "lib/libsocketcan.so"))))))))))
    (inputs (list libsocketcan qtbase-5 qtserialport))
    (synopsis "Qt Serial Bus module")
    (description "The Qt Serial Bus API provides classes and functions to
access the various industrial serial buses and protocols, such as CAN, ModBus,
and others.")))

(define-public qtwebchannel-5
  (package (inherit qtsvg-5)
    (name "qtwebchannel")
<<<<<<< HEAD
    (version %qt-version)
=======
    (version "5.15.8")
>>>>>>> 50dd91bc
    (source (origin
             (method url-fetch)
             (uri (qt-urls name version))
             (sha256
              (base32
               "1pfmy6fqis47awjb590r63y13vvsfm0fq70an3ylsknhyq3firgn"))))
    (native-inputs (list perl qtdeclarative-5 qtwebsockets-5))
    (inputs (list qtbase-5))
    (synopsis "Web communication library for Qt")
    (description "The Qt WebChannel module enables peer-to-peer communication
between the host (QML/C++ application) and the client (HTML/JavaScript
application).  The transport mechanism is supported out of the box by the two
popular web engines, Qt WebKit 2 and Qt WebEngine.")))

(define-public qtwebchannel
  (package
    (name "qtwebchannel")
    (version "6.3.2")
    (source (origin
              (method url-fetch)
              (uri (qt-urls name version))
              (sha256
               (base32
                "0gqm09yqdq27kgb02idx5ycj14k5mjhh10ddp9jfs8lblimlgfni"))))
    (build-system cmake-build-system)
    (arguments
     (list
      #:configure-flags #~(list "-DQT_BUILD_TESTS=ON")
      #:phases #~(modify-phases %standard-phases
                   (delete 'check)      ;move after install
                   (add-after 'install 'prepare-for-tests
                     (lambda _
                       (setenv "QT_QPA_PLATFORM" "offscreen")
                       (setenv "QML2_IMPORT_PATH"
                               (string-append #$output "/lib/qt6/qml:"
                                              (getenv "QML2_IMPORT_PATH")))))
                   (add-after 'prepare-for-tests 'check
                     (assoc-ref %standard-phases 'check))
                   (add-after 'check 'delete-installed-tests
                     (lambda _
                       (delete-file-recursively
                        (string-append #$output "/tests")))))))
    (native-inputs (list perl))
    (inputs (list qtbase qtdeclarative qtwebsockets))
    (home-page (package-home-page qtbase))
    (synopsis "Web communication library for Qt")
    (description "The Qt WebChannel module enables peer-to-peer communication
between the host (QML/C++ application) and the client (HTML/JavaScript
application).")
    (license (package-license qtbase))))

(define-public qtwebglplugin
  (package
    (inherit qtsvg-5)
    (name "qtwebglplugin")
<<<<<<< HEAD
    (version %qt-version)
=======
    (version "5.15.8")
>>>>>>> 50dd91bc
    (source (origin
              (method url-fetch)
              (uri (qt-urls name version))
              (sha256
               (base32
                "1gvzhgfn55kdp5g11fg5yja5xb6wghx5sfc8vfp8zzpxnak7pbn1"))))
    (arguments
     (substitute-keyword-arguments (package-arguments qtsvg-5)
       ((#:phases phases)
        #~(modify-phases #$phases
            (add-after 'unpack 'disable-network-tests
              (lambda _
                (substitute* "tests/plugins/platforms/platforms.pro"
                  (("webgl") "# webgl"))))))))
    (native-inputs '())
    (inputs (list mesa qtbase-5 qtdeclarative-5 qtwebsockets-5 zlib))
    (synopsis "QPA plugin for running applications via a browser using
streamed WebGL commands")
    (description "Qt back end that uses WebGL for rendering. It allows Qt
applications (with some limitations) to run in a web browser that supports
WebGL.  WebGL is a JavaScript API for rendering 2D and 3D graphics within any
compatible web browser without the use of plug-ins.  The API is similar to
OpenGL ES 2.0 and can be used in HTML5 canvas elements")))

(define-public qtwebview
  (package
    (inherit qtsvg-5)
    (name "qtwebview")
<<<<<<< HEAD
    (version %qt-version)
=======
    (version "5.15.8")
>>>>>>> 50dd91bc
    (source (origin
              (method url-fetch)
              (uri (qt-urls name version))
              (sha256
               (base32
                "1b03dzlff840n2i53r105c7sv91ivwzxn7ldpgnhiyrhr897i9kj"))))
    (native-inputs (list perl))
    (inputs (list qtbase-5 qtdeclarative-5))
    (synopsis "Display web content in a QML application")
    (description "Qt WebView provides a way to display web content in a QML
application without necessarily including a full web browser stack by using
native APIs where it makes sense.")))

(define-public qtlocation
  (package
    (inherit qtsvg-5)
    (name "qtlocation")
    (version %qt-version)
    (source (origin
              (method url-fetch)
              (uri (qt-urls name version))
              (sha256
               (base32
<<<<<<< HEAD
                "0r16qxy0pfpwvna4gpz67jk3qv3qizfd659kc9iwdh8bhz7lpjrw"))))
=======
                "0mlhhhcxx3gpr9kh04c6fljxcj50c2j21r0wb9f7d7nk4flip7b2"))))
>>>>>>> 50dd91bc
    (arguments
     (substitute-keyword-arguments (package-arguments qtsvg-5)
       ((#:tests? _ #f) #f)             ; TODO: Enable the tests
       ((#:phases phases)
        #~(modify-phases #$phases
            (add-before 'check 'pre-check
              (lambda _
                (setenv "HOME" "/tmp")))))))
    (native-inputs (list perl qtdeclarative-5 qtquickcontrols-5 qtserialport))
    (inputs (list icu4c openssl qtbase-5 zlib))
    (synopsis "Qt Location and Positioning modules")
    (description "The Qt Location module provides an interface for location,
positioning and geolocation plugins.")))

(define-public qtlottie
  (package
    (name "qtlottie")
    (version "6.3.2")
    (source (origin
              (method url-fetch)
              (uri (qt-urls name version))
              (sha256
               (base32
                "1c092hmf114r8jfdhkhxnn3vywj93mg33whzav47gr9mbza44icq"))))
    (build-system cmake-build-system)
    (arguments
     (list
      #:configure-flags #~(list "-DQT_BUILD_TESTS=ON")
      #:phases
      #~(modify-phases %standard-phases
          (delete 'check)               ;move after install
          (add-after 'install 'prepare-for-tests
            (lambda _
              (setenv "QT_QPA_PLATFORM" "offscreen")
              (setenv "QML2_IMPORT_PATH"
                      (string-append #$output "/lib/qt6/qml:"
                                     (getenv "QML2_IMPORT_PATH"))))))))
    (native-inputs (list perl))
    (inputs (list libxkbcommon qtbase qtdeclarative))
    (home-page (package-home-page qtbase))
    (synopsis "QML API for rendering Bodymovin graphics and animations")
    (description "Qt Lottie Animation provides a QML API for rendering
graphics and animations that are exported in JSON format by the Bodymovin
plugin for Adobe After Effects.")
    (license (package-license qtbase))))

(define-public qttools-5
  (package
    (inherit qtsvg-5)
    (name "qttools")
<<<<<<< HEAD
    (version %qt-version)
=======
    (version "5.15.8")
>>>>>>> 50dd91bc
    (source (origin
              (method url-fetch)
              (uri (qt-urls name version))
              (sha256
               (base32
                "1i79fwsn799x3n3jidp3f4gz9d5vi9gg6p8g8lbswb832gggigm3"))))
    (arguments
     (substitute-keyword-arguments (package-arguments qtsvg-5)
       ((#:tests? _ #f) #f)))           ; TODO: Enable the tests
    (native-inputs (list perl qtdeclarative-5 vulkan-headers))
    (inputs (list mesa qtbase-5))
    (synopsis "Qt Tools and Designer modules")
    (description "The Qt Tools module provides a set of applications to browse
the documentation, translate applications, generate help files and other stuff
that helps in Qt development.")))

(define-public qttools
  (package
    (name "qttools")
    (version "6.3.2")
    (source (origin
              (method url-fetch)
              (uri (qt-urls name version))
              (sha256
               (base32
                "1lmfk5bhgg4daxkqrhmx4iyln7pyiz40c9cp6plyp35nz8ppvc75"))))
    (build-system cmake-build-system)
    (arguments
     (list
      ;; The build system attempts to fetch online resources and fails when
      ;; building the test suite.
      #:configure-flags #~(list "-DQT_BUILD_TESTS=OFF")
      #:phases #~(modify-phases %standard-phases
                   (add-after 'install 'sanity-check
                     (lambda* (#:key outputs #:allow-other-keys)
                       ;; This validation exists to validate that the dynamic
                       ;; library for Clang works as intended; there was
                       ;; originally problems due to left-overs patching the
                       ;; value of BUILD_SHARED_LIBS in CLANG-FROM-LLVM that
                       ;; would cause the following error: "CommandLine Error:
                       ;; Option 'filter' registered more than once!"
                       (invoke/quiet (search-input-file outputs "bin/qdoc")
                                     "--help"))))))
    (native-inputs (list perl qtdeclarative vulkan-headers))
    ;; Use clang-15, which is built using as a single shared library, which is
    ;; what the build system of qttools expects.
    (inputs (list clang-15 libxkbcommon mesa qtbase))
    (home-page (package-home-page qtbase))
    (synopsis "Qt Tools and Designer modules")
    (description "The Qt Tools module provides a set of applications to browse
the documentation, translate applications, generate help files and other stuff
that helps in Qt development.")
    ;; GPL 3 only with Qt GPL exception 1.0 (see:
    ;; LICENSES/Qt-GPL-exception-1.0.txt).
    (license (list license:gpl3))))

(define-public qttranslations
  (package
    (name "qttranslations")
    (version "6.3.2")
    (source (origin
              (method url-fetch)
              (uri (qt-urls name version))
              (sha256
               (base32
                "1h66n9cx4g65c9wrgp32h9gm3r47gyh1nrcn3ivbfbvngfawqxpg"))))
    (build-system cmake-build-system)
    (arguments (list #:tests? #f))
    (native-inputs (list qtbase qttools))
    (home-page (package-home-page qtbase))
    (synopsis "Qt translation catalogs")
    (description "This package contains the translations for Qt contributed by
the Qt community.")
    ;; GPL 3 only with Qt GPL exception 1.0 (see:
    ;; LICENSES/Qt-GPL-exception-1.0.txt).
    (license (list license:gpl3))))

(define-public qtscript
  (package
    (inherit qtsvg-5)
    (name "qtscript")
<<<<<<< HEAD
    (version %qt-version)
=======
    (version "5.15.8")
>>>>>>> 50dd91bc
    (source (origin
              (method url-fetch)
              (uri (qt-urls name version))
              (sha256
               (base32
                "0rjj1pn0fwdq0qz0nzisxza671ywfrq5cv6iplywfyflh7q4dmcs"))
              (patches (search-patches "qtscript-disable-tests.patch"))))
    (native-inputs (list perl qttools-5))
    (inputs (list qtbase-5))
    (synopsis "Qt Script module")
    (description "Qt provides support for application scripting with ECMAScript.
The following guides and references cover aspects of programming with
ECMAScript and Qt.")))

(define-public qtquickcontrols-5
  (package
    (inherit qtsvg-5)
    (name "qtquickcontrols")
<<<<<<< HEAD
    (version %qt-version)
=======
    (version "5.15.8")
>>>>>>> 50dd91bc
    (source (origin
              (method url-fetch)
              (uri (qt-urls name version))
              (sha256
               (base32
                "0yp47bpkfckms76vw0hrwnzchy8iak23ih6w9pnwrnjkmbc65drc"))))
    (arguments
     (substitute-keyword-arguments (package-arguments qtsvg-5)
       ((#:tests? _ #f) #f)))           ; TODO: Enable the tests
    (inputs (list qtbase-5 qtdeclarative-5))
    (synopsis "Qt Quick Controls and other Quick modules")
    (description "The QtScript module provides classes for making Qt
applications scriptable.  This module provides a set of extra components that
can be used to build complete interfaces in Qt Quick.")))

(define-public qtquickcontrols2-5
  (package
    (inherit qtsvg-5)
    (name "qtquickcontrols2")
<<<<<<< HEAD
    (version %qt-version)
=======
    (version "5.15.8")
>>>>>>> 50dd91bc
    (source (origin
              (method url-fetch)
              (uri (qt-urls name version))
              (sha256
               (base32
                "058dkj6272za47vnz3mxsmwsj85gxf6g0ski645fphk8s3jp2bk5"))))
    (arguments
     (substitute-keyword-arguments (package-arguments qtsvg-5)
       ((#:tests? _ #f) #f)))           ; TODO: Enable the tests
    (inputs (list qtbase-5 qtdeclarative-5))
    (synopsis "Qt Quick Controls 2 and other Quick 2 modules")
    (description "The Qt Quick Controls 2 module contains the Qt Labs Platform
module that provides platform integration: native dialogs, menus and menu bars,
and tray icons.  It falls back to Qt Widgets when a native implementation is
not available.")))

(define-public qtquickcontrols2
  ;; qtquickcontrols2 still exist, but was merged into qtdeclarative.
  ;; Unfortunately that hasn't been well communicated at all (see:
  ;; https://bugreports.qt.io/browse/QTBUG-79454).
  (deprecated-package "qtquickcontrols2" qtdeclarative))

(define-public qtgraphicaleffects
  (package
    (inherit qtsvg-5)
    (name "qtgraphicaleffects")
<<<<<<< HEAD
    (version %qt-version)
=======
    (version "5.15.8")
>>>>>>> 50dd91bc
    (source (origin
              (method url-fetch)
              (uri (qt-urls name version))
              (sha256
               (base32
                "0wypji8i19kjq18qd92z8kkd3fj2n0d5hgh6xiza96833afvibj9"))))
    (arguments
     (substitute-keyword-arguments (package-arguments qtsvg-5)
       ((#:tests? _ #f) #f)))           ; TODO: Enable the tests
    (inputs (list qtbase-5 qtdeclarative-5))
    (synopsis "Qt Graphical Effects module")
    (description "The Qt Graphical Effects module provides a set of QML types
for adding visually impressive and configurable effects to user interfaces.
Effects are visual items that can be added to Qt Quick user interface as UI
components.  The API consists of over 20 effects provided as separate QML
types.  The effects cover functional areas such as blending, masking, blurring,
coloring, and many more.")))

(define-public qtgamepad
  (package
    (inherit qtsvg-5)
    (name "qtgamepad")
<<<<<<< HEAD
    (version %qt-version)
=======
    (version "5.15.8")
>>>>>>> 50dd91bc
    (source (origin
              (method url-fetch)
              (uri (qt-urls name version))
              (sha256
               (base32
                "0vgxprgk7lak209wsg2ljzfkpwgjzscpbxmj5fyvvwm2pbnpspvk"))))
<<<<<<< HEAD
    (native-inputs
     (list perl pkg-config))
=======
    (native-inputs (list perl pkg-config))
>>>>>>> 50dd91bc
    (inputs
     (list fontconfig
           freetype
           libxrender
           sdl2
           qtbase-5
           qtdeclarative-5))
    (synopsis "Qt Gamepad module")
    (description "The Qt Gamepad module is an add-on library that enables Qt
applications to support the use of gamepad hardware and in some cases remote
control equipment.  The module provides both QML and C++ interfaces.  The
primary target audience are embedded devices with fullscreen user interfaces,
and mobile applications targeting TV-like form factors.")))

(define-public qtscxml
  (package
    (inherit qtsvg-5)
    (name "qtscxml")
<<<<<<< HEAD
    (version %qt-version)
=======
    (version "5.15.8")
>>>>>>> 50dd91bc
    (source (origin
              (method url-fetch)
              (uri (qt-urls name version))
              (sha256
               (base32
                "17j6npvgr8q3lyrqmvfh1n47mkhfzk18r998hcjm2w75xj46km1n"))
              (modules '((guix build utils)))
              (snippet
               '(begin
                  (delete-file-recursively "tests/3rdparty")
                  ;; the scion test refers to the bundled 3rd party test code.
                  (substitute* "tests/auto/auto.pro"
                    (("scion") "#"))))))
    (arguments (substitute-keyword-arguments (package-arguments qtsvg-5)
                 ((#:tests? _ #f) #f))) ; TODO: Enable the tests
    (inputs (list qtbase-5 qtdeclarative-5))
    (synopsis "Qt SCXML module")
    (description "The Qt SCXML module provides functionality to create state
machines from SCXML files.  This includes both dynamically creating state
machines (loading the SCXML file and instantiating states and transitions) and
generating a C++ file that has a class implementing the state machine.  It
also contains functionality to support data models and executable content.")))

(define-public qtpositioning
  (package
    (name "qtpositioning")
    (version "6.3.2")
    (source (origin
              (method url-fetch)
              (uri (qt-urls name version))
              (sha256
               (base32
                "0zh45lf164nzwl1hh96qm64nyw9wzzrnm5s7sx761glz54q6l5xz"))))
    (build-system cmake-build-system)
    (arguments
     (list
      #:configure-flags #~(list "-DQT_BUILD_TESTS=ON")
      #:phases #~(modify-phases %standard-phases
                   (add-after 'install 'delete-installed-tests
                     (lambda _
                       (delete-file-recursively
                        (string-append #$output "/tests")))))))
    (inputs (list perl qtbase))
    (home-page (package-home-page qtbase))
    (synopsis "QML and C++ positioning information API")
    (description "The Qt Positioning API provides positioning information via
QML and C++ interfaces.  The Qt Positioning API lets you to determine a
position by using a variety of possible sources, including satellite, wifi, or
text files.  That information can then be used to, for example, determine a
position on a map.  In addition, you can use to the API to retrieve satellite
information and perform area based monitoring.")
    (license (package-license qtbase))))

(define-public qtpurchasing
  (package
    (inherit qtsvg-5)
    (name "qtpurchasing")
<<<<<<< HEAD
    (version %qt-version)
=======
    (version "5.15.8")
>>>>>>> 50dd91bc
    (source (origin
              (method url-fetch)
              (uri (qt-urls name version))
              (sha256
               (base32
                "0bjky5ncg9yhz4a63g3jl1r5pa6i09f6g8wgzs591mhybrbmhcw8"))))
<<<<<<< HEAD
    (inputs
     (list qtbase-5 qtdeclarative-5))
=======
    (inputs (list qtbase-5 qtdeclarative-5))
>>>>>>> 50dd91bc
    (synopsis "Qt Purchasing module")
    (description "The Qt Purchasing module provides and in-app API for
purchasing goods and services.")))

(define-public qtcharts
  (package
    (inherit qtsvg-5)
    (name "qtcharts")
<<<<<<< HEAD
    (version %qt-version)
=======
    (version "5.15.8")
>>>>>>> 50dd91bc
    (source (origin
              (method url-fetch)
              (uri (qt-urls name version))
              (sha256
               (base32
                "1q11ank69l9qw3iks2svr0g2g6pzng9v8p87dpsmjs988f4ysmll"))))
    (arguments
     (substitute-keyword-arguments (package-arguments qtsvg-5)
       ((#:phases phases)
        #~(modify-phases #$phases
            (add-after 'unpack 'remove-failing-test
              (lambda _
                (substitute* "tests/auto/auto.pro"
                  (("qml") "# qml")
                  (("qml-qtquicktest") "# qml-qtquicktest"))))))))
    (inputs (list qtbase-5 qtdeclarative-5))
    (synopsis "Qt Charts module")
    (description "The Qt Charts module provides a set of easy to use chart
components.  It uses the Qt Graphics View Framework, therefore charts can be
easily integrated to modern user interfaces.  Qt Charts can be used as QWidgets,
QGraphicsWidget, or QML types. Users can easily create impressive graphs by
selecting one of the charts themes.")
    (license license:gpl3)))

(define-public qtdatavis3d
  (package
    (inherit qtsvg-5)
    (name "qtdatavis3d")
<<<<<<< HEAD
    (version %qt-version)
=======
    (version "5.15.8")
>>>>>>> 50dd91bc
    (source (origin
              (method url-fetch)
              (uri (qt-urls name version))
              (sha256
               (base32
                "1mr2kdshahxrkjs9wlgpr59jbqvyvlax16rlnca4iq00w3v5hrdh"))))
<<<<<<< HEAD
    (arguments
     (substitute-keyword-arguments (package-arguments qtsvg-5)
       ((#:tests? _ #f) #f))) ; TODO: Enable the tests
    (inputs
     (list qtbase-5 qtdeclarative-5))
=======
    (arguments (substitute-keyword-arguments (package-arguments qtsvg-5)
                 ((#:tests? _ #f) #f))) ; TODO: Enable the tests
    (inputs (list qtbase-5 qtdeclarative-5))
>>>>>>> 50dd91bc
    (synopsis "Qt Data Visualization module")
    (description "The Qt Data Visualization module provides a way to visualize
data in 3D as bar, scatter, and surface graphs. It is especially useful for
visualizing depth maps and large quantities of rapidly changing data, such as
data received from multiple sensors. The look and feel of graphs can be
customized by using themes or by adding custom items and labels to them.")
    (license license:gpl3)))

(define-public qtnetworkauth-5
  (package (inherit qtsvg-5)
    (name "qtnetworkauth")
<<<<<<< HEAD
    (version %qt-version)
=======
    (version "5.15.8")
>>>>>>> 50dd91bc
    (source (origin
             (method url-fetch)
             (uri (qt-urls name version))
             (sha256
              (base32
               "0fsmpjwkzzy3281shld7gs1gj217smb1f8ai63gdvnkp0jb2fhc5"))))
    (inputs (list qtbase-5))
    (synopsis "Qt Network Authorization module")
    (description "The Qt Network Authorization module provides an
implementation of OAuth and OAuth2 authenticathon methods for Qt.")))

(define-public qtnetworkauth
  (package
    (name "qtnetworkauth")
    (version "6.3.2")
    (source (origin
              (method url-fetch)
              (uri (qt-urls name version))
              (sha256
               (base32
                "0mjnz87splyxq7jwydi5ws2aqb6j7czscrkns193w425x0dgy94l"))))
    (build-system cmake-build-system)
    (arguments (list #:configure-flags #~(list "-DQT_BUILD_TESTS=ON")))
    (native-inputs (list perl))
    (inputs (list qtbase))
    (home-page (package-home-page qtbase))
    (synopsis "Qt Network Authorization module")
    (description "The Qt Network Authorization module provides an
implementation of OAuth and OAuth2 authenticathon methods for Qt.")
    (license (package-license qtbase))))

(define-public qtremoteobjects
  (package
    (name "qtremoteobjects")
    (version "6.3.2")
    (source (origin
              (method url-fetch)
              (uri (qt-urls name version))
              (sha256
               (base32
                "099b3vchi458i4fci9kfwan871jplqlk5l8q78mfnh33g80qnasi"))))
    (build-system cmake-build-system)
    (arguments
     (list
      #:phases
      #~(modify-phases %standard-phases
          (add-before 'check 'set-display
            (lambda _
              ;; Make Qt render "offscreen", required for tests.
              (setenv "QT_QPA_PLATFORM" "offscreen")))
          (delete 'check)               ;move after the install phase
          (add-after 'install 'check
            (assoc-ref %standard-phases 'check))
          (add-before 'check 'prepare-for-tests
            (lambda _
              (setenv "QML2_IMPORT_PATH"
                      (string-append #$output "/lib/qt6/qml:"
                                     (getenv "QML2_IMPORT_PATH"))))))))
    (native-inputs (list perl vulkan-headers))
    (inputs (list libxkbcommon qtbase qtdeclarative))
    (synopsis "Qt Remote Objects module")
    (description "The Qt Remote Objects module is an @dfn{inter-process
communication} (IPC) module developed for Qt.  The idea is to extend existing
Qt's functionalities to enable an easy exchange of information between
processes or computers.")
    (home-page (package-home-page qtbase))
    (license (package-license qtbase))))

(define-public qtspeech
  (package
    (inherit qtsvg-5)
    (name "qtspeech")
<<<<<<< HEAD
    (version %qt-version)
=======
    (version "5.15.8")
>>>>>>> 50dd91bc
    (source (origin
              (method url-fetch)
              (uri (qt-urls name version))
              (sha256
               (base32
                "1q56lyj7s05sx52j5z6gcs000mni4c7mb7qyq4lfval7c06hw5p6"))))
<<<<<<< HEAD
    (arguments
     (substitute-keyword-arguments (package-arguments qtsvg-5)
       ((#:tests? _ #f) #f))) ; TODO: Enable the tests
=======
    (arguments (substitute-keyword-arguments (package-arguments qtsvg-5)
                 ((#:tests? _ #f) #f))) ; TODO: Enable the tests
>>>>>>> 50dd91bc
    (inputs (list qtbase-5))
    (native-inputs (list perl qtdeclarative-5 qtmultimedia-5 qtxmlpatterns))
    (synopsis "Qt Speech module")
    (description "The Qt Speech module enables a Qt application to support
accessibility features such as text-to-speech, which is useful for end-users
who are visually challenged or cannot access the application for whatever
reason.  The most common use case where text-to-speech comes in handy is when
the end-user is driving and cannot attend the incoming messages on the phone.
In such a scenario, the messaging application can read out the incoming
message.")))

(define-public qtspell
  (package
    (name "qtspell")
    (version "1.0.1")
    (source
     (origin
       (method git-fetch)
       (uri (git-reference
             (url "https://github.com/manisandro/qtspell")
             (commit version)))
       (file-name (git-file-name name version))
       (sha256
        (base32 "19ff6jzm699wrxrk57w3d4kl9qxgdipdikpwls9n4aqv4mw7g969"))))
    (build-system cmake-build-system)
    (arguments
     `(#:tests? #f))                    ;no test
    (native-inputs
     (list pkg-config qttools-5))
    (inputs
     (list enchant qtbase-5))
    (home-page "https://github.com/manisandro/qtspell")
    (synopsis "Spell checking for Qt text widgets")
    (description
     "QtSpell adds spell-checking functionality to Qt's text widgets,
using the Enchant spell-checking library.")
    ;; COPYING file specify GPL3, but source code files all refer to GPL2+.
    (license license:gpl2+)))

(define remove-third-party-files
  #~(begin
      (define preserved-club
        ;; Prefix exceptions with ./ for comparison with ftw.
        (map (cut string-append "./" <>)
             preserved-third-party-files))
      (define protected (make-regexp "\\.(gn|gyp)i?$"))
      (define (empty? dir)
        (equal? (scandir dir) '("." "..")))
      (define (third-party? file)
        (string-contains file "/third_party/"))
      (define (useless? file)
        (any (cute string-suffix? <> file)
             '(".zip" ".so" ".dll" ".exe" ".jar")))
      (define (parents child)
        ;; Return all parent directories of CHILD up to and including
        ;; the closest "third_party".
        (let loop ((parent (dirname child))
                   (parents '()))
          (if (string=? "third_party" (basename parent))
              (cons parent parents)
              (loop (dirname parent)
                    (cons parent parents)))))
      (define (remove-loudly file)
        (format #t "deleting ~a...~%" file)
        (force-output)
        (delete-file file))
      (define (delete-unwanted-files child stat flag base level)
        (match flag
          ((or 'regular 'symlink 'stale-symlink)
           (when (third-party? child)
             (unless (or (member child preserved-club)
                         (any (cute member <> preserved-club)
                              (parents child))
                         (regexp-exec protected child))
               (remove-loudly child)))
           (when (and (useless? child) (file-exists? child))
             (remove-loudly child))
           #t)
          ('directory-processed
           (when (empty? child)
             (rmdir child))
           #t)
          (_ #t)))

      (nftw "." delete-unwanted-files 'depth 'physical)

      ;; Assert that each preserved item is present to catch
      ;; removals.
      (for-each (lambda (third-party)
                  (unless (file-exists? third-party)
                    (error (format #f "~s does not exist!~%"
                                   third-party))))
                preserved-club)))

(define-public qtwebengine-5
  (package
    (inherit qtsvg-5)
    (name "qtwebengine")
<<<<<<< HEAD
    (version %qt-version)
=======
    (version "5.15.8")
>>>>>>> 50dd91bc
    (source
     (origin
       (method url-fetch)
       (uri (qt-urls name version))
       (sha256
        (base32
         "1qv15g5anhlfsdwnjxy21vc3zxxm8149vysi774l93iab6mxqmjg"))
       (modules '((ice-9 ftw)
                  (ice-9 match)
                  (srfi srfi-1)
                  (srfi srfi-26)
                  (guix build utils)))
       (snippet
        #~(begin
            (let ((preserved-third-party-files
                   '("base/third_party/double_conversion"
                     "base/third_party/cityhash"
                     "base/third_party/cityhash_v103"
                     "base/third_party/dynamic_annotations"
                     "base/third_party/icu"
                     "base/third_party/libevent"
                     "base/third_party/nspr"
                     "base/third_party/superfasthash"
                     "base/third_party/symbolize"
                     "base/third_party/xdg_mime"
                     "base/third_party/xdg_user_dirs"
                     "net/third_party/mozilla_security_manager"
                     "net/third_party/nss"
                     "net/third_party/quiche"
                     "net/third_party/uri_template"
                     "third_party/abseil-cpp"
                     "third_party/angle"
                     "third_party/angle/src/common/third_party/base"
                     "third_party/angle/src/common/third_party/smhasher"
                     "third_party/angle/src/common/third_party/xxhash"
                     "third_party/angle/src/third_party/compiler"
                     "third_party/axe-core"
                     "third_party/blink"
                     "third_party/boringssl"
                     "third_party/boringssl/src/third_party/fiat"
                     "third_party/breakpad"
                     "third_party/brotli"
                     "third_party/catapult/common/py_vulcanize/py_vulcanize"
                     "third_party/catapult/common/py_vulcanize/third_party"
                     "third_party/catapult/third_party/beautifulsoup4"
                     "third_party/catapult/third_party/html5lib-python"
                     "third_party/catapult/third_party/polymer/components"
                     "third_party/catapult/tracing"
                     "third_party/catapult/tracing/third_party"
                     "third_party/ced"
                     "third_party/cld_3"
                     "third_party/closure_compiler"
                     "third_party/crashpad"
                     "third_party/crashpad/crashpad/third_party/lss"
                     "third_party/crashpad/crashpad/third_party/zlib"
                     "third_party/crc32c"
                     "third_party/dav1d"
                     "third_party/dawn"
                     "third_party/devtools-frontend"
                     "third_party/devtools-frontend/src/front_end/third_party"
                     "third_party/devtools-frontend/src/third_party/typescript"
                     "third_party/emoji-segmenter"
                     "third_party/ffmpeg"
                     "third_party/googletest"
                     "third_party/harfbuzz-ng/utils"
                     "third_party/hunspell"
                     "third_party/iccjpeg"
                     "third_party/icu"
                     "third_party/inspector_protocol"
                     "third_party/jinja2"
                     "third_party/jsoncpp"
                     "third_party/jstemplate"
                     "third_party/khronos"
                     "third_party/leveldatabase"
                     "third_party/libaddressinput"
                     "third_party/libavif"
                     "third_party/libgifcodec"
                     "third_party/libjingle_xmpp"
                     "third_party/libjpeg_turbo"
                     "third_party/libpng"
                     "third_party/libsrtp"
                     "third_party/libsync"
                     "third_party/libudev"
                     "third_party/libvpx"
                     "third_party/libwebm"
                     "third_party/libwebp"
                     "third_party/libxml"
                     "third_party/libxslt"
                     "third_party/libyuv"
                     "third_party/lottie"
                     "third_party/lss"
                     "third_party/mako"
                     "third_party/markupsafe"
                     "third_party/mesa_headers"
                     "third_party/metrics_proto"
                     "third_party/modp_b64"
                     "third_party/nasm"
                     "third_party/node"
                     "third_party/one_euro_filter"
                     "third_party/openh264/src/codec/api/svc"
                     "third_party/opus"
                     "third_party/ots"
                     "third_party/pdfium"
                     "third_party/pdfium/third_party/agg23"
                     "third_party/pdfium/third_party/base"
                     "third_party/pdfium/third_party/freetype"
                     "third_party/pdfium/third_party/lcms"
                     "third_party/pdfium/third_party/libopenjpeg20"
                     "third_party/pdfium/third_party/skia_shared"
                     "third_party/perfetto"
                     "third_party/pffft"
                     "third_party/ply"
                     "third_party/polymer"
                     "third_party/protobuf"
                     "third_party/protobuf/third_party/six"
                     "third_party/pyjson5"
                     "third_party/re2"
                     "third_party/rnnoise"
                     "third_party/skia"
                     "third_party/skia/include/third_party/skcms/skcms.h"
                     "third_party/skia/include/third_party/vulkan"
                     "third_party/skia/third_party/skcms"
                     "third_party/smhasher"
                     "third_party/snappy"
                     "third_party/sqlite"
                     "third_party/usb_ids"
                     "third_party/usrsctp"
                     "third_party/vulkan_memory_allocator"
                     "third_party/web-animations-js"
                     "third_party/webrtc"
                     "third_party/webrtc/common_audio/third_party/ooura/fft_size_128"
                     "third_party/webrtc/common_audio/third_party/ooura/fft_size_256"
                     "third_party/webrtc/common_audio/third_party/spl_sqrt_floor"
                     "third_party/webrtc/modules/third_party/fft"
                     "third_party/webrtc/modules/third_party/g711"
                     "third_party/webrtc/modules/third_party/g722"
                     "third_party/webrtc/rtc_base/third_party/base64"
                     "third_party/webrtc/rtc_base/third_party/sigslot"
                     "third_party/webrtc_overrides"
                     "third_party/widevine/cdm/widevine_cdm_common.h"
                     "third_party/widevine/cdm/widevine_cdm_version.h"
                     "third_party/woff2"
                     "third_party/xcbproto"
                     "third_party/zlib"
                     "url/third_party/mozilla"
                     "v8/src/third_party/utf8-decoder"
                     "v8/src/third_party/valgrind"
                     "v8/src/third_party/siphash"
                     "v8/third_party/v8/builtins"
                     "v8/third_party/inspector_protocol")))

              (with-directory-excursion "src/3rdparty"
                ;; TODO: Try removing "gn" too for future versions of qtwebengine-5.
                (delete-file-recursively "ninja")

                (with-directory-excursion "chromium"
                  ;; Delete bundled software and binaries that were not explicitly
                  ;; preserved above.
                  #$remove-third-party-files

                  ;; Use relative header locations instead of hard coded ones.
                  (substitute*
                      "base/third_party/dynamic_annotations/dynamic_annotations.c"
                    (("base/third_party/valgrind") "valgrind"))
                  (substitute* '("third_party/breakpad/breakpad/src/common\
/linux/http_upload.cc"
                                 "third_party/breakpad/breakpad/src/common/\
linux/libcurl_wrapper.h")
                    (("third_party/curl") "curl"))
                  (substitute*
                      '("components/viz/common/gpu/vulkan_context_provider.h"
                        "components/viz/common/resources/resource_format_utils.h"
                        "gpu/config/gpu_info_collector_win.cc"
                        "gpu/config/gpu_util.cc"
                        "gpu/config/vulkan_info.h")
                    (("third_party/vulkan_headers/include/")
                     ""))

                  ;; Replace Google Analytics bundle with an empty file and hope
                  ;; no one notices.
                  (mkdir-p "third_party/analytics")
                  (call-with-output-file
                      "third_party/analytics/google-analytics-bundle.js"
                    (lambda (port)
                      (const #t)))))
              ;; Do not enable support for loading the Widevine DRM plugin.
              (substitute* "src/buildtools/config/common.pri"
                (("enable_widevine=true")
                 "enable_widevine=false")))))))
    (build-system gnu-build-system)
    (native-inputs
     (list bison
           flex
           gperf
           ninja
           node
           perl
           pkg-config
           python2-six
           python-2
           ruby))
    (inputs
     (list alsa-lib
           at-spi2-core
           cups-minimal
           curl
           dbus
           ffmpeg-4
           fontconfig
           harfbuzz
           icu4c
           jsoncpp
           lcms
           libcap
           libevent
           libgcrypt
           libjpeg-turbo
           libvpx
           libwebp
           libx11
           libxcb
           libxcomposite
           libxcursor
           libxkbfile
           libxi
           libxkbcommon
           ;; FIXME: libxml2 needs to built with icu support though it links to
           ;; libxml2 configure summary still states "Checking for compatible
           ;; system libxml2... no"
           libxml2
           openh264
           libxrandr
           libxrender
           libxslt
           libxtst
           mesa
           minizip
           nss
           opus
           pciutils
           protobuf
           pulseaudio
           qtmultimedia-5
           re2
           snappy
           eudev
           valgrind
           vulkan-headers
           xcb-util))
    (propagated-inputs
     ;; Required by Qt5WebEngineCoreConfig.cmake.
     (list qtbase-5 qtdeclarative-5 qtwebchannel-5))
    (arguments
     (substitute-keyword-arguments (package-arguments qtsvg-5)
       ((#:modules modules '())
        `((guix build gnu-build-system)
          (guix build utils)
          (ice-9 textual-ports)))
       ((#:phases phases)
        #~(modify-phases #$phases
            (add-before 'configure 'substitute-source
              (lambda* (#:key inputs #:allow-other-keys)
                (with-atomic-file-replacement
                 "src/buildtools/config/linux.pri"
                 (lambda (in out)
                   (display (get-string-all in) out)
                   (display "\ngn_args += use_system_openh264=true\n" out)
                   (display "\ngn_args += link_pulseaudio = true\n" out)))
                ;; Qtwebengine is not installed into the same prefix as
                ;; qtbase.  Some qtbase QTLibraryInfo constants will not
                ;; work.  Replace with the full path to the qtwebengine-5
                ;; translations and locales in the store.
                (substitute* "src/core/web_engine_library_info.cpp"
                  (("QLibraryInfo::location\\(QLibraryInfo::TranslationsPath\\)")
                   (string-append "QLatin1String(\"" #$output
                                  "/share/qt5/translations\")"))
                  (("QLibraryInfo::location\\(QLibraryInfo::DataPath\\)")
                   (string-append "QLatin1String(\"" #$output
                                  "/share/qt5\")")))
                ;; Substitute full dynamic library path for nss.
                (substitute* "src/3rdparty/chromium/crypto/nss_util.cc"
                  (("libnssckbi.so")
                   (search-input-file inputs "lib/nss/libnssckbi.so")))
                ;; Substitute full dynamic library path for udev.
                (substitute* "src/3rdparty/chromium/device/udev_linux/udev1_loader.cc"
                  (("libudev.so.1")
                   (search-input-file inputs "lib/libudev.so.1")))))
            (add-before 'configure 'set-env
              (lambda _
                ;; Avoids potential race conditions.
                (setenv "PYTHONDONTWRITEBYTECODE" "1")
                (setenv "NINJAFLAGS"
                        (string-append "-k1" ;less verbose build output
                                       ;; Respect the '--cores' option of 'guix build'.
                                       " -j" (number->string (parallel-job-count))))))
            (replace 'configure
              (lambda _
                ;; Valid QT_BUILD_PARTS variables are:
                ;; libs tools tests examples demos docs translations
                (invoke "qmake" "QT_BUILD_PARTS = libs tools" "--"
                        "--webengine-printing-and-pdf=no"
                        "--webengine-ffmpeg=system"
                       ;; FIXME: Building qtwebengine-5 5.12.2 with
                       ;; icu4c >= 68 fails.
                       ;;"--webengine-icu=system"
                        "--webengine-pepper-plugins=no"
                        "-webengine-proprietary-codecs")))))
       ;; Tests are disabled due to "Could not find QtWebEngineProcess error"
       ;; It's possible this can be fixed by setting QTWEBENGINEPROCESS_PATH
       ;; before running tests.
       ((#:tests? _ #f) #f)))
    (native-search-paths
     (list (search-path-specification
            (file-type 'regular)
            (separator #f)
            (variable "QTWEBENGINEPROCESS_PATH")
            (files '("lib/qt5/libexec/QtWebEngineProcess")))))
    (home-page "https://wiki.qt.io/QtWebEngine")
    (synopsis "Qt WebEngine module")
    (description "The Qt5WebEngine module provides support for web applications
using the Chromium browser project.  The Chromium source code has Google services
and binaries removed, and adds modular support for using system libraries.")
    (license license:lgpl2.1+)))

(define-public qtwebengine
  (package
    (name "qtwebengine")
    (version "6.3.2")
    (source
     (origin
       (method url-fetch)
       (uri (qt-urls name version))
       (sha256
        (base32
         "09j4w9ax8242d1yx3hmic7jcwidwdrn8sp7k89hj4l0n8mzkkd35"))
       (modules '((ice-9 ftw)
                  (ice-9 match)
                  (srfi srfi-1)
                  (srfi srfi-26)
                  (guix build utils)))
       (snippet
        #~(begin
           (let ((preserved-third-party-files
                  '("base/third_party/double_conversion"
                    "base/third_party/cityhash"
                    "base/third_party/cityhash_v103"
                    "base/third_party/dynamic_annotations"
                    "base/third_party/icu"
                    "base/third_party/libevent"
                    "base/third_party/nspr"
                    "base/third_party/superfasthash"
                    "base/third_party/symbolize"
                    "base/third_party/xdg_mime"
                    "base/third_party/xdg_user_dirs"
                    "net/third_party/mozilla_security_manager"
                    "net/third_party/nss"
                    "net/third_party/quiche"
                    "net/third_party/uri_template"
                    "third_party/abseil-cpp"
                    "third_party/angle"
                    "third_party/angle/src/common/third_party/base"
                    "third_party/angle/src/common/third_party/smhasher"
                    "third_party/angle/src/common/third_party/xxhash"
                    "third_party/angle/src/third_party/trace_event"
                    "third_party/angle/src/third_party/volk"
                    "third_party/axe-core"
                    "third_party/blink"
                    "third_party/boringssl"
                    "third_party/boringssl/src/third_party/fiat"
                    "third_party/breakpad"
                    "third_party/brotli"
                    "third_party/catapult"
                    "third_party/catapult/common/py_vulcanize/third_party/rcssmin"
                    "third_party/catapult/common/py_vulcanize/third_party/rjsmin"
                    "third_party/catapult/third_party/polymer"
                    "third_party/catapult/tracing/third_party/d3/d3.min.js"
                    "third_party/catapult/tracing/third_party/gl-matrix/dist/gl-matrix-min.js"
                    "third_party/catapult/tracing/third_party/jpeg-js/jpeg-js-decoder.js"
                    "third_party/catapult/tracing/third_party/jszip/jszip.min.js"
                    "third_party/catapult/tracing/third_party/mannwhitneyu/mannwhitneyu.js"
                    "third_party/catapult/tracing/third_party/oboe/dist"
                    "third_party/catapult/tracing/third_party/pako/pako.min.js"
                    "third_party/ced"
                    "third_party/cld_3"
                    "third_party/closure_compiler"
                    "third_party/crashpad"
                    "third_party/crashpad/crashpad/third_party/lss"
                    "third_party/crashpad/crashpad/third_party/zlib"
                    "third_party/crc32c"
                    "third_party/dav1d"
                    "third_party/dawn"
                    "third_party/dawn/third_party/tint"
                    "third_party/devtools-frontend"
                    "third_party/devtools-frontend/src/front_end/third_party/i18n"
                    "third_party/devtools-frontend/src/front_end/third_party/acorn"
                    "third_party/devtools-frontend/src/front_end/third_party/acorn-loose"
                    "third_party/devtools-frontend/src/front_end/third_party/axe-core"
                    "third_party/devtools-frontend/src/front_end/third_party/chromium"
                    "third_party/devtools-frontend/src/front_end/third_party/codemirror"
                    "third_party/devtools-frontend/src/front_end/third_party/diff"
                    "third_party/devtools-frontend/src/front_end/third_party/intl-messageformat"
                    "third_party/devtools-frontend/src/front_end/third_party/lighthouse"
                    "third_party/devtools-frontend/src/front_end/third_party/lit-html"
                    "third_party/devtools-frontend/src/front_end/third_party/marked"
                    "third_party/devtools-frontend/src/front_end/third_party/wasmparser"
                    "third_party/devtools-frontend/src/third_party/typescript"
                    "third_party/emoji-segmenter"
                    "third_party/fdlibm"
                    "third_party/ffmpeg/libavcodec/avcodec.h"
                    "third_party/ffmpeg/libavcodec/packet.h"
                    "third_party/ffmpeg/libavformat/avformat.h"
                    "third_party/ffmpeg/libavformat/avio.h"
                    "third_party/ffmpeg/libavutil/avutil.h"
                    "third_party/ffmpeg/libavutil/imgutils.h"
                    "third_party/ffmpeg/libavutil/log.h"
                    "third_party/ffmpeg/libavutil/mathematics.h"
                    "third_party/ffmpeg/libavutil/opt.h"
                    "third_party/freetype"
                    "third_party/googletest"
                    "third_party/harfbuzz-ng"
                    "third_party/highway"
                    "third_party/hunspell"
                    "third_party/iccjpeg"
                    "third_party/icu" ;TODO: make pdfium use system version
                    "third_party/inspector_protocol"
                    "third_party/jinja2"
                    "third_party/jsoncpp"
                    "third_party/jstemplate"
                    "third_party/khronos"
                    "third_party/leveldatabase"
                    "third_party/libaddressinput"
                    "third_party/libaom"
                    "third_party/libaom/source/libaom/third_party/fastfeat"
                    "third_party/libaom/source/libaom/third_party/vector"
                    "third_party/libaom/source/libaom/third_party/x86inc"
                    "third_party/libavif"
                    "third_party/libgav1"
                    "third_party/libgifcodec"
                    "third_party/libjingle_xmpp"
                    "third_party/libjpeg_turbo"
                    "third_party/libjxl"
                    "third_party/libpng" ;TODO: make pdfium use system version
                    "third_party/libsrtp"
                    "third_party/libsync"
                    "third_party/libudev"
                    "third_party/liburlpattern"
                    "third_party/libvpx"
                    "third_party/libwebm"
                    "third_party/libwebp/src/webp/decode.h"
                    "third_party/libwebp/src/webp/demux.h"
                    "third_party/libwebp/src/webp/encode.h"
                    "third_party/libwebp/src/webp/format_constants.h"
                    "third_party/libwebp/src/webp/mux.h"
                    "third_party/libwebp/src/webp/mux_types.h"
                    "third_party/libwebp/src/webp/types.h"
                    "third_party/libx11"
                    "third_party/libxcb-keysyms"
                    "third_party/libxml/chromium"
                    "third_party/libyuv"
                    "third_party/lottie"
                    "third_party/lss"
                    "third_party/mako"
                    "third_party/markupsafe"
                    "third_party/mesa_headers"
                    "third_party/metrics_proto"
                    "third_party/modp_b64"
                    "third_party/nasm"
                    "third_party/node"
                    "third_party/one_euro_filter"
                    "third_party/openh264"
                    "third_party/opus/src/include/opus.h"
                    "third_party/opus/src/include/opus_custom.h"
                    "third_party/opus/src/include/opus_defines.h"
                    "third_party/opus/src/include/opus_multistream.h"
                    "third_party/opus/src/include/opus_types.h"
                    "third_party/ots"
                    "third_party/pdfium"
                    "third_party/pdfium/third_party/agg23"
                    "third_party/pdfium/third_party/base"
                    "third_party/pdfium/third_party/bigint"
                    "third_party/pdfium/third_party/freetype"
                    "third_party/pdfium/third_party/lcms"
                    "third_party/pdfium/third_party/libopenjpeg20"
                    "third_party/pdfium/third_party/libpng16"
                    "third_party/pdfium/third_party/libtiff"
                    "third_party/pdfium/third_party/skia_shared"
                    "third_party/perfetto"
                    "third_party/perfetto/protos/third_party/chromium"
                    "third_party/pffft"
                    "third_party/ply"
                    "third_party/polymer"
                    "third_party/protobuf"
                    "third_party/protobuf/third_party/six"
                    "third_party/pyjson5"
                    "third_party/re2"
                    "third_party/rnnoise"
                    "third_party/skia"
                    "third_party/skia/include/third_party/skcms/skcms.h"
                    "third_party/skia/include/third_party/vulkan"
                    "third_party/skia/third_party/skcms"
                    "third_party/skia/third_party/vulkanmemoryallocator"
                    "third_party/smhasher"
                    "third_party/snappy"
                    "third_party/speech-dispatcher"
                    "third_party/sqlite"
                    "third_party/usb_ids"
                    "third_party/usrsctp"
                    "third_party/vulkan-deps/glslang"
                    "third_party/vulkan-deps/spirv-headers"
                    "third_party/vulkan-deps/spirv-tools"
                    "third_party/vulkan-deps/vulkan-headers"
                    "third_party/vulkan-deps/vulkan-loader"
                    "third_party/vulkan-deps/vulkan-tools"
                    "third_party/vulkan-deps/vulkan-validation-layers"
                    "third_party/vulkan_memory_allocator"
                    "third_party/web-animations-js"
                    "third_party/webrtc"
                    "third_party/webrtc/common_audio/third_party/ooura"
                    "third_party/webrtc/common_audio/third_party/spl_sqrt_floor"
                    "third_party/webrtc/modules/third_party/fft"
                    "third_party/webrtc/modules/third_party/g711"
                    "third_party/webrtc/modules/third_party/g722"
                    "third_party/webrtc/rtc_base/third_party/base64"
                    "third_party/webrtc/rtc_base/third_party/sigslot"
                    "third_party/webrtc_overrides"
                    "third_party/widevine/cdm/widevine_cdm_common.h"
                    "third_party/widevine/cdm/widevine_cdm_version.h"
                    "third_party/woff2"
                    "third_party/wuffs"
                    "third_party/x11proto"
                    "third_party/zlib" ;TODO: make pdfium use system version
                    "url/third_party/mozilla"
                    "v8/src/third_party/utf8-decoder"
                    "v8/src/third_party/valgrind"
                    "v8/src/third_party/siphash"
                    "v8/third_party/v8/builtins"
                    "v8/third_party/inspector_protocol")))

             (with-directory-excursion "src/3rdparty"
               (delete-file-recursively "ninja")

               (with-directory-excursion "chromium"
                 ;; Delete bundled software and binaries that were not
                 ;; explicitly preserved above.
                 #$remove-third-party-files

                 ;; Use relative header locations instead of hard coded ones.
                 (substitute*
                     "base/third_party/dynamic_annotations/dynamic_annotations.c"
                   (("base/third_party/valgrind") "valgrind"))
                 (substitute* "third_party/breakpad/breakpad/src/common/\
linux/libcurl_wrapper.h"
                   (("third_party/curl") "curl"))
                 (substitute*
                     '("components/viz/common/gpu/vulkan_context_provider.h"
                       "gpu/config/gpu_util.cc")
                   (("third_party/vulkan/include/")
                    ""))

                 ;; Replace Google Analytics bundle with an empty file and
                 ;; hope no one notices.
                 (mkdir-p "third_party/analytics")
                 (call-with-output-file
                     "third_party/analytics/google-analytics-bundle.js"
                   (lambda (port)
                     (const #t)))))
             ;; Do not enable support for loading the Widevine DRM plugin.
             (substitute* "src/core/CMakeLists.txt"
               (("enable_widevine=true")
                "enable_widevine=false")))))))
    (build-system cmake-build-system)
    (arguments
     (list
      ;; XXX: The test suite is not built by default; leave it off to save
      ;; some build time and resources.
      #:tests? #f
      #:configure-flags
      ;; Use the CMake ninja generator, otherwise the build fails (see:
      ;; https://bugreports.qt.io/browse/QTBUG-96897).
      #~(list "-GNinja"
              ;; Manually add the NSS library prefix to the linker
              ;; search path, otherwise it fails to be linked (see:
              ;; https://bugreports.qt.io/browse/QTBUG-105053).
              (string-append "-DCMAKE_SHARED_LINKER_FLAGS=-L"
                             (search-input-directory %build-inputs "lib/nss"))

              ;; The PDF renderer plugin fails to build with errors such as
              ;; "src/3rdparty/chromium/components/pdf
              ;; /renderer/pdf_accessibility_tree.cc:1373:39:
              ;; error: use of undeclared identifier 'IDS_PDF_PAGE_INDEX'";
              ;; disable it.
              "-DQT_FEATURE_webengine_printing_and_pdf=OFF"
              "-DQT_FEATURE_webengine_pepper_plugins=OFF" ;widevine
              "-DQT_FEATURE_system_ffmpeg=ON"

              ;; Do not artificially limit codec support; video decoding is
              ;; done by ffmpeg.
              "-DQT_FEATURE_webengine_proprietary_codecs=ON"

              ;; Use system libraries where possible (see src/core/CMakeLists.txt).
              "-DQT_FEATURE_webengine_system_alsa=ON"
              "-DQT_FEATURE_webengine_system_ffmpeg=ON"
              "-DQT_FEATURE_webengine_system_freetype=ON"
              "-DQT_FEATURE_webengine_system_harfbuzz=ON"
              "-DQT_FEATURE_webengine_system_icu=ON"
              "-DQT_FEATURE_webengine_system_lcms2=ON"
              "-DQT_FEATURE_webengine_system_libevent=ON"
              "-DQT_FEATURE_webengine_system_libjpeg=ON"
              "-DQT_FEATURE_webengine_system_libpci=ON"
              "-DQT_FEATURE_webengine_system_libpng=ON"
              "-DQT_FEATURE_webengine_system_libwebp=ON"
              "-DQT_FEATURE_webengine_system_libxml=ON"
              "-DQT_FEATURE_webengine_system_libxslt=ON"
              "-DQT_FEATURE_webengine_system_minizip=ON"
              "-DQT_FEATURE_webengine_system_opus=ON"
              "-DQT_FEATURE_webengine_system_pulseaudio=ON"
              "-DQT_FEATURE_webengine_system_re2=ON"
              "-DQT_FEATURE_webengine_system_zlib=ON")
      #:phases
      #~(modify-phases %standard-phases
          (add-after 'unpack 'patch-paths
            (lambda* (#:key inputs #:allow-other-keys)
              ;; Qtwebengine is not installed into the same prefix as qtbase.
              ;; Some qtbase QTLibraryInfo constants will not work.  Replace
              ;; with the full path to the qtwebengine translations and
              ;; locales in the store.
              (substitute* "src/core/web_engine_library_info.cpp"
                (("QLibraryInfo::path\\(QLibraryInfo::TranslationsPath)")
                 (string-append "QLatin1String(\"" #$output
                                "/share/qt6/translations\")"))
                (("QLibraryInfo::path\\(QLibraryInfo::DataPath)")
                 (string-append "QLatin1String(\"" #$output
                                "/share/qt6\")")))
              ;; Substitute full dynamic library path for nss.
              (substitute* "src/3rdparty/chromium/crypto/nss_util.cc"
                (("libnssckbi.so")
                 (search-input-file inputs "lib/nss/libnssckbi.so")))
              ;; Substitute full dynamic library path for udev.
              (substitute* "src/3rdparty/chromium/device/udev_linux/udev1_loader.cc"
                (("libudev.so.1")
                 (search-input-file inputs "lib/libudev.so.1")))
              ;; Patch the location of the X11 keywoard layouts, otherwise
              ;; webengine *crashes* at run time when the default directory,
              ;; '/usr/share/X11/xkb' is empty (see:
              ;; https://bugreports.qt.io/browse/QTBUG-105124).
              (substitute* "src/3rdparty/chromium/ui/events/ozone/layout/xkb\
/xkb_keyboard_layout_engine.cc"
                (("/usr/share/X11/xkb")
                 (search-input-directory inputs "share/X11/xkb")))))
          (add-before 'configure 'prepare-build-environment
            (lambda _
              ;; Avoids potential race conditions.
              (setenv "PYTHONDONTWRITEBYTECODE" "1")
              (setenv "NINJAFLAGS"
                      (string-append
                       "-k1"  ;less verbose build output
                       ;; Respect the '--cores' option of 'guix build'.
                       " -j" (number->string (parallel-job-count))))
              ;; Use Clang/LDD to help tame the memory requirements and hasten
              ;; the build.
              (setenv "AR" "llvm-ar") (setenv "NM" "llvm-nm")
              (setenv "CC" "clang") (setenv "CXX" "clang++")))
          (replace 'build
            (lambda* (#:key parallel-build? #:allow-other-keys)
              (apply invoke "cmake" "--build" "."
                     (if parallel-build?
                         `("--parallel" ,(number->string (parallel-job-count)))
                         '()))))
          (replace 'install
            (lambda _
              (invoke "cmake" "--install" "."))))))
    (native-inputs
     (modify-inputs (package-native-inputs qtwebengine-5)
       (delete "python2" "python2-six")
       (replace "node" node-lts)
       (append clang-14
               lld-as-ld-wrapper
               python-wrapper
               python-beautifulsoup4
               python-html5lib)))
    (inputs
     (modify-inputs (package-inputs qtwebengine-5)
       (replace "qtmultimedia" qtmultimedia)
       (replace "harfbuzz" harfbuzz-5)
       (append libxkbfile xkeyboard-config)))
    (propagated-inputs
     (modify-inputs (package-propagated-inputs qtwebengine-5)
       (replace "qtbase" qtbase)
       (replace "qtdeclarative" qtdeclarative)
       (replace "qtwebchannel" qtwebchannel)))
    (native-search-paths
     (list (search-path-specification
            (file-type 'regular)
            (separator #f)
            (variable "QTWEBENGINEPROCESS_PATH")
            (files '("lib/qt6/libexec/QtWebEngineProcess")))))
    (home-page "https://wiki.qt.io/QtWebEngine")
    (synopsis "Qt WebEngine module")
    (description "The Qt WebEngine module provides support for web
applications using the Chromium browser project.  The Chromium source code has
Google services and binaries removed, and adds modular support for using
system libraries.")
    (license license:lgpl2.1+)))

(define-public single-application-qt5
  ;; Change in function signature, nheko requires at least this commit
  (let ((commit "dc8042b5db58f36e06ba54f16f38b16c5eea9053"))
    (package
      (name "single-application-qt5")
      (version (string-append "3.2.0-" (string-take commit 7)))
      (source
       (origin
         (method git-fetch)
         (uri
          (git-reference
           (url "https://github.com/itay-grudev/SingleApplication")
           (commit commit)))
         (file-name (git-file-name name version))
         (sha256
          (base32
           "163aa2x2qb0h8w26si5ql833ilj427jjbdwlz1p2p8iaq6dh0vq1"))))
      (build-system cmake-build-system)
      (arguments
       `(#:tests? #f                    ; no check target
         ;; Projects can decide how to build this library.  You might need to
         ;; override this flag (QApplication, QGuiApplication or
         ;; QCoreApplication).
         #:configure-flags '("-DQAPPLICATION_CLASS=QApplication")
         #:phases
         (modify-phases %standard-phases
           ;; No install target, install things manually
           (replace 'install
             (lambda* (#:key inputs outputs source #:allow-other-keys)
               (let* ((qt (assoc-ref inputs "qtbase"))
                      (qt-version ,(version-major (package-version qtbase-5)))
                      (out (assoc-ref outputs "out")))
                 (install-file
                  "libSingleApplication.a" (string-append out "/lib"))
                 (for-each
                  (lambda (file)
                    (install-file
                     (string-append source "/" file)
                     (string-append out "/include")))
                  '("SingleApplication"
                    "singleapplication.h" "singleapplication_p.h"))))))))
      (inputs
       (list qtbase-5))
      (home-page "https://github.com/itay-grudev/SingleApplication")
      (synopsis "Replacement of QtSingleApplication for Qt5 and Qt6")
      (description
       "SingleApplication is a replacement of the QtSingleApplication for Qt5 and Qt6.

It keeps the Primary Instance of your Application and kills each subsequent
instances.  It can (if enabled) spawn secondary (non-related to the primary)
instances and can send data to the primary instance from secondary
instances.")
      (license license:expat))))

(define-public python-sip
  (package
    (name "python-sip")
    (version "6.7.7")
    (source
      (origin
        (method url-fetch)
        (uri (list (pypi-uri "sip" version)
                   (string-append "https://www.riverbankcomputing.com/static/"
                                  "Downloads/sip/" version
                                  "/sip-" version ".tar.gz")))
        (sha256
         (base32
          "1qm9q9lhfky5zvxxkssf4zdfv5k1zikji4hz80d48vdfm1pw1sfy"))
        (patches (search-patches "python-sip-include-dirs.patch"))))
    (build-system python-build-system)
    (native-inputs
     (list python-wrapper))
    (propagated-inputs
     (list python-toml python-packaging python-ply))
    (home-page "https://www.riverbankcomputing.com/software/sip/intro")
    (synopsis "Python binding creator for C and C++ libraries")
    (description
     "SIP is a tool to create Python bindings for C and C++ libraries.  It
was originally developed to create PyQt, the Python bindings for the Qt
toolkit, but can be used to create bindings for any C or C++ library.

SIP comprises a code generator and a Python module.  The code generator
processes a set of specification files and generates C or C++ code, which
is then compiled to create the bindings extension module.  The SIP Python
module provides support functions to the automatically generated code.")
    ;; There is a choice between a python like license, gpl2 and gpl3.
    ;; For compatibility with pyqt, we need gpl3.
    (license license:gpl3)))

(define-public python-sip-4
  (package
    (inherit python-sip)
    (name "python-sip")
    (version "4.19.25")
    (source
      (origin
        (method url-fetch)
        (uri (list (pypi-uri "sip" version)
                   (string-append "https://www.riverbankcomputing.com/static/"
                                  "Downloads/sip/" version
                                  "/sip-" version ".tar.gz")))
        (sha256
         (base32
          "04a23cgsnx150xq86w1z44b6vr2zyazysy9mqax0fy346zlr77dk"))))
    (build-system gnu-build-system)
    (native-inputs
     `(("python" ,python-wrapper)))
    (propagated-inputs `())
    (arguments
     `(#:tests? #f ; no check target
       #:imported-modules ((guix build python-build-system)
                           ,@%gnu-build-system-modules)
       #:modules ((srfi srfi-1)
                  ((guix build python-build-system) #:select (python-version))
                  ,@%gnu-build-system-modules)
       #:phases
       (modify-phases %standard-phases
         (replace 'configure
           (lambda* (#:key inputs outputs #:allow-other-keys)
             (let* ((out (assoc-ref outputs "out"))
                    (bin (string-append out "/bin"))
                    (include (string-append out "/include"))
                    (python (assoc-ref inputs "python"))
                    (lib (string-append out "/lib/python"
                                        (python-version python)
                                        "/site-packages")))
               (invoke "python" "configure.py"
                       "--bindir" bin
                       "--destdir" lib
                       "--incdir" include)))))))
    (license license:gpl3)))

(define-public python-pyqt
  (package
    (name "python-pyqt")
    (version "5.15.9")
    (source
      (origin
        (method url-fetch)
        ;; PyPI is the canonical distribution point of PyQt.  Older
        ;; releases are available from the web site.
        (uri (list (pypi-uri "PyQt5" version)
                   (string-append "https://www.riverbankcomputing.com/static/"
                                  "Downloads/PyQt5/" version "/PyQt5-"
                                  version ".tar.gz")))
        (file-name (string-append "PyQt5-" version ".tar.gz"))
        (sha256
         (base32
          "1h649rb1afdxskp28x524yp5kd9a97ainh9bd4mkxp4h390fhhfw"))
        (patches (search-patches "pyqt-configure.patch"))))
    (build-system pyproject-build-system)
    (native-inputs
     (list qtbase-5 ; for qmake
           python-pyqt-builder))
    (propagated-inputs
     (list python-sip python-pyqt5-sip))
    (inputs
     `(("python" ,python-wrapper)
       ("qtbase" ,qtbase-5)
       ("qtconnectivity" ,qtconnectivity)
       ("qtdeclarative-5" ,qtdeclarative-5)
       ("qtlocation" ,qtlocation)
       ("qtmultimedia-5" ,qtmultimedia-5)
       ("qtsensors" ,qtsensors)
       ("qtserialport" ,qtserialport)
       ("qtsvg-5" ,qtsvg-5)
       ("qttools-5" ,qttools-5)
       ("qtwebchannel-5" ,qtwebchannel-5)
       ("qtwebsockets-5" ,qtwebsockets-5)
       ("qtx11extras" ,qtx11extras)
       ("qtxmlpatterns" ,qtxmlpatterns)))
    (arguments
      (list
       #:tests? #f ; No tests.
       #:configure-flags
       #~`(@ ("--verbose" . "") ; Print commands run.
             ("--confirm-license" . "")
             ("--jobs" . ,(number->string (parallel-job-count))))
       #:phases
       #~(modify-phases %standard-phases
         ;; When building python-pyqtwebengine, <qprinter.h> can not be
         ;; included.  Here we substitute the full path to the header in the
         ;; store.
         (add-after 'unpack 'substitute-source
           (lambda* (#:key inputs  #:allow-other-keys)
             (let* ((qtbase (assoc-ref inputs "qtbase"))
                    (qtprinter.h (string-append "\"" qtbase "/include/qt5/QtPrintSupport/qprinter.h\"")))
               (substitute* (list "sip/QtPrintSupport/qprinter.sip"
                                  "sip/QtPrintSupport/qpyprintsupport_qlist.sip")
                 (("<qprinter.h>") qtprinter.h))))))))
    (home-page "https://www.riverbankcomputing.com/software/pyqt/intro")
    (synopsis "Python bindings for Qt")
    (description
     "PyQt is a set of Python v2 and v3 bindings for the Qt application
framework.  The bindings are implemented as a set of Python modules and
contain over 620 classes.")
    (license license:gpl3)))

(define-public python-pyqt5-sip
  (package
    (name "python-pyqt5-sip")
    (version "12.11.1")
    (source
     (origin
       (method url-fetch)
       (uri (pypi-uri "PyQt5_sip" version))
       (sha256
        (base32
         "0sa3vad8r7qm98k4ngimwjp87bh2f9f2vv19cnzb3vb11zdgplwp"))))
    (build-system python-build-system)
    (arguments
     `(#:tests? #f)) ;; No test code.
    (home-page "https://www.riverbankcomputing.com/software/sip/")
    (synopsis "Sip module support for PyQt5")
    (description "Sip module support for PyQt5")
    (license license:lgpl2.1+)))

(define-public python-pyqtwebengine
  (package
    (name "python-pyqtwebengine")
    (version "5.15.9")
    (source
     (origin
       (method url-fetch)
       ;; The newest releases are only available on PyPI.  Older ones
       ;; are mirrored at the upstream home page.
       (uri (list (pypi-uri "PyQtWebEngine" version)
                  (string-append "https://www.riverbankcomputing.com/static"
                                 "/Downloads/PyQtWebEngine/" version
                                 "/PyQtWebEngine-" version ".tar.gz")))
       (sha256
        (base32
         "0hdr0g0rzlhsnylhfk826pq1lw8p9dqcr8yma2wy9dgjrj6n0ixb"))))
    (build-system pyproject-build-system)
    (native-inputs
     (list python python-sip
           python-pyqt-builder
           ;; qtbase is required for qmake
           qtbase-5))
    (inputs
     `(("python" ,python-wrapper)
       ("python-sip" ,python-sip)
       ("python-pyqt" ,python-pyqt)
       ("qtbase" ,qtbase-5)
       ("qtsvg-5" ,qtsvg-5)
       ("qtdeclarative-5" ,qtdeclarative-5)
       ("qtwebchannel-5" ,qtwebchannel-5)
       ("qtwebengine-5" ,qtwebengine-5)))
     (arguments
      (list
       #:tests? #f ; No tests.
       #:configure-flags
       #~`(@ ("--verbose" . "") ; Print commands run.
             ("--jobs" . ,(number->string (parallel-job-count))))
       #:phases
       #~(modify-phases %standard-phases
           (add-after 'unpack 'set-include-dirs
             (lambda* (#:key inputs outputs #:allow-other-keys)
               (let* ((python (assoc-ref inputs "python"))
                      (python-pyqt (assoc-ref inputs "python-pyqt"))
                      (sip-include-dirs (string-append
                                         python-pyqt "/lib/python"
                                         (python-version python)
                                         "/site-packages/PyQt5/bindings")))
               (setenv "SIP_INCLUDE_DIRS" sip-include-dirs)))))))
    (home-page "https://www.riverbankcomputing.com/software/pyqtwebengine/intro")
    (synopsis "Python bindings for QtWebEngine")
    (description
     "PyQtWebEngine is a set of Python bindings for The Qt Company's Qt
WebEngine libraries.  The bindings sit on top of PyQt5 and are implemented as a
set of three modules.  Prior to v5.12 these bindings were part of PyQt
itself.")
    (license license:gpl3)))

(define-public python-pyqt-builder
  (package
   (name "python-pyqt-builder")
   (version "1.14.1")
   (source
    (origin
     (method url-fetch)
     (uri (pypi-uri "PyQt-builder" version))
     (sha256
      (base32
       "00m5piryz9l4hp5z1ncaqicsp29kj71akdh4b10432zz18q3xg43"))))
   (build-system python-build-system)
   (inputs
    (list python-sip))
   (home-page "https://www.riverbankcomputing.com/static/Docs/PyQt-builder/")
   (synopsis "PEP 517 compliant PyQt build system")
   (description "PyQt-builder is a tool for generating Python bindings for C++
libraries that use the Qt application framework.  The bindings are built on
top of the PyQt bindings for Qt.  PyQt-builder is used to build PyQt itself.")
   ;; Either version 2 or 3, but no other version. See the file
   ;; 'pyqtbuild/builder.py' in the source distribution for more information.
   (license (list license:gpl2 license:gpl3))))

(define-public python-qtpy
  (package
    (name "python-qtpy")
    (version "2.2.0")
    (source
     (origin
       (method url-fetch)
       (uri (pypi-uri "QtPy" version))
       (sha256
          (base32
           "051rj10lbv2ny48lz34zhclcbdxxdbk4di2mdk91m9143w91npyq"))))
    (build-system python-build-system)
    (propagated-inputs (list python-packaging))
    (arguments
     `(;; Not all supported bindings are packaged. Especially PyQt4.
       #:tests? #f))
    (home-page "https://github.com/spyder-ide/qtpy")
    (synopsis
     "Qt bindings (PyQt5, PyQt4 and PySide) and additional custom QWidgets")
    (description
     "Provides an abstraction layer on top of the various Qt bindings
(PyQt5, PyQt4 and PySide) and additional custom QWidgets.")
    (license license:expat)))

(define-public python-qt.py
  (package
    (name "python-qt.py")
    (version "1.3.7")
    (source
     (origin
       (method url-fetch)
       (uri (pypi-uri "Qt.py" version))
       (sha256
        (base32 "07rvfwzjl378j75j2va0c6xylwx16icxa6dycsjgjc329pgpng40"))))
    (build-system python-build-system)
    (native-inputs (list python-pyqt))
    (home-page "https://github.com/mottosso/Qt.py")
    (synopsis "Abstraction layer for Python Qt bindings")
    (description
     "This package provides an abstraction layer on top of the various Qt
bindings (PySide, PySide2, PyQt4 and PyQt5).")
    (license license:expat)))

(define-public qscintilla
  (package
    (name "qscintilla")
    (version "2.13.4")
    (source (origin
              (method url-fetch)
              (uri (string-append "https://www.riverbankcomputing.com/static"
                                  "/Downloads/QScintilla/" version
                                  "/QScintilla_src-" version ".tar.gz"))
              (sha256
               (base32
                "11lrhybp32nz1dxns4pxxd8rbj2gshva20zan0kg85p164gjc349"))))
    (build-system gnu-build-system)
    (arguments
     `(#:phases
       (modify-phases %standard-phases
         (replace 'configure
           (lambda* (#:key outputs #:allow-other-keys)
             (let ((out (assoc-ref outputs "out")))
               (chdir "src")
               (substitute* "qscintilla.pro"
                 (("\\$\\$\\[QT_INSTALL_LIBS\\]")
                  (string-append out "/lib"))
                 (("\\$\\$\\[QT_INSTALL_HEADERS\\]")
                  (string-append out "/include"))
                 (("\\$\\$\\[QT_INSTALL_TRANSLATIONS\\]")
                  (string-append out "/translations"))
                 (("\\$\\$\\[QT_INSTALL_DATA\\]")
                  (string-append out "/lib/qt$${QT_MAJOR_VERSION}"))
                 (("\\$\\$\\[QT_HOST_DATA\\]")
                 (string-append out "/lib/qt$${QT_MAJOR_VERSION}")))
               (invoke "qmake")))))))
    (native-inputs (list qtbase-5))
    (home-page "https://www.riverbankcomputing.co.uk/software/qscintilla/intro")
    (synopsis "Qt port of the Scintilla C++ editor control")
    (description "QScintilla is a port to Qt of Neil Hodgson's Scintilla C++
editor control.  QScintilla includes features especially useful when editing
and debugging source code.  These include support for syntax styling, error
indicators, code completion and call tips.")
    (license license:gpl3+)))

(define-public python-qscintilla
  (package/inherit qscintilla
    (name "python-qscintilla")
    (build-system pyproject-build-system)
    (arguments
     (list #:tests? #f
           #:configure-flags
           #~`(@ ("--qsci-include-dir" . ,(string-append
                                           #$(this-package-input "qscintilla")
                                           "/include"))
                 ("--qsci-library-dir" . ,(string-append
                                           #$(this-package-input "qscintilla")
                                           "/lib")))
           #:phases
           #~(modify-phases %standard-phases
               (add-after 'unpack 'prepare-build
                 (lambda _
                   (chdir "Python")
                   (symlink "pyproject-qt5.toml" "pyproject.toml")))
               (add-after 'unpack 'set-include-dirs
                 (lambda* (#:key inputs outputs #:allow-other-keys)
                   (let* ((python (assoc-ref inputs "python"))
                          (python-pyqt (assoc-ref inputs "python-pyqt"))
                          (sip-include-dirs (string-append
                                             python-pyqt "/lib/python"
                                             (python-version python)
                                             "/site-packages/PyQt5/bindings")))
                     (setenv "SIP_INCLUDE_DIRS" sip-include-dirs)))))))
    (native-inputs
     (list python-pyqt-builder qtbase-5))
    (inputs
     (list python-pyqt python-sip qscintilla))
    (description "QScintilla is a port to Qt of Neil Hodgson's Scintilla C++
editor control.  QScintilla includes features especially useful when editing
and debugging source code.  These include support for syntax styling, error
indicators, code completion and call tips.

This package provides the Python bindings.")))

;; PyQt only looks for modules in its own directory.  It ignores environment
;; variables such as PYTHONPATH, so we need to build a union package to make
;; it work.
(define-public python-pyqt+qscintilla
  (package/inherit python-pyqt
    (name "python-pyqt+qscintilla")
    (source #f)
    (build-system trivial-build-system)
    (arguments
     '(#:modules ((guix build union))
       #:builder (begin
                   (use-modules (ice-9 match)
                                (guix build union))
                   (match %build-inputs
                     (((names . directories) ...)
                      (union-build (assoc-ref %outputs "out")
                                   directories))))))
    (inputs
     `(("python-pyqt" ,python-pyqt)
       ("python-qscintilla" ,python-qscintilla)))
    (synopsis "Union of PyQt and the Qscintilla extension")
    (description
     "This package contains the union of PyQt and the Qscintilla extension.")))

(define-public qtkeychain
  (package
    (name "qtkeychain")
    (version "0.13.2")
    (source
      (origin
        (method git-fetch)
        (uri (git-reference
               (url "https://github.com/frankosterfeld/qtkeychain/")
               (commit (string-append "v" version))))
        (file-name (git-file-name name version))
        (sha256
         (base32
          "1zk6r2vc1q48qs7mw2h47bpgrfbb9r7lf9cwq4sb1a4nls87zznk"))))
    (build-system cmake-build-system)
    (native-inputs
     (list pkg-config qttools-5))
    (inputs
     (list libsecret qtbase-5))
    (arguments
     `(#:tests? #f ; No tests included
       #:phases
       (modify-phases %standard-phases
         (add-before 'configure 'set-qt-trans-dir
           (lambda _
             (substitute* "CMakeLists.txt"
              (("\\$\\{qt_translations_dir\\}")
               "${CMAKE_INSTALL_PREFIX}/share/qt5/translations")))))))
    (home-page "https://github.com/frankosterfeld/qtkeychain")
    (synopsis "Qt API to store passwords")
    (description
      "QtKeychain is a Qt library to store passwords and other secret data
securely.  It will not store any data unencrypted unless explicitly requested.")
    (license license:bsd-3)))

(define-public qtsolutions
  (let ((commit "9568abd142d581b67b86a5f63d823a34b0612702")
        (revision "53"))
    (package
      (name "qtsolutions")
      (version (git-version "0" revision commit))
      (source
       (origin
         (method git-fetch)
         (uri (git-reference
               (url "https://github.com/qtproject/qt-solutions")
               (commit commit)))
         (file-name (git-file-name name version))
         (sha256
          (base32 "17fnmassflm3vxi0krpr6fff368jy38cby31a48rban4nqqmgx7n"))
         (modules '((guix build utils)
                    (ice-9 ftw)
                    (srfi srfi-1)))
         (snippet
          ;; Unvendor QtLockFile from QtSingleApplication.
          '(begin
             (with-directory-excursion "qtsingleapplication/src"
               (for-each delete-file
                         (find-files "." "qtlockedfile.*\\.(h|cpp)"))
                 (substitute* "qtsingleapplication.pri"
                   ;; Add include path of LockedFile.
                   (("INCLUDEPATH \\+=")
                    "INCLUDEPATH += ../../qtlockedfile/src")
                   ;; Link library of LockedFile.
                   (("LIBS \\+=")
                    "LIBS += -lQtSolutions_LockedFile"))
                 (substitute* '("qtlocalpeer.h" "qtlocalpeer.cpp")
                   (("#include \"qtlockedfile.*\\.cpp\"") "")
                   ;; Unwrap namespace added in the vendoring process.
                   (("QtLP_Private::QtLockedFile")
                    "QtLockedFile")))))))
      (build-system gnu-build-system)
      (arguments
       `(#:tests? #f                    ; No target
         #:imported-modules
         ((guix build copy-build-system)
          ,@%gnu-build-system-modules)
         #:modules
         (((guix build copy-build-system) #:prefix copy:)
          (guix build gnu-build-system)
          (guix build utils))
         #:phases
         (modify-phases %standard-phases
           (add-after 'unpack 'patch-source
             (lambda* (#:key outputs #:allow-other-keys)
               (substitute* (find-files "." "common.pri")
                 ;; Remove unnecessary prefixes/suffixes in library names.
                 (("qt5") "qt")
                 (("-head") ""))
               ;; Disable building of examples.
               (substitute* (find-files "." "\\.pro$")
                 (("SUBDIRS\\+=examples") ""))
               ;; Fix deprecated functions.
               (substitute* "qtsoap/src/qtsoap.cpp"
                 (("toAscii") "toUtf8"))))
           (replace 'configure
             (lambda _
               (for-each (lambda (solution)
                           (with-directory-excursion solution
                             (invoke "./configure" "-library")
                             (invoke "qmake")))
                         '("qtlockedfile" "qtpropertybrowser" "qtservice"
                           "qtsingleapplication" "qtsoap"))))
           (replace 'build
             (lambda _
               (for-each (lambda (solution)
                           (with-directory-excursion solution
                             (invoke "make")))
                         '("qtlockedfile" "qtpropertybrowser" "qtservice"
                           "qtsingleapplication" "qtsoap"))))
           (replace 'install
             (lambda args
               (for-each (lambda (solution)
                           (with-directory-excursion solution
                             (apply
                              (assoc-ref copy:%standard-phases 'install)
                              #:install-plan
                              '(("src" "include" #:include-regexp ("\\.h$"))
                                ("lib" "lib"))
                              args)))
                         '("qtlockedfile" "qtpropertybrowser" "qtservice"
                           "qtsingleapplication" "qtsoap")))))))
      (inputs
       (list qtbase-5))
      (synopsis "Collection of Qt extensions")
      (description "QtSolutions is a set of components extending Qt.
@itemize
@item QtLockedFile: A class that extends QFile with advisory locking functions.
@item QtPropertyBrowser: A framework that enables the user to edit a set of
properties.
@item QtService: A helper for writing services such as Unix daemons.
@item QtSingleApplication: A component that provides support for applications
that can be only started once per user.
@item QtSoap: A component that provides basic web service support with version
1.1 of the SOAP protocol.
@end itemize\n")
      (home-page "https://doc.qt.io/archives/qq/qq09-qt-solutions.html")
      (license (list license:bsd-3
                     ;; QScriptParser and QScriptGrammar specifically allow
                     ;; redistribution under GPL3 or LGPL2.1
                     license:gpl3 license:lgpl2.1)))))

(define-public qwt
  (package
    (name "qwt")
    (version "6.1.5")
    (source
      (origin
        (method url-fetch)
        (uri
         (string-append "mirror://sourceforge/qwt/qwt/"
                        version "/qwt-" version ".tar.bz2"))
        (sha256
         (base32 "0hf0mpca248xlqn7xnzkfj8drf19gdyg5syzklvq8pibxiixwxj0"))))
  (build-system gnu-build-system)
  (inputs
   (list qtbase-5 qtsvg-5 qttools-5))
  (arguments
   `(#:phases
     (modify-phases %standard-phases
       (replace 'configure
         (lambda* (#:key outputs #:allow-other-keys)
           (let* ((out (assoc-ref outputs "out"))
                  (docdir (string-append out "/share/doc/qwt"))
                  (incdir (string-append out "/include/qwt"))
                  (pluginsdir (string-append out "/lib/qt5/plugins/designer"))
                  (featuresdir (string-append out "/lib/qt5/mkspecs/features")))
             (substitute* '("qwtconfig.pri")
               (("^(\\s*QWT_INSTALL_PREFIX)\\s*=.*" _ x)
                (format #f "~a = ~a\n" x out))
               (("^(QWT_INSTALL_DOCS)\\s*=.*" _ x)
                (format #f "~a = ~a\n" x docdir))
               (("^(QWT_INSTALL_HEADERS)\\s*=.*" _ x)
                (format #f "~a = ~a\n" x incdir))
               (("^(QWT_INSTALL_PLUGINS)\\s*=.*" _ x)
                (format #f "~a = ~a\n" x pluginsdir))
               (("^(QWT_INSTALL_FEATURES)\\s*=.*" _ x)
                (format #f "~a = ~a\n" x featuresdir)))
             (substitute* '("doc/doc.pro")
               ;; We'll install them in the 'install-man-pages' phase.
               (("^unix:doc\\.files.*") ""))
             (invoke "qmake"))))
       (add-after 'install 'install-man-pages
         (lambda* (#:key outputs #:allow-other-keys)
           (let* ((out (assoc-ref outputs "out"))
                  (man (string-append out "/share/man")))
             ;; Remove some incomplete manual pages.
             (for-each delete-file (find-files "doc/man/man3" "^_tmp.*"))
             (mkdir-p man)
             (copy-recursively "doc/man" man)))))))
  (home-page "https://qwt.sourceforge.net")
  (synopsis "Qt widgets for plots, scales, dials and other technical software
GUI components")
  (description
   "The Qwt library contains widgets and components which are primarily useful
for technical and scientific purposes.  It includes a 2-D plotting widget,
different kinds of sliders, and much more.")
  (license
   (list
    ;; The Qwt license is LGPL2.1 with some exceptions.
    (license:non-copyleft "http://qwt.sourceforge.net/qwtlicense.html")
    ;; textengines/mathml/qwt_mml_document.{cpp,h} is dual LGPL2.1/GPL3 (either).
    license:lgpl2.1 license:gpl3))))

(define-public dotherside
  (package
    (name "dotherside")
    (version "0.9.0")
    (source
     (origin
       (method git-fetch)
       (uri (git-reference
              (url "https://github.com/filcuc/DOtherSide")
              (commit (string-append "v" version))))
       (file-name (git-file-name name version))
       (sha256
        (base32
         "13n2qb8q9jz4ihwlbs7y15lw90w9113gb1bgnb1dggpxkj64r953"))))
    (build-system cmake-build-system)
    (native-inputs
     (list qttools-5))
    (inputs
     ;; TODO: Support Qt 6 (requires qtdeclarative of Qt6).
     (list qtbase-5 qtdeclarative-5))
    (home-page "https://filcuc.github.io/DOtherSide/index.html")
    (synopsis "C language library for creating bindings for the Qt QML language")
    (description
     "DOtherSide is a C language library for creating bindings for the
QT QML language.  The following features are implementable from
a binding language:
@itemize
@item Creating custom QObject
@item Creating custom QAbstractListModels
@item Creating custom properties, signals and slots
@item Creating from QML QObject defined in the binded language
@item Creating from Singleton QML QObject defined in the binded language
@end itemize\n")
    (license license:lgpl3)))                    ;version 3 only (+ exception)

(define-public qtcolorwidgets
  (package
    (name "qtcolorwidgets")
    (version "2.2.0")
    (source (origin
              (method git-fetch)
              (uri (git-reference
                    (url "https://gitlab.com/mattia.basaglia/Qt-Color-Widgets")
                    (commit (string-append "v" version))))
              (file-name (git-file-name name version))
              (sha256
               (base32
                "1fp7sr5a56bjp2abc6ng331q0bwvk6mf2nxdga81aj6cd9afs22q"))))
    (build-system cmake-build-system)
    (arguments '(#:tests? #f))          ;there are no tests
    (native-inputs
     (list qttools-5))
    (inputs
     (list qtbase-5))
    (home-page "https://gitlab.com/mattia.basaglia/Qt-Color-Widgets")
    (synopsis "Color management widgets")
    (description "QtColorWidgets provides a Qt color dialog that is more
user-friendly than the default @code{QColorDialog} and several other
color-related widgets.")
    ;; Includes a license exception for combining with GPL2 code.
    (license license:lgpl3+)))

(define-public qcustomplot
  (package
    (name "qcustomplot")
    (version "2.1.0")
    (source
     (origin
       (method url-fetch)
       (uri (string-append "https://www.qcustomplot.com/release/"
                           version "fixed" "/QCustomPlot.tar.gz"))
       (sha256
        (base32 "1324kqyj1v1f8k8d7b15gc3apwz9qxx52p86hvchg33hjdlqhskx"))))
    (native-inputs
     `(("qcustomplot-sharedlib"
        ,(origin
           (method url-fetch)
           (uri (string-append "https://www.qcustomplot.com/release/"
                               version "fixed" "/QCustomPlot-sharedlib.tar.gz"))
           (sha256
            (base32 "0vp8lpxvd1nlp4liqrlvslpqrgfn0wpiwizzdsjbj22zzb8vxikc"))))))
    (inputs
     (list qtbase-5))
    (build-system gnu-build-system)
    (arguments
     `(#:phases
       (modify-phases %standard-phases
         (add-after 'unpack 'unpack-extra-files
           (lambda* (#:key inputs #:allow-other-keys)
             (invoke "tar" "-xvf" (assoc-ref inputs "qcustomplot-sharedlib"))))
         (replace 'configure
           (lambda* (#:key outputs #:allow-other-keys)
             (chdir "qcustomplot-sharedlib/sharedlib-compilation")
             (substitute* "sharedlib-compilation.pro"
               ;; Don't build debug library.
               (("debug_and_release")
                "release"))
             (invoke "qmake"
                     (string-append "DESTDIR="
                                    (assoc-ref outputs "out")
                                    "/lib"))))
         (add-after 'install 'install-header
           (lambda* (#:key outputs #:allow-other-keys)
             (install-file "../../qcustomplot.h"
                           (string-append (assoc-ref outputs "out")
                                          "/include")))))))
    (home-page "https://www.qcustomplot.com/")
    (synopsis "Qt widget for plotting and data visualization")
    (description
     "QCustomPlot is a Qt C++ widget providing 2D plots, graphs and charts.")
    (license license:gpl3+)))

;; TODO: Split shiboken2 binding generator into a dedicated output.
;; This executable requires libxml2, libxslt, clang-toolchain at runtime.
;; The libshiboken library only requires Qt and Python at runtime.
(define-public python-shiboken-2
  (package
    (name "python-shiboken-2")
    (version %qt-version)
    (source (origin
              (method url-fetch)
              (uri (string-append "https://download.qt.io/official_releases"
                                  "/QtForPython/pyside2/PySide2-" version
                                  "-src/pyside-setup-opensource-src-"
                                  version ".tar.xz"))
              (sha256
               (base32
                "0pbbdypwkn3vrgy8ww207fl8pqq4jv80bck9qz5v9dfyr0166hr3"))))
    (build-system cmake-build-system)
    (inputs
     (list clang-toolchain
           libxml2
           libxslt
           python-wrapper
           qtbase-5
           qtxmlpatterns))
    (arguments
     (list
      #:tests? #f
      ;; FIXME: Building tests fails
      #:configure-flags #~(list "-DBUILD_TESTS=off")
      #:phases
      #~(modify-phases %standard-phases
          (add-after 'unpack 'use-shiboken-dir-only
            (lambda _ (chdir "sources/shiboken2")))
          (add-before 'configure 'make-files-writable-and-update-timestamps
            (lambda _
              ;; The build scripts need to modify some files in
              ;; the read-only source directory, and also attempts
              ;; to create Zip files which fails because the Zip
              ;; format does not support timestamps before 1980.
              (let ((circa-1980 (* 10 366 24 60 60)))
                (for-each (lambda (file)
                            (make-file-writable file)
                            (utime file circa-1980 circa-1980))
                          (find-files ".")))))
          (add-before 'configure 'set-build-env
            (lambda _
              (let ((llvm #$(this-package-input "clang-toolchain")))
                (setenv "CLANG_INSTALL_DIR" llvm)))))))
    (home-page "https://wiki.qt.io/Qt_for_Python")
    (synopsis
     "Shiboken generates bindings for C++ libraries using CPython source code")
    (description
     "Shiboken generates bindings for C++ libraries using CPython source code")
    (license
     (list
      ;; The main code is GPL3 or LGPL3.
      ;; Examples are BSD-3.
      license:gpl3
      license:lgpl3
      license:bsd-3))))

(define-public python-shiboken-6
  (package
    (inherit python-shiboken-2)
    (name "python-shiboken-6")
    (version "6.3.2")
    (source (origin
              (method url-fetch)
              (uri (string-append "https://download.qt.io/official_releases"
                                  "/QtForPython/pyside6/PySide6-" version
                                  "-src/pyside-setup-opensource-src-"
                                  version ".tar.xz"))
              (sha256
               (base32
                "14k8lm0h45jy6cinfwh1r503pdsslw6sq0ay3f74hil9krc7k6fi"))))
    (build-system cmake-build-system)
    (inputs
     (modify-inputs (package-inputs python-shiboken-2)
       (replace "qtbase" qtbase)
       (delete "qtxmlpatterns")))
    (arguments
     (substitute-keyword-arguments (package-arguments python-shiboken-2)
       ((#:phases p)
        #~(modify-phases #$p
            (replace 'use-shiboken-dir-only
              (lambda _ (chdir "sources/shiboken6")))))
       ((#:configure-flags flags)
        #~(cons*
           ;; The RUNPATH of shibokenmodule contains the entry in build
           ;; directory instead of install directory.
           "-DCMAKE_SKIP_RPATH=TRUE"
           (string-append "-DCMAKE_MODULE_LINKER_FLAGS=-Wl,-rpath="
                          #$output "/lib")
           #$flags))))))

(define-public python-pyside-2
  (package
    (name "python-pyside-2")
    (version (package-version python-shiboken-2))
    (source (package-source python-shiboken-2))
    (build-system cmake-build-system)
    (inputs
     (list qtbase-5
           qtdatavis3d
           qtdeclarative-5
           qtlocation
           qtmultimedia-5
           qtquickcontrols-5
           qtquickcontrols2-5
           qtscript
           qtscxml
           qtsensors
           qtspeech
           qtsvg-5
           qttools-5
           qtwebchannel-5
           qtwebengine-5
           qtwebsockets-5
           qtx11extras
           qtxmlpatterns))
    (propagated-inputs
     (list python-shiboken-2))
    (native-inputs
     (list python-wrapper))
    (arguments
     (list
      #:tests? #f
      ;; FIXME: Building tests fail.
      #:configure-flags
      #~(list "-DBUILD_TESTS=FALSE"
              (string-append "-DPYTHON_EXECUTABLE="
                             (search-input-file %build-inputs
                                                "/bin/python")))
      #:modules '((guix build cmake-build-system)
                  (guix build utils)
                  (srfi srfi-1))
      #:phases
      #~(modify-phases %standard-phases
          (add-after 'unpack 'go-to-source-dir
            (lambda _ (chdir "sources/pyside2")))
          (add-after 'go-to-source-dir 'fix-qt-module-detection
            (lambda _
              ;; Activate qt module support even if it not in the same
              ;; directory as qtbase.
              (substitute* "../cmake_helpers/helpers.cmake"
                (("\\(\"\\$\\{found_basepath\\}\" GREATER \"0\"\\)")
                 "true"))
              ;; Add include directories for qt modules.
              (let ((dirs (map (lambda (path)
                                 (string-append path "/include/qt5"))
                               (list
                                #$@(map (lambda (name)
                                          (this-package-input name))
                                        '("qtdatavis3d"
                                          "qtdeclarative"
                                          "qtlocation"
                                          "qtmultimedia"
                                          "qtquickcontrols"
                                          "qtquickcontrols2"
                                          "qtscript"
                                          "qtscxml"
                                          "qtsensors"
                                          "qtspeech"
                                          "qtsvg"
                                          "qttools"
                                          "qtwebchannel"
                                          "qtwebengine"
                                          "qtwebsockets"
                                          "qtx11extras"
                                          "qtxmlpatterns"))))))
                (substitute* "cmake/Macros/PySideModules.cmake"
                  (("\\$\\{PATH_SEP\\}\\$\\{core_includes\\}" all)
                   (fold (lambda (dir paths)
                           (string-append paths "${PATH_SEP}" dir))
                         all
                         dirs)))
                (setenv "CXXFLAGS" (fold (lambda (dir paths)
                                           (string-append paths " -I" dir))
                                         ""
                                         dirs))))))))
    (home-page "https://wiki.qt.io/Qt_for_Python")
    (synopsis
     "The Qt for Python product enables the use of Qt5 APIs in Python applications")
    (description
     "The Qt for Python product enables the use of Qt5 APIs in Python
applications.  It lets Python developers utilize the full potential of Qt,
using the PySide2 module.  The PySide2 module provides access to the
individual Qt modules such as QtCore, QtGui,and so on.  Qt for Python also
comes with the Shiboken2 CPython binding code generator, which can be used to
generate Python bindings for your C or C++ code.")
    (license (list
              license:lgpl3
              ;;They state that:
              ;; this file may be used under the terms of the GNU General
              ;; Public License version 2.0 or (at your option) the GNU
              ;; General Public license version 3 or any later version
              ;; approved by the KDE Free Qt Foundation.
              ;; Thus, it is currently v2 or v3, but no "+".
              license:gpl3
              license:gpl2))))

(define-public python-pyside-6
  (package
    (inherit python-pyside-2)
    (name "python-pyside-6")
    (version (package-version python-shiboken-6))
    (source (package-source python-shiboken-6))
    ;; TODO: Add more Qt components if available.
    (inputs
     (list qtbase
           qtdeclarative
           qtmultimedia
           qtnetworkauth
           qtpositioning
           qtsvg
           qttools
           qtwebchannel
           qtwebengine
           qtwebsockets))
    (propagated-inputs
     (list python-shiboken-6))
    (native-inputs
     (list python-wrapper))
    (arguments
     (list
      #:tests? #f
      #:configure-flags
      #~(list "-DBUILD_TESTS=FALSE"
              (string-append "-DPYTHON_EXECUTABLE="
                             (search-input-file %build-inputs
                                                "/bin/python")))
      #:phases
      #~(modify-phases %standard-phases
          (add-after 'unpack 'go-to-source-dir
            (lambda _ (chdir "sources/pyside6")))
          (add-after 'go-to-source-dir 'fix-qt-module-detection
            (lambda _
              (substitute* "cmake/PySideHelpers.cmake"
                (("\\(\"\\$\\{found_basepath\\}\" GREATER \"0\"\\)")
                 "true"))
              (let ((dirs (map (lambda (path)
                                 (string-append path "/include/qt6"))
                               (list
                                #$@(map (lambda (name)
                                          (this-package-input name))
                                        '("qtdeclarative"
                                          "qtmultimedia"
                                          "qtnetworkauth"
                                          "qtpositioning"
                                          "qtsvg"
                                          "qttools"
                                          "qtwebchannel"
                                          "qtwebengine"
                                          "qtwebsockets"))))))
                (substitute* "cmake/Macros/PySideModules.cmake"
                  (("set\\(shiboken_include_dir_list " all)
                   (string-append all (string-join dirs ";") " ")))
                (setenv "CXXFLAGS"
                        (string-join
                         (map (lambda (dir)
                                (string-append "-I" dir))
                              dirs)
                         " "))))))))
    (synopsis
     "The Qt for Python product enables the use of Qt6 APIs in Python applications")
    (description
     "The Qt for Python product enables the use of Qt6 APIs in Python
applications.  It lets Python developers utilize the full potential of Qt,
using the PySide6 module.  The PySide6 module provides access to the
individual Qt modules such as QtCore, QtGui,and so on.  Qt for Python also
comes with the Shiboken6 CPython binding code generator, which can be used to
generate Python bindings for your C or C++ code.")))

(define-public python-pyside-2-tools
  (package
    (name "python-pyside-2-tools")
    (version (package-version python-shiboken-2))
    (source (package-source python-shiboken-2))
    (build-system cmake-build-system)
    (inputs
     (list python-pyside-2 python-shiboken-2 qtbase-5))
    (native-inputs
     (list python-wrapper))
    (arguments
     (list
      #:tests? #f
      #:configure-flags
      #~(list "-DBUILD_TESTS=off"
              (string-append "-DPYTHON_EXECUTABLE="
                             (search-input-file %build-inputs
                                                "/bin/python")))
      #:phases
      #~(modify-phases %standard-phases
          (add-after 'unpack 'go-to-source-dir
            (lambda _ (chdir "sources/pyside2-tools"))))))
    (home-page "https://wiki.qt.io/Qt_for_Python")
    (synopsis
     "Command line tools for PySide2")
    (description
     "Python-pyside-2-tools contains lupdate, rcc and uic tools for PySide2")
    (license license:gpl2)))

(define-public libqglviewer
  (package
    (name "libqglviewer")
    (version "2.7.2")
    (source (origin
              (method url-fetch)
              (uri
               (string-append "http://libqglviewer.com/src/libQGLViewer-"
                              version ".tar.gz"))
              (sha256
               (base32
                "023w7da1fyn2z69nbkp2rndiv886zahmc5cmira79zswxjfpklp2"))))
    (build-system gnu-build-system)
    (arguments
     '(#:tests? #f                      ; no check target
       #:make-flags
       (list (string-append "PREFIX="
                            (assoc-ref %outputs "out")))
       #:phases
       (modify-phases %standard-phases
         (replace 'configure
           (lambda* (#:key make-flags #:allow-other-keys)
             (apply invoke (cons "qmake" make-flags)))))))
    (native-inputs
     (list qtbase-5 qttools-5))
    (inputs
     (list glu))
    (home-page "https://libqglviewer.com")
    (synopsis "Qt-based C++ library for the creation of OpenGL 3D viewers")
    (description
     "@code{libQGLViewer} is a C++ library based on Qt that eases the creation
of OpenGL 3D viewers.

It provides some of the typical 3D viewer functionalities, such as the
possibility to move the camera using the mouse, which lacks in most of the
other APIs.  Other features include mouse manipulated frames, interpolated
keyFrames, object selection, stereo display, screenshot saving and much more.
It can be used by OpenGL beginners as well as to create complex applications,
being fully customizable and easy to extend.")
    ;; According to LICENSE, either version 2 or version 3 of the GNU GPL may
    ;; be used.
    (license (list license:gpl2 license:gpl3))))

(define-public qhexedit
  (package
    (name "qhexedit")
    (version "0.8.9")
    (source
     (origin
       (method git-fetch)
       (uri (git-reference
             (url "https://github.com/Simsys/qhexedit2")
             (commit (string-append "v" version))))
       (file-name (git-file-name name version))
       (sha256
        (base32 "1j333kiwhbidphdx86yilkaivgl632spfh6fqx93bc80gk4is3xa"))))
    (build-system gnu-build-system)
    (arguments
     `(#:phases
       (modify-phases %standard-phases
         (add-after 'unpack 'fix-path
           (lambda* (#:key outputs #:allow-other-keys)
             (substitute* "src/qhexedit.pro"
               (("^unix:DESTDIR = /usr/lib")
                (string-append "unix:DESTDIR = "
                               (assoc-ref outputs "out") "/lib")))))
         (replace 'configure
           (lambda _
             (chdir "src")
             (invoke "qmake" "qhexedit.pro")))
         (add-after 'install 'install-headers
           (lambda* (#:key outputs #:allow-other-keys)
             (let* ((out (assoc-ref outputs "out"))
                    (include-dir (string-append out "/include")))
               (mkdir-p include-dir)
               (for-each (lambda (file)
                           (install-file file include-dir))
                         (find-files "." "\\.h$"))))))))
    (inputs (list qtbase-5))
    (native-inputs (list qttools-5))
    (home-page "https://simsys.github.io")
    (synopsis "Binary editor widget for Qt")
    (description
     "@code{QHexEdit} is a hex editor widget for the Qt framework.  It is a
simple editor for binary data, just like @code{QPlainTextEdit} is for text
data.")
    (license license:lgpl2.1)))

(define-public soqt
  (let ((commit-ref "fb8f655632bb9c9c60e0ff9fa69a5ba22d3ff99d")
        (revision "1"))
    (package
    (name "soqt")
    (version (git-version "1.6.0" revision commit-ref))
    (source
      (origin
        (method git-fetch)
        (uri (git-reference
               (url "https://github.com/coin3d/soqt")
               (commit commit-ref)
               (recursive? #t)))
        (file-name (git-file-name name version))
        (sha256
          (base32 "16vikb3fy8rmk10sg5g0gy2c343hi3x7zccsga90ssnkzpq6m032"))))
    (build-system cmake-build-system)
    (arguments '(#:tests? #f)) ; There are no tests
    (native-inputs
      (list pkg-config cmake))
    (inputs
      (list qtbase-5 coin3D))
    (home-page "https://github.com/coin3d/soqt")
    (synopsis "Qt GUI component toolkit library for Coin")
    (description "SoQt is a Qt GUI component toolkit library for Coin.  It is
also compatible with SGI and TGS Open Inventor, and the API is based on the API
of the InventorXt GUI component toolkit.")
    (license license:bsd-3))))

(define-public libdbusmenu-qt
  (package
    (name "libdbusmenu-qt")
    (version "0.9.3+16.04.20160218-0ubuntu1")
    (source
     (origin
       (method git-fetch)
       ;; Download from github rather than launchpad because launchpad trunk
       ;; tarball hash is not deterministic.
       (uri (git-reference
             (url "https://github.com/unity8-team/libdbusmenu-qt")
             (commit version)))
       (file-name (git-file-name name version))
       (sha256
        (base32 "0b7ii1cvmpcyl79gqal9c3va9m55h055s4hx7fpxkhhqs9463ggg"))))
    (build-system cmake-build-system)
    (arguments
     ;; XXX: Tests require a dbus session and some icons.
     '(#:tests? #f))
    (native-inputs
     (list doxygen))
    (inputs
     (list qtbase-5))
    (home-page "https://launchpad.net/libdbusmenu-qt")
    (synopsis "Qt implementation of the DBusMenu spec")
    (description "This library provides a Qt implementation of the DBusMenu
protocol.  The DBusMenu protocol makes it possible for applications to export
and import their menus over DBus.")
    (license license:lgpl2.1+)))

(define-public kdsoap
  (package
    (name "kdsoap")
    (version "2.0.0")
    (source
     (origin
       (method url-fetch)
       (uri (string-append "https://github.com/KDAB/KDSoap/releases/download/"
                           "kdsoap-" version "/kdsoap-" version ".tar.gz"))
       (sha256
        (base32
         "1vh4rzb09kks1ilay1y60q7gf64gwzdwsca60hmx1xx69w8672fi"))))
    (build-system qt-build-system)
    (inputs `(("qtbase" ,qtbase-5)))
    (arguments
     '(#:configure-flags '("-DKDSoap_TESTS=true")
       #:phases
       (modify-phases %standard-phases
         (replace 'check
           (lambda* (#:key tests? #:allow-other-keys)
             (when tests?
               (invoke "ctest" "-E" ;; These tests try connect to the internet.
                       "(kdsoap-webcalls|kdsoap-webcalls_wsdl|kdsoap-test_calc)")))))))
    (home-page "https://www.kdab.com/development-resources/qt-tools/kd-soap/")
    (synopsis "Qt SOAP component")
    (description "KD SOAP is a tool for creating client applications for web
services using the XML based SOAP protocol and without the need for a dedicated
web server.")
    (license (list license:gpl2 license:gpl3))))

(define-public libaccounts-qt
  (package
    (name "libaccounts-qt")
    (version "1.16")
    (source (origin
              (method git-fetch)
              (uri (git-reference
                    (url "https://gitlab.com/accounts-sso/libaccounts-qt")
                    (commit (string-append "VERSION_" version))))
              (file-name (git-file-name name version))
              (sha256
               (base32
                "1vmpjvysm0ld8dqnx8msa15hlhrkny02cqycsh4k2azrnijg0xjz"))))
    (build-system gnu-build-system)
    (arguments
     (list #:tests? #f                  ;TODO
           #:phases
           #~(modify-phases %standard-phases
               (replace 'configure
                 (lambda _
                   (substitute* "tests/tst_libaccounts.pro"
                     (("QMAKE_RPATHDIR = \\$\\$\\{QMAKE_LIBDIR\\}")
                      (string-append "QMAKE_RPATHDIR ="
                                     #$output "/lib")))
                   (invoke "qmake"
                           (string-append "PREFIX=" #$output)
                           (string-append "LIBDIR=" #$output "/lib")))))))
    ;; * SignOnQt5 (required version >= 8.55), D-Bus service which performs
    ;; user authentication on behalf of its clients,
    ;; <https://gitlab.com/accounts-sso/signond>
    (native-inputs (list doxygen pkg-config qtbase-5 qttools-5))
    (inputs (list glib signond libaccounts-glib))
    (home-page "https://accounts-sso.gitlab.io/")
    (synopsis "Qt5 bindings for libaccounts-glib")
    (description
     "Accounts SSO is a framework for application developers who
wish to acquire, use and store web account details and credentials.  It
handles the authentication process of an account and securely stores the
credentials and service-specific settings.")
    (license license:lgpl2.1+)))

(define-public libsignon-glib
  (package
    (name "libsignon-glib")
    (version "2.1")
    (source (origin
              (method git-fetch)
              (uri (git-reference
                    (url "https://gitlab.com/accounts-sso/libsignon-glib")
                    (commit (string-append "VERSION_" version))
                    (recursive? #t)))
              (file-name (git-file-name name version))
              (sha256
               (base32
                "0gnx9gqsh0hcfm1lk7w60g64mkn1iicga5f5xcy1j9a9byacsfd0"))))
    (build-system meson-build-system)
    (arguments
     (list #:tests? #f                  ;TODO: ninja: no work to do.
           #:imported-modules `((guix build python-build-system)
                                ,@%meson-build-system-modules)
           #:modules '(((guix build python-build-system)
                        #:select (python-version))
                       (guix build meson-build-system)
                       (guix build utils))
           #:configure-flags
           #~(list "-Dtests=true"
                   (string-append "-Dpy-overrides-dir="
                                  #$output "/lib/python"
                                  (python-version #$(this-package-input
                                                     "python"))
                                  "/site-packages/gi/overrides"))))
    (native-inputs (list dbus
                         dbus-test-runner
                         `(,glib "bin")
                         gobject-introspection
                         gtk-doc
                         pkg-config
                         vala))
    (inputs (list check signond python python-pygobject))
    (propagated-inputs (list glib))
    (home-page "https://accounts-sso.gitlab.io/libsignon-glib/")
    (synopsis "Single signon authentication library for GLib applications")
    (description
     "This package provides single signon authentication library for
GLib applications.")
    (license license:lgpl2.1+)))

(define-public packagekit-qt5
  (package
    (name "packagekit-qt5")
    (version "1.0.2")
    (source (origin
              (method git-fetch)
			  (uri (git-reference
			  (url "https://github.com/hughsie/PackageKit-Qt")
			  (commit (string-append "v" version))))
              (file-name (git-file-name name version))
              (sha256
               (base32
                "1d20r503msw1vix3nb6a8bmdqld7fj8k9jk33bkqsc610a2zsms6"))))
    (build-system cmake-build-system)
    (arguments '(#:tests? #f))          ;no test suite
    (native-inputs (list pkg-config))
    (inputs (list packagekit qtbase-5))
    (home-page "https://www.freedesktop.org/software/PackageKit/pk-intro.html")
    (synopsis "Qt5 bindings for PackageKit")
    (description "Provides Qt5 bindings to PackageKit which is a DBUS
abstraction layer that allows the session user to manage packages in
a secure way.")
    (license license:lgpl2.1+)))

(define-public signond
  (package
    (name "signond")
    (version "8.61")
    (source (origin
              (method git-fetch)
              (uri (git-reference
                    (url "https://gitlab.com/accounts-sso/signond")
                    (commit (string-append "VERSION_" version))))
              (file-name (git-file-name name version))
              (sha256
               (base32
                "0k6saz5spys4a4p6ws0ayrjks2gqdqvz7zfmlhdpz5axha0gbqq4"))))
    (build-system qt-build-system)
    (native-inputs (list doxygen pkg-config qtbase-5 qttools-5))
    (inputs (list dbus glib libaccounts-glib))
    (arguments
     (list #:tests? #f                  ; Figure out how to run tests
           #:phases
           #~(modify-phases %standard-phases
               (delete 'validate-runpath)
               (replace 'configure
                 (lambda _
                   (substitute* "src/signond/signond.pro"
                     (("/etc/")
                      (string-append #$output "/etc/")))
                   (substitute*
                       '("tests/extensions/extensions.pri"
                         "tests/signond-tests/mock-ac-plugin/plugin.pro"
                         "tests/signond-tests/identity-tool.pro"
                         "tests/signond-tests/mock-ac-plugin/identity-ac-helper.pro"
                         "tests/libsignon-qt-tests/libsignon-qt-tests.pro"
                         "tests/signond-tests/signond-tests.pri")
                     (("QMAKE_RPATHDIR = \\$\\$\\{QMAKE_LIBDIR\\}")
                      (string-append "QMAKE_RPATHDIR = "
                                     #$output "/lib:"
                                     #$output "/lib/signon")))
                   (invoke "qmake"
                           (string-append "PREFIX=" #$output)
                           (string-append "LIBDIR=" #$output "/lib")))))))
    (home-page "https://accounts-sso.gitlab.io/signond/index.html")
    (synopsis "Perform user authentication over D-Bus")
    (description "This package provides a D-Bus service which performs user
authentication on behalf of its clients.")
    (license license:lgpl2.1+)))

(define-public signon-plugin-oauth2
  (package
    (name "signon-plugin-oauth2")
    (version "0.25")
    (home-page "https://gitlab.com/accounts-sso/signon-plugin-oauth2")
    (source (origin
              (method git-fetch)
              (uri (git-reference
                    (url home-page)
                    (commit (string-append "VERSION_" version))))
              (file-name (git-file-name name version))
              (sha256
               (base32
                "16aslnyk8jdg03zcg97rp6qzd0gmclj14hyhliksz8jgfz1l0w7c"))))
    (build-system qt-build-system)
    (native-inputs (list doxygen pkg-config))
    (inputs (list signond))
    (arguments
     (list #:tests? #f                  ;no tests
           #:make-flags #~(list (string-append "INSTALL_ROOT=" #$output))
           #:phases
           #~(modify-phases %standard-phases
               (replace 'configure
                 (lambda _
                   (substitute* "common-project-config.pri"
                     (("-Werror")
                      ""))
                   (invoke "qmake"
                           (string-append "PREFIX=" #$output)
                           (string-append "LIBDIR=" #$output "/lib")))))))
    (synopsis "OAuth 2 plugin for signon")
    (description
     "This plugin for the Accounts-SSO SignOn daemon handles the OAuth
1.0 and 2.0 authentication protocols.")
    (license license:lgpl2.1+)))

(define-public clazy
  (package
    (name "clazy")
    (version "1.11")
    (source (origin
              (method git-fetch)
              (uri (git-reference
                    (url "https://github.com/KDE/clazy")
                    (commit (string-append "v" version))))
              (file-name (git-file-name name version))
              (sha256
               (base32
                "1y0n1jknq566z1rifkgdm1yqb0mw564lp51jidfz7q9w91spijci"))))
    (build-system cmake-build-system)
    (native-inputs (list python))
    (inputs (list clang llvm))
    (home-page "https://github.com/KDE/clazy/")
    (synopsis "Qt-oriented static code analyzer")
    (description "clazy is a compiler plugin which allows @command{clang} to
understand Qt semantics.  It can emit more than fifty (50) Qt-related compiler
warnings, ranging from unneeded memory allocations to misuses of the API,
including @i{fix-its} for automatic refactoring.")
    (license license:lgpl2.0+)))

(define-public qt-creator
  (package
    (name "qt-creator")
    (version "9.0.0")
    (source (origin
              (method url-fetch)
              (uri (string-append
                    "https://download.qt.io/official_releases/qtcreator/"
                    (version-major+minor version) "/" version
                    "/qt-creator-opensource-src-" version ".tar.gz"))
              (modules '((guix build utils)))
              (snippet '(begin
                          (for-each
                           delete-file-recursively
                           ;; Remove bundled libraries, where supported.
                           ;; TODO: package and unbundle litehtml
                           '("src/libs/3rdparty/yaml-cpp"
                             "src/shared/qbs/src/shared/qtscript/src/3rdparty"
                             "tests/unit/unittest/3rdparty"
                             ;; Marketplace recommends nonfree extensions;
                             ;; remove it.
                             "src/plugins/marketplace"))
                          (substitute* "src/plugins/CMakeLists.txt"
                            (("add_subdirectory\\(marketplace).*") ""))
                          (substitute* "src/plugins/plugins.qbs"
                            ((".*marketplace/marketplace.qbs.*") ""))))
              (sha256
               (base32
                "1adyxs0cnqx14gwzkvh909c52449ia6y87n1r4qf6wwydhch43cs"))))
    (build-system qt-build-system)
    (arguments
     (list
      #:qtbase qtbase
      #:configure-flags
      #~(list "-DWITH_DOCS=ON"
              "-DBUILD_DEVELOPER_DOCS=ON"
              "-DCMAKE_VERBOSE_MAKEFILE=ON"
              "-DWITH_TESTS=ON"
              ;; Extend the RUNPATH with lib/qtcreator, which contains
              ;; multiple shared objects.
              (string-append "-DCMAKE_SHARED_LINKER_FLAGS=-Wl,-rpath="
                             #$output "/lib/qtcreator"))
      #:phases
      #~(modify-phases %standard-phases
          (add-after 'unpack 'fix-tests-build
            (lambda _
              ;; Add a missing link directive (see:
              ;; https://bugreports.qt.io/browse/QTCREATORBUG-28434).
              (substitute* "src/libs/tracing/CMakeLists.txt"
                (("DEPENDS Utils Qt5::Qml Qt5::Quick")
                 "DEPENDS Utils Qt5::Quick")
                (("PUBLIC_DEPENDS Qt5::Widgets")
                 "PUBLIC_DEPENDS Qt5::Widgets Qt5::Qml"))))
          (add-after 'unpack 'patch-paths
            (lambda* (#:key inputs #:allow-other-keys)
              (substitute* '("src/libs/utils/commandline.cpp"
                             "src/libs/utils/deviceshell.cpp")
                (("/bin/sh")
                 (search-input-file inputs "bin/sh")))
              (substitute* "src/libs/utils/qtcprocess.cpp"
                (("/usr/bin/env")
                 (search-input-file inputs "bin/env")))
              (substitute* "tests/auto/utils/qtcprocess/tst_qtcprocess.cpp"
                (("/bin/sh")
                 (which "sh")))))
          (add-before 'build 'build-doc
            (lambda _
              (invoke "cmake" "--build" "." "--target=docs" "-v")))
          (add-after 'build-doc 'install-doc
            (lambda _
              (invoke "cmake" "--install" "." "--prefix" #$output
                      "--component=qch_docs")
              (invoke "cmake" "--install" "." "--prefix" #$output
                      "--component=html_docs")))
          (replace 'check
            ;; Loosely based on .github/workflows/build_cmake.yml.
            (lambda* (#:key tests? parallel-tests? #:allow-other-keys)
              (when tests?
                (invoke "xvfb-run"      ;for the 'renderpass' tests
                        "ctest" "-j" (if parallel-tests?
                                         (number->string (parallel-job-count))
                                         "1")
                        "--label-exclude" "exclude_from_precheck"
                        "--exclude-regex" "tst_perfdata"))))
          (add-after 'qt-wrap 'wrap-bin
            ;; Make a few well-integrated tools readily available.
            (lambda* (#:key inputs outputs #:allow-other-keys)
              (wrap-program (search-input-file outputs "bin/qtcreator")
                `("PATH" suffix ,(map (lambda (c)
                                        (dirname (search-input-file inputs c)))
                                      '("bin/clang-tidy"
                                        "bin/clazy-standalone"
                                        "bin/gdb"
                                        "bin/valgrind")))))))))
    (native-inputs
     (list googletest
           pkg-config
           python
           qttools
           qttranslations
           vulkan-headers
           xvfb-run))
    (inputs
     (list bash-minimal
           coreutils-minimal
           clang
           clazy
           elfutils
           gdb
           libxkbcommon
           llvm
           qt5compat
           qtdeclarative
           qtshadertools
           qtsvg
           yaml-cpp
           valgrind
           vulkan-loader
           `(,zstd "lib")))
    (home-page "https://www.qt.io/")
    (synopsis "Integrated development environment (IDE) for Qt")
    (description "Qt Creator is an IDE tailored to the needs of Qt developers.
It includes features such as an advanced code editor, a visual debugger and a
@acronym{GUI, Graphical User Interface} designer.")
    (license license:gpl3+)))           ;with the Qt Company GPL Exception 1.0

;;;
;;; Avoid adding new packages to the end of this file. To reduce the chances
;;; of a merge conflict, place them above by existing packages with similar
;;; functionality or similar names.
;;;<|MERGE_RESOLUTION|>--- conflicted
+++ resolved
@@ -340,11 +340,7 @@
 (define-public qtbase-5
   (package
     (name "qtbase")
-<<<<<<< HEAD
     (version %qt-version)
-=======
-    (version "5.15.8")
->>>>>>> 50dd91bc
     (source (origin
               (method url-fetch)
               (uri (qt-urls name version))
@@ -885,11 +881,7 @@
   (package
     (inherit qtbase-5)
     (name "qt3d")
-<<<<<<< HEAD
     (version %qt-version)
-=======
-    (version "5.15.8")
->>>>>>> 50dd91bc
     (source (origin
               (method url-fetch)
               (uri (qt-urls name version))
@@ -981,11 +973,7 @@
   (package
     (inherit qtbase-5)
     (name "qtsvg")
-<<<<<<< HEAD
     (version %qt-version)
-=======
-    (version "5.15.8")
->>>>>>> 50dd91bc
     (source (origin
               (method url-fetch)
               (uri (qt-urls name version))
@@ -1084,11 +1072,7 @@
 (define-public qtimageformats
   (package (inherit qtsvg-5)
     (name "qtimageformats")
-<<<<<<< HEAD
     (version %qt-version)
-=======
-    (version "5.15.8")
->>>>>>> 50dd91bc
     (source (origin
              (method url-fetch)
              (uri (qt-urls name version))
@@ -1115,11 +1099,7 @@
 (define-public qtx11extras
   (package (inherit qtsvg-5)
     (name "qtx11extras")
-<<<<<<< HEAD
     (version %qt-version)
-=======
-    (version "5.15.8")
->>>>>>> 50dd91bc
     (source (origin
              (method url-fetch)
              (uri (qt-urls name version))
@@ -1184,11 +1164,7 @@
 (define-public qtxmlpatterns
   (package (inherit qtsvg-5)
     (name "qtxmlpatterns")
-<<<<<<< HEAD
     (version %qt-version)
-=======
-    (version "5.15.8")
->>>>>>> 50dd91bc
     (source (origin
              (method url-fetch)
              (uri (qt-urls name version))
@@ -1217,11 +1193,7 @@
   (package
     (inherit qtsvg-5)
     (name "qtdeclarative")
-<<<<<<< HEAD
     (version %qt-version)
-=======
-    (version "5.15.8")
->>>>>>> 50dd91bc
     (source (origin
               (method url-fetch)
               (uri (qt-urls name version))
@@ -1399,11 +1371,7 @@
   (package
     (inherit qtsvg-5)
     (name "qtconnectivity")
-<<<<<<< HEAD
     (version %qt-version)
-=======
-    (version "5.15.8")
->>>>>>> 50dd91bc
     (source (origin
               (method url-fetch)
               (uri (qt-urls name version))
@@ -1421,11 +1389,7 @@
 (define-public qtwebsockets-5
   (package (inherit qtsvg-5)
     (name "qtwebsockets")
-<<<<<<< HEAD
     (version %qt-version)
-=======
-    (version "5.15.8")
->>>>>>> 50dd91bc
     (source (origin
              (method url-fetch)
              (uri (qt-urls name version))
@@ -1488,11 +1452,7 @@
   (package
     (inherit qtsvg-5)
     (name "qtsensors")
-<<<<<<< HEAD
     (version %qt-version)
-=======
-    (version "5.15.8")
->>>>>>> 50dd91bc
     (source (origin
               (method url-fetch)
               (uri (qt-urls name version))
@@ -1521,11 +1481,7 @@
   (package
     (inherit qtsvg-5)
     (name "qtmultimedia")
-<<<<<<< HEAD
     (version %qt-version)
-=======
-    (version "5.15.8")
->>>>>>> 50dd91bc
     (source (origin
               (method url-fetch)
               (uri (qt-urls name version))
@@ -1664,11 +1620,7 @@
   (package
     (inherit qtsvg-5)
     (name "qtwayland")
-<<<<<<< HEAD
     (version %qt-version)
-=======
-    (version "5.15.8")
->>>>>>> 50dd91bc
     (source (origin
               (method url-fetch)
               (uri (qt-urls name version))
@@ -1768,11 +1720,7 @@
   (package
     (inherit qtsvg-5)
     (name "qtserialport")
-<<<<<<< HEAD
     (version %qt-version)
-=======
-    (version "5.15.8")
->>>>>>> 50dd91bc
     (source (origin
               (method url-fetch)
               (uri (qt-urls name version))
@@ -1803,11 +1751,7 @@
   (package
     (inherit qtsvg-5)
     (name "qtserialbus")
-<<<<<<< HEAD
     (version %qt-version)
-=======
-    (version "5.15.8")
->>>>>>> 50dd91bc
     (source (origin
               (method url-fetch)
               (uri (qt-urls name version))
@@ -1834,11 +1778,7 @@
 (define-public qtwebchannel-5
   (package (inherit qtsvg-5)
     (name "qtwebchannel")
-<<<<<<< HEAD
     (version %qt-version)
-=======
-    (version "5.15.8")
->>>>>>> 50dd91bc
     (source (origin
              (method url-fetch)
              (uri (qt-urls name version))
@@ -1894,11 +1834,7 @@
   (package
     (inherit qtsvg-5)
     (name "qtwebglplugin")
-<<<<<<< HEAD
     (version %qt-version)
-=======
-    (version "5.15.8")
->>>>>>> 50dd91bc
     (source (origin
               (method url-fetch)
               (uri (qt-urls name version))
@@ -1927,11 +1863,7 @@
   (package
     (inherit qtsvg-5)
     (name "qtwebview")
-<<<<<<< HEAD
     (version %qt-version)
-=======
-    (version "5.15.8")
->>>>>>> 50dd91bc
     (source (origin
               (method url-fetch)
               (uri (qt-urls name version))
@@ -1955,11 +1887,7 @@
               (uri (qt-urls name version))
               (sha256
                (base32
-<<<<<<< HEAD
-                "0r16qxy0pfpwvna4gpz67jk3qv3qizfd659kc9iwdh8bhz7lpjrw"))))
-=======
                 "0mlhhhcxx3gpr9kh04c6fljxcj50c2j21r0wb9f7d7nk4flip7b2"))))
->>>>>>> 50dd91bc
     (arguments
      (substitute-keyword-arguments (package-arguments qtsvg-5)
        ((#:tests? _ #f) #f)             ; TODO: Enable the tests
@@ -2010,11 +1938,7 @@
   (package
     (inherit qtsvg-5)
     (name "qttools")
-<<<<<<< HEAD
     (version %qt-version)
-=======
-    (version "5.15.8")
->>>>>>> 50dd91bc
     (source (origin
               (method url-fetch)
               (uri (qt-urls name version))
@@ -2096,11 +2020,7 @@
   (package
     (inherit qtsvg-5)
     (name "qtscript")
-<<<<<<< HEAD
     (version %qt-version)
-=======
-    (version "5.15.8")
->>>>>>> 50dd91bc
     (source (origin
               (method url-fetch)
               (uri (qt-urls name version))
@@ -2119,11 +2039,7 @@
   (package
     (inherit qtsvg-5)
     (name "qtquickcontrols")
-<<<<<<< HEAD
     (version %qt-version)
-=======
-    (version "5.15.8")
->>>>>>> 50dd91bc
     (source (origin
               (method url-fetch)
               (uri (qt-urls name version))
@@ -2143,11 +2059,7 @@
   (package
     (inherit qtsvg-5)
     (name "qtquickcontrols2")
-<<<<<<< HEAD
     (version %qt-version)
-=======
-    (version "5.15.8")
->>>>>>> 50dd91bc
     (source (origin
               (method url-fetch)
               (uri (qt-urls name version))
@@ -2174,11 +2086,7 @@
   (package
     (inherit qtsvg-5)
     (name "qtgraphicaleffects")
-<<<<<<< HEAD
     (version %qt-version)
-=======
-    (version "5.15.8")
->>>>>>> 50dd91bc
     (source (origin
               (method url-fetch)
               (uri (qt-urls name version))
@@ -2201,23 +2109,14 @@
   (package
     (inherit qtsvg-5)
     (name "qtgamepad")
-<<<<<<< HEAD
     (version %qt-version)
-=======
-    (version "5.15.8")
->>>>>>> 50dd91bc
     (source (origin
               (method url-fetch)
               (uri (qt-urls name version))
               (sha256
                (base32
                 "0vgxprgk7lak209wsg2ljzfkpwgjzscpbxmj5fyvvwm2pbnpspvk"))))
-<<<<<<< HEAD
-    (native-inputs
-     (list perl pkg-config))
-=======
     (native-inputs (list perl pkg-config))
->>>>>>> 50dd91bc
     (inputs
      (list fontconfig
            freetype
@@ -2236,11 +2135,7 @@
   (package
     (inherit qtsvg-5)
     (name "qtscxml")
-<<<<<<< HEAD
     (version %qt-version)
-=======
-    (version "5.15.8")
->>>>>>> 50dd91bc
     (source (origin
               (method url-fetch)
               (uri (qt-urls name version))
@@ -2298,23 +2193,14 @@
   (package
     (inherit qtsvg-5)
     (name "qtpurchasing")
-<<<<<<< HEAD
     (version %qt-version)
-=======
-    (version "5.15.8")
->>>>>>> 50dd91bc
     (source (origin
               (method url-fetch)
               (uri (qt-urls name version))
               (sha256
                (base32
                 "0bjky5ncg9yhz4a63g3jl1r5pa6i09f6g8wgzs591mhybrbmhcw8"))))
-<<<<<<< HEAD
-    (inputs
-     (list qtbase-5 qtdeclarative-5))
-=======
     (inputs (list qtbase-5 qtdeclarative-5))
->>>>>>> 50dd91bc
     (synopsis "Qt Purchasing module")
     (description "The Qt Purchasing module provides and in-app API for
 purchasing goods and services.")))
@@ -2323,11 +2209,7 @@
   (package
     (inherit qtsvg-5)
     (name "qtcharts")
-<<<<<<< HEAD
     (version %qt-version)
-=======
-    (version "5.15.8")
->>>>>>> 50dd91bc
     (source (origin
               (method url-fetch)
               (uri (qt-urls name version))
@@ -2356,28 +2238,17 @@
   (package
     (inherit qtsvg-5)
     (name "qtdatavis3d")
-<<<<<<< HEAD
     (version %qt-version)
-=======
-    (version "5.15.8")
->>>>>>> 50dd91bc
     (source (origin
               (method url-fetch)
               (uri (qt-urls name version))
               (sha256
                (base32
                 "1mr2kdshahxrkjs9wlgpr59jbqvyvlax16rlnca4iq00w3v5hrdh"))))
-<<<<<<< HEAD
     (arguments
      (substitute-keyword-arguments (package-arguments qtsvg-5)
        ((#:tests? _ #f) #f))) ; TODO: Enable the tests
-    (inputs
-     (list qtbase-5 qtdeclarative-5))
-=======
-    (arguments (substitute-keyword-arguments (package-arguments qtsvg-5)
-                 ((#:tests? _ #f) #f))) ; TODO: Enable the tests
     (inputs (list qtbase-5 qtdeclarative-5))
->>>>>>> 50dd91bc
     (synopsis "Qt Data Visualization module")
     (description "The Qt Data Visualization module provides a way to visualize
 data in 3D as bar, scatter, and surface graphs. It is especially useful for
@@ -2389,11 +2260,7 @@
 (define-public qtnetworkauth-5
   (package (inherit qtsvg-5)
     (name "qtnetworkauth")
-<<<<<<< HEAD
     (version %qt-version)
-=======
-    (version "5.15.8")
->>>>>>> 50dd91bc
     (source (origin
              (method url-fetch)
              (uri (qt-urls name version))
@@ -2466,25 +2333,16 @@
   (package
     (inherit qtsvg-5)
     (name "qtspeech")
-<<<<<<< HEAD
     (version %qt-version)
-=======
-    (version "5.15.8")
->>>>>>> 50dd91bc
     (source (origin
               (method url-fetch)
               (uri (qt-urls name version))
               (sha256
                (base32
                 "1q56lyj7s05sx52j5z6gcs000mni4c7mb7qyq4lfval7c06hw5p6"))))
-<<<<<<< HEAD
     (arguments
      (substitute-keyword-arguments (package-arguments qtsvg-5)
        ((#:tests? _ #f) #f))) ; TODO: Enable the tests
-=======
-    (arguments (substitute-keyword-arguments (package-arguments qtsvg-5)
-                 ((#:tests? _ #f) #f))) ; TODO: Enable the tests
->>>>>>> 50dd91bc
     (inputs (list qtbase-5))
     (native-inputs (list perl qtdeclarative-5 qtmultimedia-5 qtxmlpatterns))
     (synopsis "Qt Speech module")
@@ -2583,11 +2441,7 @@
   (package
     (inherit qtsvg-5)
     (name "qtwebengine")
-<<<<<<< HEAD
     (version %qt-version)
-=======
-    (version "5.15.8")
->>>>>>> 50dd91bc
     (source
      (origin
        (method url-fetch)
