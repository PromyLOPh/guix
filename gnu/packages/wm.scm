--- conflicted
+++ resolved
@@ -2583,25 +2583,14 @@
     (native-inputs
      (list bmake pkg-config wayland-protocols))
     (inputs
-<<<<<<< HEAD
      (list cairo
-           libinput
+           libinput-minimal
            libucl
            libxkbcommon
            linux-pam
            pango
            wayland
            wlroots))
-=======
-     `(("cairo" ,cairo)
-       ("libinput" ,libinput-minimal)
-       ("libucl" ,libucl)
-       ("libxkbcommon" ,libxkbcommon)
-       ("pam" ,linux-pam)
-       ("pango" ,pango)
-       ("wayland" ,wayland)
-       ("wlroots" ,wlroots)))
->>>>>>> 0bd1c4fb
     (arguments
      `(#:tests? #f                      ; no tests
        #:make-flags
