--- conflicted
+++ resolved
@@ -445,17 +445,13 @@
                    (list bare-bones-os
                          glibc-utf8-locales
                          texinfo
-<<<<<<< HEAD
-                         guile-2.2)))))
-=======
-                         (canonical-package guile-2.2)))
+                         guile-2.2))
 
           ;; Machines without Kernel Mode Setting (those with many old and
           ;; current AMD GPUs, SiS GPUs, ...) need uvesafb to show the GUI
           ;; installer.  Some may also need a kernel parameter like nomodeset
           ;; or vga=793, but we leave that for the user to specify in GRUB.
           (service uvesafb-service-type))))
->>>>>>> b44e19ac
 
 (define %issue
   ;; Greeting.
