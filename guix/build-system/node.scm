;;; GNU Guix --- Functional package management for GNU
;;; Copyright © 2016 Jelle Licht <jlicht@fsfe.org>
<<<<<<< HEAD
;;; Copyright © 2021 Ludovic Courtès <ludo@gnu.org>
=======
;;; Copyright © 2019 Timothy Sample <samplet@ngyro.com>
>>>>>>> 44f94327
;;;
;;; This file is part of GNU Guix.
;;;
;;; GNU Guix is free software; you can redistribute it and/or modify it
;;; under the terms of the GNU General Public License as published by
;;; the Free Software Foundation; either version 3 of the License, or (at
;;; your option) any later version.
;;;
;;; GNU Guix is distributed in the hope that it will be useful, but
;;; WITHOUT ANY WARRANTY; without even the implied warranty of
;;; MERCHANTABILITY or FITNESS FOR A PARTICULAR PURPOSE.  See the
;;; GNU General Public License for more details.
;;;
;;; You should have received a copy of the GNU General Public License
;;; along with GNU Guix.  If not, see <http://www.gnu.org/licenses/>.

(define-module (guix build-system node)
  #:use-module (guix utils)
  #:use-module (guix packages)
  #:use-module (guix gexp)
  #:use-module (guix monads)
  #:use-module (guix search-paths)
  #:use-module (guix build-system)
  #:use-module (guix build-system gnu)
  #:use-module (ice-9 match)
  #:export (%node-build-system-modules
            node-build
            node-build-system))

(define %node-build-system-modules
  ;; Build-side modules imported by default.
  `((guix build node-build-system)
    (guix build json)
    ,@%gnu-build-system-modules))

(define (default-node)
  "Return the default Node package."
  ;; Lazily resolve the binding to avoid a circular dependency.
  (let ((node (resolve-interface '(gnu packages node))))
    (module-ref node 'node-lts)))

(define* (lower name
                #:key source inputs native-inputs outputs system target
                (node (default-node))
                #:allow-other-keys
                #:rest arguments)
  "Return a bag for NAME."
  (define private-keywords
    '(#:target #:node #:inputs #:native-inputs))

  (and (not target)                    ;XXX: no cross-compilation
       (bag
         (name name)
         (system system)
         (host-inputs `(,@(if source
                              `(("source" ,source))
                              '())
                        ,@inputs

                        ;; Keep the standard inputs of 'gnu-build-system'.
                        ,@(standard-packages)))
         (build-inputs `(("node" ,node)
                         ,@native-inputs))
         (outputs outputs)
         (build node-build)
         (arguments (strip-keyword-arguments private-keywords arguments)))))

(define* (node-build name inputs
                     #:key
<<<<<<< HEAD
                     source
                     (npm-flags ''())
=======
                     (test-target "test")
>>>>>>> 44f94327
                     (tests? #t)
                     (phases '%standard-phases)
                     (outputs '("out"))
                     (search-paths '())
                     (system (%current-system))
                     (guile #f)
                     (imported-modules %node-build-system-modules)
                     (modules '((guix build node-build-system)
                                (guix build utils))))
  "Build SOURCE using NODE and INPUTS."
  (define builder
<<<<<<< HEAD
    (with-imported-modules imported-modules
      #~(begin
          (use-modules #$@(sexp->gexp modules))
          (node-build #:name #$name
                      #:source #+source
                      #:system #$system
                      #:npm-flags #$npm-flags
                      #:tests? #$tests?
                      #:phases #$phases
                      #:outputs #$(outputs->gexp outputs)
                      #:search-paths '#$(sexp->gexp
                                         (map search-path-specification->sexp
                                              search-paths))
                      #:inputs #$(input-tuples->gexp inputs)))))
=======
    `(begin
       (use-modules ,@modules)
       (node-build #:name ,name
                   #:source ,(match (assoc-ref inputs "source")
                               (((? derivation? source))
                                (derivation->output-path source))
                               ((source) source)
                               (source source))
                   #:system ,system
                   #:test-target ,test-target
                   #:tests? ,tests?
                   #:phases ,phases
                   #:outputs %outputs
                   #:search-paths ',(map search-path-specification->sexp
                                         search-paths)
                   #:inputs %build-inputs)))
>>>>>>> 44f94327

  (mlet %store-monad ((guile (package->derivation (or guile (default-guile))
                                                  system #:graft? #f)))
    (gexp->derivation name builder
                      #:system system
                      #:guile-for-build guile)))

(define node-build-system
  (build-system
    (name 'node)
    (description "The Node build system")
    (lower lower)))<|MERGE_RESOLUTION|>--- conflicted
+++ resolved
@@ -1,10 +1,7 @@
 ;;; GNU Guix --- Functional package management for GNU
 ;;; Copyright © 2016 Jelle Licht <jlicht@fsfe.org>
-<<<<<<< HEAD
+;;; Copyright © 2019 Timothy Sample <samplet@ngyro.com>
 ;;; Copyright © 2021 Ludovic Courtès <ludo@gnu.org>
-=======
-;;; Copyright © 2019 Timothy Sample <samplet@ngyro.com>
->>>>>>> 44f94327
 ;;;
 ;;; This file is part of GNU Guix.
 ;;;
@@ -74,12 +71,9 @@
 
 (define* (node-build name inputs
                      #:key
-<<<<<<< HEAD
                      source
                      (npm-flags ''())
-=======
                      (test-target "test")
->>>>>>> 44f94327
                      (tests? #t)
                      (phases '%standard-phases)
                      (outputs '("out"))
@@ -91,7 +85,6 @@
                                 (guix build utils))))
   "Build SOURCE using NODE and INPUTS."
   (define builder
-<<<<<<< HEAD
     (with-imported-modules imported-modules
       #~(begin
           (use-modules #$@(sexp->gexp modules))
@@ -99,6 +92,7 @@
                       #:source #+source
                       #:system #$system
                       #:npm-flags #$npm-flags
+                      #:test-target #$test-target
                       #:tests? #$tests?
                       #:phases #$phases
                       #:outputs #$(outputs->gexp outputs)
@@ -106,24 +100,6 @@
                                          (map search-path-specification->sexp
                                               search-paths))
                       #:inputs #$(input-tuples->gexp inputs)))))
-=======
-    `(begin
-       (use-modules ,@modules)
-       (node-build #:name ,name
-                   #:source ,(match (assoc-ref inputs "source")
-                               (((? derivation? source))
-                                (derivation->output-path source))
-                               ((source) source)
-                               (source source))
-                   #:system ,system
-                   #:test-target ,test-target
-                   #:tests? ,tests?
-                   #:phases ,phases
-                   #:outputs %outputs
-                   #:search-paths ',(map search-path-specification->sexp
-                                         search-paths)
-                   #:inputs %build-inputs)))
->>>>>>> 44f94327
 
   (mlet %store-monad ((guile (package->derivation (or guile (default-guile))
                                                   system #:graft? #f)))
